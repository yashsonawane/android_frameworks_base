--- conflicted
+++ resolved
@@ -124,13 +124,8 @@
 
     ResourceId();
     ResourceId(const ResourceId& rhs);
-<<<<<<< HEAD
-    ResourceId(uint32_t resId);
+    ResourceId(uint32_t resId);  // NOLINT(implicit)
     ResourceId(uint8_t p, uint8_t t, uint16_t e);
-=======
-    ResourceId(uint32_t resId);  // NOLINT(implicit)
-    ResourceId(size_t p, size_t t, size_t e);
->>>>>>> 17bd236b
 
     bool isValid() const;
     uint8_t packageId() const;
