// Copyright (C) 2016 The Android Open Source Project
//
// Licensed under the Apache License, Version 2.0 (the "License");
// you may not use this file except in compliance with the License.
// You may obtain a copy of the License at
//
//      http://www.apache.org/licenses/LICENSE-2.0
//
// Unless required by applicable law or agreed to in writing, software
// distributed under the License is distributed on an "AS IS" BASIS,
// WITHOUT WARRANTIES OR CONDITIONS OF ANY KIND, either express or implied.
// See the License for the specific language governing permissions and
// limitations under the License.

syntax = "proto2";

option java_package = "com.android.internal.logging";
option java_outer_classname = "MetricsProto";

package com_android_internal_logging;

// Wrapper for System UI log events
message MetricsEvent {

  // Types of events
  enum Type {
    // Unknown
    TYPE_UNKNOWN = 0;

    // The view became visible to the user.
    TYPE_OPEN = 1;

    // The view became hidden.
    TYPE_CLOSE = 2;

    // The view switched to detail mode (most relevant for quick settings tiles and notifications)
    TYPE_DETAIL = 3;

    // The view or control was activated.
    TYPE_ACTION = 4;

    // The view or control was dismissed.
    TYPE_DISMISS = 5;

    // The view or control was updated.
    TYPE_UPDATE = 6;

    // Type for APP_TRANSITION event: The transition started a new
    // activity for which it's process wasn't running.
    TYPE_TRANSITION_COLD_LAUNCH = 7;

    // Type for APP_TRANSITION event: The transition started a new
    // activity for which it's process was already running.
    TYPE_TRANSITION_WARM_LAUNCH = 8;

    // Type for APP_TRANSITION event: The transition brought an
    // already existing activity to the front.
    TYPE_TRANSITION_HOT_LAUNCH = 9;

    // The action was successful
    TYPE_SUCCESS = 10;

    // The action failed
    TYPE_FAILURE = 11;

    // Type for APP_TRANSITION_REPORTED_DRAWN event: The activity was started without restoring from
    // a bundle.
    TYPE_TRANSITION_REPORTED_DRAWN_NO_BUNDLE = 12;

    // Type for APP_TRANSITION_REPORTED_DRAWN event: The activity was started with restoring from
    // a bundle.
    TYPE_TRANSITION_REPORTED_DRAWN_WITH_BUNDLE = 13;

    // The view switched to summary mode (most relevant for notifications)
    TYPE_COLLAPSE = 14;
  }

  // Types of alerts, as bit field values
  enum Alert {
    // Vibrate the device.
    ALERT_BUZZ = 1;

    // Make sound through the speaker.
    ALERT_BEEP = 2;

    // Flash a notificaiton light.
    ALERT_BLINK = 4;
  }

  // Reasons that a notification might be dismissed.
  enum DismissReason {
    // from android.service.notification.NotificationListenerService

    // Notification was canceled by the status bar reporting a notification click
    REASON_CLICK = 1;

    // Notification was canceled by the status bar reporting a user dismissal.
    REASON_CANCEL = 2;

    // Notification was canceled by the status bar reporting a user dismiss all.
    REASON_CANCEL_ALL = 3;

    // Notification was canceled by the status bar reporting an inflation error.
    REASON_ERROR = 4;

    // Notification was canceled by the package manager modifying the package.
    REASON_PACKAGE_CHANGED = 5;

    // Notification was canceled by the owning user context being stopped.
    REASON_USER_STOPPED = 6;

    // Notification was canceled by the user banning the package.
    REASON_PACKAGE_BANNED = 7;

    // Notification was canceled by the app canceling this specific notification.
    REASON_APP_CANCEL = 8;

    //Notification was canceled by the app cancelling all its notifications.
    REASON_APP_CANCEL_ALL = 9;

    // Notification was canceled by a listener reporting a user dismissal.
    REASON_LISTENER_CANCEL = 10;

    //Notification was canceled by a listener reporting a user dismiss all.
    REASON_LISTENER_CANCEL_ALL = 11;

    // Notification was canceled because it was a member of a canceled group.
    REASON_GROUP_SUMMARY_CANCELED = 12;

    // Notification was canceled because it was an invisible member of a group.
    REASON_GROUP_OPTIMIZATION = 13;

    // Notification was canceled by the device administrator suspending the package.
    REASON_PACKAGE_SUSPENDED = 14;

    // Notification was canceled by the owning managed profile being turned off.
    REASON_PROFILE_TURNED_OFF = 15;

    // Autobundled summary notification was canceled because its group was unbundled.
    REASON_UNAUTOBUNDLED = 16;

    // Notification was canceled by the user banning the channel.
    REASON_CHANNEL_BANNED = 17;

    // Notification was snoozed.
    REASON_SNOOZED = 18;

    // Notification was canceled due to timeout.
    REASON_TIMEOUT = 19;
  }

  // Subtypes of camera events for ACTION_CAMERA_EVENT
  enum CameraEvent {
    // A back-facing camera was used
    CAMERA_BACK_USED = 0;

    // A front-facing camera was used
    CAMERA_FRONT_USED = 1;

    // An external camera was used
    CAMERA_EXTERNAL_USED = 2;
  }

  // TextClassifier entity types.
  enum TextClassifierEntityType {
    TEXT_CLASSIFIER_TYPE_UNKNOWN = 1;
    TEXT_CLASSIFIER_TYPE_OTHER = 2;
    TEXT_CLASSIFIER_TYPE_EMAIL = 3;
    TEXT_CLASSIFIER_TYPE_PHONE = 4;
    TEXT_CLASSIFIER_TYPE_ADDRESS = 5;
    TEXT_CLASSIFIER_TYPE_URL = 6;
  }

  // Selection invocation methods. Used as sub-type for TEXT_SELECTION_SESSION events.
  enum TextSelectionInvocationMethod {
    TEXT_SELECTION_INVOCATION_UNKNOWN = 0;
    TEXT_SELECTION_INVOCATION_MANUAL = 1;
    TEXT_SELECTION_INVOCATION_LINK = 2;
  }

  // Access method for hidden API events. Type of data tagged with
  // FIELD_HIDDEN_API_ACCESS_METHOD.
  // This must be kept in sync with enum AccessMethod in art/runtime/hidden_api.h
  enum HiddenApiAccessMethod {
    ACCESS_METHOD_NONE = 0; // never logged, included for completeness
    ACCESS_METHOD_REFLECTION = 1;
    ACCESS_METHOD_JNI = 2;
    ACCESS_METHOD_LINKING = 3; // never logged, included for completeness
  }

  enum HardwareType {
        HARDWARE_UNKNOWN = 0;
        HARDWARE_MICROPHONE = 1;
        HARDWARE_CODEC = 2;
        HARDWARE_SPEAKER = 3;
        HARDWARE_FINGERPRINT = 4;
    }

    enum HardwareFailureCode {
        HARDWARE_FAILURE_UNKNOWN = 0;
        HARDWARE_FAILURE_COMPLETE = 1;
        HARDWARE_FAILURE_SPEAKER_HIGH_Z = 2;
        HARDWARE_FAILURE_SPEAKER_SHORT = 3;
        HARDWARE_FAILURE_FINGERPRINT_SENSOR_BROKEN = 4;
        HARDWARE_FAILURE_FINGERPRINT_TOO_MANY_DEAD_PIXELS = 5;
    }

    enum IoOperation {
        IOOP_UNKNOWN = 0;
        IOOP_READ = 1;
        IOOP_WRITE = 2;
        IOOP_UNMAP = 3;
        IOOP_SYNC = 4;
    }

  // Known visual elements: views or controls.
  enum View {
    // Unknown view
    VIEW_UNKNOWN = 0;

    // OBSOLETE
    MAIN_SETTINGS = 1;

    // OPEN: Settings > Accessibility
    // CATEGORY: SETTINGS
    // OS: 6.0
    ACCESSIBILITY = 2;

    // OPEN: Settings > Accessibility > Captions
    // CATEGORY: SETTINGS
    // OS: 6.0
    ACCESSIBILITY_CAPTION_PROPERTIES = 3;

    // OPEN: Settings > Accessibility > [Service]
    // CATEGORY: SETTINGS
    // OS: 6.0
    ACCESSIBILITY_SERVICE = 4;

    // OPEN: Settings > Accessibility > Color correction
    // CATEGORY: SETTINGS
    // OS: 6.0
    ACCESSIBILITY_TOGGLE_DALTONIZER = 5;

    // OPEN: Settings > Accessibility > Accessibility shortcut
    // CATEGORY: SETTINGS
    // OS: 6.0
    ACCESSIBILITY_TOGGLE_GLOBAL_GESTURE = 6;

    // OPEN: Settings > Accessibility > Magnification gestures (Renamed in O)
    // OPEN: Settings > Accessibility > Magnification > Magnify with triple-tap
    // OPEN: Settings > Accessibility > Magnification > Magnify with button
    // CATEGORY: SETTINGS
    // OS: 6.0
    ACCESSIBILITY_TOGGLE_SCREEN_MAGNIFICATION = 7;

    // OPEN: Settings > Accounts
    // CATEGORY: SETTINGS
    // OS: 6.0
    ACCOUNT = 8;

    // OPEN: Settings > Accounts > [Single Account Sync Settings]
    // CATEGORY: SETTINGS
    // OS: 6.0
    ACCOUNTS_ACCOUNT_SYNC = 9;

    // OPEN: Settings > Accounts > Add an account
    // CATEGORY: SETTINGS
    // OS: 6.0
    ACCOUNTS_CHOOSE_ACCOUNT_ACTIVITY = 10;

    // OPEN: Settings > Accounts > [List of accounts when more than one]
    // CATEGORY: SETTINGS
    // OS: 6.0
    ACCOUNTS_MANAGE_ACCOUNTS = 11;

    // OPEN: Settings > Cellular network settings > APNs
    // CATEGORY: SETTINGS
    // OS: 6.0
    APN = 12;

    // OPEN: Settings > More > Cellular network settings > APNs > [Edit APN]
    // CATEGORY: SETTINGS
    // OS: 6.0
    APN_EDITOR = 13;

    // OBSOLETE
    APP_OPS_DETAILS = 14;

    // OBSOLETE
    APP_OPS_SUMMARY = 15;

    // OBSOLETE
    APPLICATION = 16;

    // OPEN: Settings > Apps > Configure apps > App links > [App]
    // CATEGORY: SETTINGS
    // OS: 6.0
    APPLICATIONS_APP_LAUNCH = 17;

    // OBSOLETE
    APPLICATIONS_APP_PERMISSION = 18;

    // OPEN: Settings > Internal storage > Apps storage > [App]
    // CATEGORY: SETTINGS
    // OS: 6.0
    APPLICATIONS_APP_STORAGE = 19;

    // OPEN: Settings > Apps > [App info]
    // CATEGORY: SETTINGS
    // OS: 6.0
    APPLICATIONS_INSTALLED_APP_DETAILS = 20;

    // OPEN: Settings > Memory > App usage > [App Memory usage]
    // CATEGORY: SETTINGS
    // OS: 6.0
    APPLICATIONS_PROCESS_STATS_DETAIL = 21;

    // OBSOLETE
    APPLICATIONS_PROCESS_STATS_MEM_DETAIL = 22;

    // OPEN: Settings > Memory > App usage
    // CATEGORY: SETTINGS
    // OS: 6.0
    APPLICATIONS_PROCESS_STATS_UI = 23;

    // OPEN: Settings > Bluetooth
    // CATEGORY: SETTINGS
    // OS: 6.0
    BLUETOOTH = 24;

    // OPEN: Choose Bluetooth device (ex: when sharing)
    // CATEGORY: SETTINGS
    // OS: 6.0
    BLUETOOTH_DEVICE_PICKER = 25;

    // OBSOLETE
    BLUETOOTH_DEVICE_PROFILES = 26;

    // OPEN: Settings > Security > Choose screen lock
    // CATEGORY: SETTINGS
    // OS: 6.0
    CHOOSE_LOCK_GENERIC = 27;

    // OPEN: Settings > Security > Choose screen lock > Choose your password
    // CATEGORY: SETTINGS
    // OS: 6.0
    CHOOSE_LOCK_PASSWORD = 28;

    // OPEN: Settings > Security > Choose screen lock > Choose your pattern
    // CATEGORY: SETTINGS
    // OS: 6.0
    CHOOSE_LOCK_PATTERN = 29;

    // OPEN: Settings > Security > Choose screen lock > Confirm your password
    // CATEGORY: SETTINGS
    // OS: 6.0
    CONFIRM_LOCK_PASSWORD = 30;

    // OPEN: Settings > Security > Choose screen lock > Confirm your pattern
    // CATEGORY: SETTINGS
    // OS: 6.0
    CONFIRM_LOCK_PATTERN = 31;

    // OPEN: Settings > Security > Encrypt phone
    // CATEGORY: SETTINGS
    // OS: 6.0
    CRYPT_KEEPER = 32;

    // OPEN: Settings > Security > Encrypt phone > Confirm
    // CATEGORY: SETTINGS
    // OS: 6.0
    CRYPT_KEEPER_CONFIRM = 33;

    // OPEN: Settings > Search results
    // CATEGORY: SETTINGS
    // OS: 6.0
    DASHBOARD_SEARCH_RESULTS = 34;

    // OPEN: Settings (Root page)
    // CATEGORY: SETTINGS
    // OS: 6.0
    DASHBOARD_SUMMARY = 35;

    // OBSOLETE
    DATA_USAGE = 36;

    // OPEN: Settings > Data usage
    // CATEGORY: SETTINGS
    // OS: 6.0
    DATA_USAGE_SUMMARY = 37;

    // OPEN: Settings > Date & time
    // CATEGORY: SETTINGS
    // OS: 6.0
    DATE_TIME = 38;

    // OPEN: Settings > Developer options
    // CATEGORY: SETTINGS
    // OS: 6.0
    DEVELOPMENT = 39;

    // OPEN: Settings > About phone
    // CATEGORY: SETTINGS
    // OS: 6.0
    DEVICEINFO = 40;

    // OPEN: Settings > About phone > Status > IMEI information
    // CATEGORY: SETTINGS
    // OS: 6.0
    DEVICEINFO_IMEI_INFORMATION = 41;

    // OPEN: Settings > Internal storage
    // CATEGORY: SETTINGS
    // OS: 6.0
    DEVICEINFO_STORAGE = 42;

    // OPEN: Settings > About phone > Status > SIM status
    // CATEGORY: SETTINGS
    // OS: 6.0
    DEVICEINFO_SIM_STATUS = 43;

    // OPEN: Settings > About phone > Status
    // CATEGORY: SETTINGS
    // OS: 6.0
    DEVICEINFO_STATUS = 44;

    // OBSOLETE
    DEVICEINFO_USB = 45;

    // OPEN: Settings > Display
    // CATEGORY: SETTINGS
    // OS: 6.0
    DISPLAY = 46;

    // OPEN: Settings > Display > Daydream
    // CATEGORY: SETTINGS
    // OS: 6.0
    DREAM = 47;

    // OPEN: Settings > Security > Screen lock > Secure start-up
    // CATEGORY: SETTINGS
    // OS: 6.0
    ENCRYPTION = 48;

    // OPEN: Settings > Security > Nexus Imprint
    // CATEGORY: SETTINGS
    // OS: 6.0
    FINGERPRINT = 49;

    // OBSOLETE
    FINGERPRINT_ENROLL = 50;

    // OPEN: Settings > Battery > History details
    // CATEGORY: SETTINGS
    // OS: 6.0
    FUELGAUGE_BATTERY_HISTORY_DETAIL = 51;

    // OPEN: Settings > Battery > Battery saver
    // CATEGORY: SETTINGS
    // OS: 6.0
    FUELGAUGE_BATTERY_SAVER = 52;

    // OPEN: Settings > Battery > [App Use details]
    // CATEGORY: SETTINGS
    // OS: 6.0
    FUELGAUGE_POWER_USAGE_DETAIL = 53;

    // OPEN: Settings > Battery
    // CATEGORY: SETTINGS
    // OS: 6.0
    FUELGAUGE_POWER_USAGE_SUMMARY = 54;

    // OPEN: Settings > Home
    // CATEGORY: SETTINGS
    // OS: 6.0
    HOME = 55;

    // OPEN: Settings > Security > SIM card lock settings
    // CATEGORY: SETTINGS
    // OS: 6.0
    ICC_LOCK = 56;

    // OPEN: Settings > Language & input
    // CATEGORY: SETTINGS
    // OS: 6.0
    INPUTMETHOD_LANGUAGE = 57;

    // OPEN: Settings > Language & input > Physical keyboard
    // CATEGORY: SETTINGS
    // OS: 6.0
    INPUTMETHOD_KEYBOARD = 58;

    // OPEN: Settings > Language & input > Spell checker
    // CATEGORY: SETTINGS
    // OS: 6.0
    INPUTMETHOD_SPELL_CHECKERS = 59;

    // OBSOLETE
    INPUTMETHOD_SUBTYPE_ENABLER = 60;

    // OPEN: Settings > Language & input > Personal dictionary
    // CATEGORY: SETTINGS
    // OS: 6.0
    INPUTMETHOD_USER_DICTIONARY = 61;

    // OPEN: Settings > Language & input > Add word
    // CATEGORY: SETTINGS
    // OS: 6.0
    INPUTMETHOD_USER_DICTIONARY_ADD_WORD = 62;

    // OPEN: Settings > Location
    // CATEGORY: SETTINGS
    // OS: 6.0
    LOCATION = 63;

    // OPEN: Settings > Location > Location mode
    // CATEGORY: SETTINGS
    // OS: 6.0
    LOCATION_MODE = 64;

    // OPEN: Settings > Apps
    // CATEGORY: SETTINGS
    // OS: 6.0
    MANAGE_APPLICATIONS = 65;

    // OPEN: Settings > Backup & reset > Factory data reset
    // CATEGORY: SETTINGS
    // OS: 6.0
    MASTER_CLEAR = 66;

    // OPEN: Settings > Backup & reset > Factory data reset > Confirm
    // CATEGORY: SETTINGS
    // OS: 6.0
    MASTER_CLEAR_CONFIRM = 67;

    // OPEN: Settings > Data usage > Network restrictions
    // CATEGORY: SETTINGS
    // OS: 6.0
    NET_DATA_USAGE_METERED = 68;

    // OPEN: Settings > More > Android Beam
    // CATEGORY: SETTINGS
    // OS: 6.0
    NFC_BEAM = 69;

    // OPEN: Settings > Tap & pay
    // CATEGORY: SETTINGS
    // OS: 6.0
    NFC_PAYMENT = 70;

    // OPEN: Settings > Sound & notification
    // CATEGORY: SETTINGS
    // OS: 6.0
    NOTIFICATION = 71;

    // OPEN: Settings > Sound & notification > App notifications > [App]
    // CATEGORY: SETTINGS
    // OS: 6.0
    NOTIFICATION_APP_NOTIFICATION = 72;

    // OPEN: Settings > Sound & notification > Other sounds
    // CATEGORY: SETTINGS
    // OS: 6.0
    NOTIFICATION_OTHER_SOUND = 73;

    // OBSOLETE
    NOTIFICATION_REDACTION = 74;

    // OPEN: Settings Widget > Notification log
    // CATEGORY: SETTINGS
    // OS: 6.0
    NOTIFICATION_STATION = 75;

    // OPEN: Settings > Sound & notification > Do not disturb
    // CATEGORY: SETTINGS
    // OS: 6.0
    NOTIFICATION_ZEN_MODE = 76;

    // OPEN: OBSOLETE
    OWNER_INFO = 77;

    // OPEN: Print job notification > Print job settings
    // CATEGORY: SETTINGS
    // OS: 6.0
    PRINT_JOB_SETTINGS = 78;

    // OPEN: Settings > Printing > [Print Service]
    // CATEGORY: SETTINGS
    // OS: 6.0
    PRINT_SERVICE_SETTINGS = 79;

    // OPEN: Settings > Printing
    // CATEGORY: SETTINGS
    // OS: 6.0
    PRINT_SETTINGS = 80;

    // OPEN: Settings > Backup & reset
    // CATEGORY: SETTINGS
    // OS: 6.0
    PRIVACY = 81;

    //OBSOLETE
    PROXY_SELECTOR = 82;

    // OPEN: Settings > Backup & reset > Network settings reset
    // CATEGORY: SETTINGS
    // OS: 6.0
    RESET_NETWORK = 83;

    // OPEN: Settings > Backup & reset > Network settings reset > Confirm
    // CATEGORY: SETTINGS
    // OS: 6.0
    RESET_NETWORK_CONFIRM = 84;

    // OPEN: Settings > Developer Options > Running Services
    // CATEGORY: SETTINGS
    // OS: 6.0
    RUNNING_SERVICE_DETAILS = 85;

    // OPEN: Settings > Security > Screen pinning
    // CATEGORY: SETTINGS
    // OS: 6.0
    SCREEN_PINNING = 86;

    // OPEN: Settings > Security
    // CATEGORY: SETTINGS
    // OS: 6.0
    SECURITY = 87;

    // OPEN: Settings > SIM cards
    // CATEGORY: SETTINGS
    // OS: 6.0
    SIM = 88;

    // OBSOLETE
    TESTING = 89;

    // OPEN: Settings > More > Tethering & portable hotspot
    // CATEGORY: SETTINGS
    // OS: 6.0
    TETHER = 90;

    // OPEN: Settings > Security > Trust agents
    // CATEGORY: SETTINGS
    // OS: 6.0
    TRUST_AGENT = 91;

    // OPEN: Settings > Security > Trusted credentials
    // CATEGORY: SETTINGS
    // OS: 6.0
    TRUSTED_CREDENTIALS = 92;

    // OPEN: Settings > Language & input > TTS output > [Engine] > Settings
    // CATEGORY: SETTINGS
    // OS: 6.0
    TTS_ENGINE_SETTINGS = 93;

    // OPEN: Settings > Language & input > Text-to-speech output
    // CATEGORY: SETTINGS
    // OS: 6.0
    TTS_TEXT_TO_SPEECH = 94;

    // OPEN: Settings > Security > Apps with usage access
    // CATEGORY: SETTINGS
    // OS: 6.0
    USAGE_ACCESS = 95;

    // OPEN: Settings > Users
    // CATEGORY: SETTINGS
    // OS: 6.0
    USER = 96;

    // OPEN: Settings > Users > [Restricted profile app & content access]
    // CATEGORY: SETTINGS
    // OS: 6.0
    USERS_APP_RESTRICTIONS = 97;

    // OPEN: Settings > Users > [User settings]
    // CATEGORY: SETTINGS
    // OS: 6.0
    USER_DETAILS = 98;

    // OBSOLETE
    VOICE_INPUT = 99;

    // OPEN: Settings > More > VPN
    // CATEGORY: SETTINGS
    // OS: 6.0
    VPN = 100;

    // OPEN: Settings > Display > Choose wallpaper from
    // CATEGORY: SETTINGS
    // OS: 6.0
    WALLPAPER_TYPE = 101;

    // OPEN: Settings > Display > Cast
    // CATEGORY: SETTINGS
    // OS: 6.0
    WFD_WIFI_DISPLAY = 102;

    // OPEN: Settings > Wi-Fi
    // CATEGORY: SETTINGS
    // OS: 6.0
    WIFI = 103;

    // OPEN: Settings > Wi-Fi > Advanced Wi-Fi
    // CATEGORY: SETTINGS
    // OS: 6.0
    WIFI_ADVANCED = 104;

    // OPEN: Settings > More > Wi-Fi Calling
    // CATEGORY: SETTINGS
    // OS: 6.0
    WIFI_CALLING = 105;

    // OPEN: Settings > Wi-Fi > Saved networks
    // CATEGORY: SETTINGS
    // OS: 6.0
    WIFI_SAVED_ACCESS_POINTS = 106;

    // OBSOLETE
    WIFI_APITEST = 107;

    // OBSOLETE
    WIFI_INFO = 108;

    // OPEN: Settings > Wi-Fi > Advanced Wi-Fi > Wi-Fi Direct
    // CATEGORY: SETTINGS
    // OS: 6.0
    WIFI_P2P = 109;

    // OPEN: Settings > More
    // CATEGORY: SETTINGS
    // OS: 6.0
    WIRELESS = 110;

    // OPEN: Quick Settings Panel
    // CATEGORY: QUICK_SETTINGS
    // OS: 6.0
    QS_PANEL = 111;

    // OPEN: QS Airplane mode tile shown
    // ACTION: QS Airplane mode tile tapped
    //  SUBTYPE: 0 is off, 1 is on
    // CATEGORY: QUICK_SETTINGS
    // OS: 6.0
    QS_AIRPLANEMODE = 112;

    // OPEN: QS Bluetooth tile shown
    // ACTION: QS Bluetooth tile tapped
    //  SUBTYPE: 0 is off, 1 is on
    // CATEGORY: QUICK_SETTINGS
    // OS: 6.0
    QS_BLUETOOTH = 113;

    // OPEN: QS Cast tile shown
    // ACTION: QS Cast tile tapped
    // CATEGORY: QUICK_SETTINGS
    // OS: 6.0
    QS_CAST = 114;

    // OPEN: QS Cellular tile shown
    // ACTION: QS Cellular tile tapped
    // CATEGORY: QUICK_SETTINGS
    // OS: 6.0
    QS_CELLULAR = 115;

    // OPEN: QS Color inversion tile shown
    // ACTION: QS Color inversion tile tapped
    //  SUBTYPE: 0 is off, 1 is on
    // CATEGORY: QUICK_SETTINGS
    // OS: 6.0
    QS_COLORINVERSION = 116;

    // OPEN: QS Cellular tile > Cellular detail panel
    // CATEGORY: QUICK_SETTINGS
    // OS: 6.0
    QS_DATAUSAGEDETAIL = 117;

    // OPEN: QS Do not disturb tile shown
    // ACTION: QS Do not disturb tile tapped
    //  SUBTYPE: 0 is off, 1 is on
    // CATEGORY: QUICK_SETTINGS
    // OS: 6.0
    QS_DND = 118;

    // OPEN: QS Flashlight tile shown
    // ACTION: QS Flashlight tile tapped
    //  SUBTYPE: 0 is off, 1 is on
    // CATEGORY: QUICK_SETTINGS
    // OS: 6.0
    QS_FLASHLIGHT = 119;

    // OPEN: QS Hotspot tile shown
    // ACTION: QS Hotspot tile tapped
    //  SUBTYPE: 0 is off, 1 is on
    // CATEGORY: QUICK_SETTINGS
    // OS: 6.0
    QS_HOTSPOT = 120;

    // OPEN: QS 3P tile shown
    // ACTION: QS 3P tile tapped
    // CATEGORY: QUICK_SETTINGS
    // OS: 6.0
    QS_INTENT = 121;

    // OPEN: QS Location tile shown
    // ACTION: QS Location tile tapped
    //  SUBTYPE: 0 is off, 1 is on
    // CATEGORY: QUICK_SETTINGS
    // OS: 6.0
    QS_LOCATION = 122;

    // OPEN: QS Rotation tile shown
    // ACTION: QS Rotation tile tapped
    //  SUBTYPE: 0 is off, 1 is on
    // CATEGORY: QUICK_SETTINGS
    // OS: 6.0
    QS_ROTATIONLOCK = 123;

    // OBSOLETE
    QS_USERDETAILITE = 124;

    // OPEN: QS User list panel
    // CATEGORY: QUICK_SETTINGS
    // OS: 6.0
    QS_USERDETAIL = 125;

    // OPEN: QS WiFi tile shown
    // ACTION: QS WiFi tile tapped
    //  SUBTYPE: 0 is off, 1 is on
    // CATEGORY: QUICK_SETTINGS
    // OS: 6.0
    QS_WIFI = 126;

    // OPEN: Notification Panel (including lockscreen)
    // CATEGORY: NOTIFICATION
    // OS: 5.1.1
    NOTIFICATION_PANEL = 127;

    // OPEN: Notification in panel became visible.
    //   PACKAGE: App that posted the notification.
    // ACTION: Notification is tapped.
    //   PACKAGE: App that posted the notification
    // DETAIL: Notification is expanded by user.
    //   PACKAGE: App that posted the notification
    // DISMISS: Notification is dismissed.
    //   PACKAGE: App that posted the notification
    //   SUBTYPE: Dismiss reason from NotificationManagerService.java
    // CATEGORY: NOTIFICATION
    // OS: 5.1.1
    NOTIFICATION_ITEM = 128;

    // ACTION: User tapped notification action
    //   PACKAGE: App that posted the notification
    //   SUBTYPE: Index of action on notification
    // CATEGORY: NOTIFICATION
    // OS: 5.0
    NOTIFICATION_ITEM_ACTION = 129;

    // OPEN: Settings > Apps > Configure apps > App permissions
    // CATEGORY: SETTINGS
    // OS: 6.0
    APPLICATIONS_ADVANCED = 130;

    // OPEN: Settings > Location > Scanning
    // CATEGORY: SETTINGS
    // OS: 6.0
    LOCATION_SCANNING = 131;

    // OBSOLETE
    MANAGE_APPLICATIONS_ALL = 132;

    // OPEN: Settings > Sound & notification > App notifications
    // CATEGORY: SETTINGS
    // OS: 6.0
    MANAGE_APPLICATIONS_NOTIFICATIONS = 133;

    // ACTION: Settings > Wi-Fi > Overflow > Add Network
    // CATEGORY: SETTINGS
    // OS: 6.0
    ACTION_WIFI_ADD_NETWORK = 134;

    // ACTION: Settings > Wi-Fi > [Long press network] > Connect to network
    //   SUBTYPE: true if connecting to a saved network, false if not
    // CATEGORY: SETTINGS
    // OS: 6.0
    ACTION_WIFI_CONNECT = 135;

    // ACTION: Settings > Wi-Fi > Overflow > Refresh
    // CATEGORY: SETTINGS
    // OS: 6.0
    ACTION_WIFI_FORCE_SCAN = 136;

    // ACTION: Settings > Wi-Fi > [Long press network] > Forget network
    // CATEGORY: SETTINGS
    // OS: 6.0
    ACTION_WIFI_FORGET = 137;

    // ACTION: Settings > Wi-Fi > Toggle off
    //   SUBTYPE: true if connected to network before toggle, false if not
    // CATEGORY: SETTINGS
    // OS: 6.0
    ACTION_WIFI_OFF = 138;

    // ACTION: Settings > Wi-Fi > Toggle on
    // CATEGORY: SETTINGS
    // OS: 6.0
    ACTION_WIFI_ON = 139;

    // OBSOLETE
    MANAGE_PERMISSIONS = 140;

    // OPEN: Settings > Sound & notification > DND > Priority only allows
    // CATEGORY: SETTINGS
    // OS: 6.0
    NOTIFICATION_ZEN_MODE_PRIORITY = 141;

    // OPEN: Settings > Sound & notification > DND > Automatic rules
    // CATEGORY: SETTINGS
    // OS: 6.0
    NOTIFICATION_ZEN_MODE_AUTOMATION = 142;

    // OPEN: Settings > Apps > Configure apps > App links
    // CATEGORY: SETTINGS
    // OS: 6.0
    MANAGE_DOMAIN_URLS = 143;

    // OPEN: Settings > Sound & notification > DND > [Time based rule]
    // CATEGORY: SETTINGS
    // OS: 6.0
    NOTIFICATION_ZEN_MODE_SCHEDULE_RULE = 144;

    // OPEN: Settings > Sound & notification > DND > [External rule]
    // CATEGORY: SETTINGS
    // OS: 6.0
    NOTIFICATION_ZEN_MODE_EXTERNAL_RULE = 145;

    // OPEN: Settings > Sound & notification > DND > [Event rule]
    // CATEGORY: SETTINGS
    // OS: 6.0
    NOTIFICATION_ZEN_MODE_EVENT_RULE = 146;

    // ACTION: App notification settings > Block Notifications or long press on
    // notification blocks.
    // CATEGORY: SETTINGS
    // OS: 9.0
    ACTION_BAN_APP_NOTES = 147;

    // ACTION: Notification shade > Dismiss all button
    // CATEGORY: NOTIFICATION
    // OS: 6.0
    ACTION_DISMISS_ALL_NOTES = 148;

    // OPEN: QS Do Not Disturb detail panel
    // CATEGORY: QUICK_SETTINGS
    // OS: 6.0
    QS_DND_DETAILS = 149;

    // OPEN: QS Bluetooth detail panel
    // CATEGORY: QUICK_SETTINGS
    // OS: 6.0
    QS_BLUETOOTH_DETAILS = 150;

    // OPEN: QS Cast detail panel
    // CATEGORY: QUICK_SETTINGS
    // OS: 6.0
    QS_CAST_DETAILS = 151;

    // OPEN: QS Wi-Fi detail panel
    // CATEGORY: QUICK_SETTINGS
    // OS: 6.0
    QS_WIFI_DETAILS = 152;

    // ACTION: QS Wi-Fi detail panel > Wi-Fi toggle
    //   SUBTYPE: 0 is off, 1 is on
    // CATEGORY: QUICK_SETTINGS
    // OS: 6.0
    QS_WIFI_TOGGLE = 153;

    // ACTION: QS Bluetooth detail panel > Bluetooth toggle
    //   SUBTYPE: 0 is off, 1 is on
    // CATEGORY: QUICK_SETTINGS
    // OS: 6.0
    QS_BLUETOOTH_TOGGLE = 154;

    // ACTION: QS Cellular detail panel > Cellular toggle
    //   SUBTYPE: 0 is off, 1 is on
    // CATEGORY: QUICK_SETTINGS
    // OS: 6.0
    QS_CELLULAR_TOGGLE = 155;

    // ACTION: QS User list panel > Select different user
    // CATEGORY: QUICK_SETTINGS
    // OS: 6.0
    QS_SWITCH_USER = 156;

    // ACTION: QS Cast detail panel > Select cast device
    // CATEGORY: QUICK_SETTINGS
    // OS: 6.0
    QS_CAST_SELECT = 157;

    // ACTION: QS Cast detail panel > Disconnect cast device
    // CATEGORY: QUICK_SETTINGS
    // OS: 6.0
    QS_CAST_DISCONNECT = 158;

    // ACTION: Settings > Bluetooth > Toggle
    //   SUBTYPE: 0 is off, 1 is on
    // CATEGORY: SETTINGS
    // OS: 6.0
    ACTION_BLUETOOTH_TOGGLE = 159;

    // ACTION: Settings > Bluetooth > Overflow > Refresh
    // CATEGORY: SETTINGS
    // OS: 6.0
    ACTION_BLUETOOTH_SCAN = 160;

    // ACTION: Settings > Bluetooth > Overflow > Rename this device
    // CATEGORY: SETTINGS
    // OS: 6.0
    ACTION_BLUETOOTH_RENAME = 161;

    // ACTION: Settings > Bluetooth > Overflow > Show received files
    // CATEGORY: SETTINGS
    // OS: 6.0
    ACTION_BLUETOOTH_FILES = 162;

    // ACTION: QS DND details panel > Increase / Decrease exit time
    //   SUBTYPE: true is increase, false is decrease
    // CATEGORY: QUICK_SETTINGS
    // OS: 6.0
    QS_DND_TIME = 163;

    // ACTION: QS DND details panel > [Exit condition]
    // CATEGORY: QUICK_SETTINGS
    // OS: 6.0
    QS_DND_CONDITION_SELECT = 164;

    // ACTION: QS DND details panel > [DND mode]
    //  SUBTYPE: 1 is priority, 2 is silence, 3 is alarms only
    // CATEGORY: QUICK_SETTINGS
    // OS: 6.0
    QS_DND_ZEN_SELECT = 165;

    // ACTION: QS DND detail panel > DND toggle
    //   SUBTYPE: 0 is off, 1 is on
    // CATEGORY: QUICK_SETTINGS
    // OS: 6.0
    QS_DND_TOGGLE = 166;

    // ACTION: DND Settings > Priority only allows > Reminder toggle
    //   SUBTYPE: 0 is off, 1 is on
    // CATEGORY: SETTINGS
    // OS: 6.0
    ACTION_ZEN_ALLOW_REMINDERS = 167;

    // ACTION: DND Settings > Priority only allows > Event toggle
    //   SUBTYPE: 0 is off, 1 is on
    // CATEGORY: SETTINGS
    // OS: 6.0
    ACTION_ZEN_ALLOW_EVENTS = 168;

    // ACTION: DND Settings > Priority only allows > Messages
    //   SUBTYPE: 0 is off, 1 is on
    // CATEGORY: SETTINGS
    // OS: 6.0
    ACTION_ZEN_ALLOW_MESSAGES = 169;

    // ACTION: DND Settings > Priority only allows > Calls
    //   SUBTYPE: 0 is off, 1 is on
    // CATEGORY: SETTINGS
    // OS: 6.0
    ACTION_ZEN_ALLOW_CALLS = 170;

    // ACTION: DND Settings > Priority only allows > Repeat callers toggle
    //   SUBTYPE: 0 is off, 1 is on
    // CATEGORY: SETTINGS
    // OS: 6.0
    ACTION_ZEN_ALLOW_REPEAT_CALLS = 171;

    // ACTION: DND Settings > Automatic rules > Add rule
    // CATEGORY: SETTINGS
    // OS: 6.0
    ACTION_ZEN_ADD_RULE = 172;

    // ACTION: DND Settings > Automatic rules > Add rule > OK
    // CATEGORY: SETTINGS
    // OS: 6.0
    ACTION_ZEN_ADD_RULE_OK = 173;

    // ACTION: DND Settings > Automatic rules > [Rule] > Delete rule
    // CATEGORY: SETTINGS
    // OS: 6.0
    ACTION_ZEN_DELETE_RULE = 174;

    // ACTION: DND Settings > Automatic rules > [Rule] > Delete rule > Delete
    // CATEGORY: SETTINGS
    // OS: 6.0
    ACTION_ZEN_DELETE_RULE_OK = 175;

    // ACTION: DND Settings > Automatic rules > [Rule] > Toggle
    //   SUBTYPE: 0 is off, 1 is on
    // CATEGORY: SETTINGS
    // OS: 6.0
    ACTION_ZEN_ENABLE_RULE = 176;

    // ACTION: Settings > More > Airplane mode toggle
    //   SUBTYPE: 0 is off, 1 is on
    // CATEGORY: SETTINGS
    // OS: 6.0
    ACTION_AIRPLANE_TOGGLE = 177;

    // ACTION: Settings > Data usage > Cellular data toggle
    //   SUBTYPE: 0 is off, 1 is on
    // CATEGORY: SETTINGS
    // OS: 6.0
    ACTION_CELL_DATA_TOGGLE = 178;

    // OPEN: Settings > Sound & notification > Notification access
    // CATEGORY: SETTINGS
    // OS: 6.0
    NOTIFICATION_ACCESS = 179;

    // OPEN: Settings > Sound & notification > Do Not Disturb access
    // CATEGORY: SETTINGS
    // OS: 6.0
    NOTIFICATION_ZEN_MODE_ACCESS = 180;

    // OPEN: Settings > Apps > Configure apps > Default Apps
    // CATEGORY: SETTINGS
    // OS: 6.0
    APPLICATIONS_DEFAULT_APPS = 181;

    // OPEN: Settings > Internal storage > Apps storage
    // CATEGORY: SETTINGS
    // OS: 6.0
    APPLICATIONS_STORAGE_APPS = 182;

    // OPEN: Settings > Security > Usage access
    // CATEGORY: SETTINGS
    // OS: 6.0
    APPLICATIONS_USAGE_ACCESS_DETAIL = 183;

    // OPEN: Settings > Battery > Battery optimization
    // CATEGORY: SETTINGS
    // OS: 6.0
    APPLICATIONS_HIGH_POWER_APPS = 184;

    // OBSOLETE
    FUELGAUGE_HIGH_POWER_DETAILS = 185;

    // ACTION: Lockscreen > Unlock gesture
    // CATEGORY: GLOBAL_SYSTEM_UI
    // OS: 5.1.1
    ACTION_LS_UNLOCK = 186;

    // ACTION: Lockscreen > Pull shade open
    // CATEGORY: GLOBAL_SYSTEM_UI
    // OS: 5.1.1
    ACTION_LS_SHADE = 187;

    // ACTION: Lockscreen > Tap on lock, shows hint
    // CATEGORY: GLOBAL_SYSTEM_UI
    // OS: 5.1.1
    ACTION_LS_HINT = 188;

    // ACTION: Lockscreen > Camera
    // CATEGORY: GLOBAL_SYSTEM_UI
    // OS: 5.1.1
    ACTION_LS_CAMERA = 189;

    // ACTION: Lockscreen > Dialer
    // CATEGORY: GLOBAL_SYSTEM_UI
    // OS: 5.1.1
    ACTION_LS_DIALER = 190;

    // ACTION: Lockscreen > Tap on lock, locks phone
    // CATEGORY: GLOBAL_SYSTEM_UI
    // OS: 5.1.1
    ACTION_LS_LOCK = 191;

    // ACTION: Lockscreen > Tap on notification, false touch rejection
    // CATEGORY: GLOBAL_SYSTEM_UI
    // OS: 5.1.1
    ACTION_LS_NOTE = 192;

    // ACTION: Lockscreen > Swipe down to open quick settings
    // CATEGORY: GLOBAL_SYSTEM_UI
    // OS: 6.0
    ACTION_LS_QS = 193;

    // ACTION: Swipe down to open quick settings when unlocked
    // CATEGORY: GLOBAL_SYSTEM_UI
    // OS: 6.0
    ACTION_SHADE_QS_PULL = 194;

    // ACTION: Notification shade > Tap to open quick settings
    // CATEGORY: GLOBAL_SYSTEM_UI
    // OS: 6.0
    ACTION_SHADE_QS_TAP = 195;

    // OPEN: Lockscreen
    //   SUBTYPE: 0 is unsecure, 1 is secured by password / pattern / PIN
    // CATEGORY: GLOBAL_SYSTEM_UI
    // OS: 5.1.1
    LOCKSCREEN = 196;

    // OPEN: Lockscreen > Screen to enter password / pattern / PIN
    // CATEGORY: GLOBAL_SYSTEM_UI
    // OS: 5.1.1
    BOUNCER = 197;

    // OPEN: Screen turned on
    //   SUBTYPE: 2 is user action
    // CATEGORY: GLOBAL_SYSTEM_UI
    // OS: 5.1.1
    SCREEN = 198;

    // OPEN: Notification caused sound, vibration, and/or LED blink
    //   SUBTYPE: 1 is buzz, 2 is beep, blink is 4, or'd together
    // CATEGORY: NOTIFICATION
    // OS: 5.1.1
    NOTIFICATION_ALERT = 199;

    // ACTION: Lockscreen > Emergency Call button
    // CATEGORY: GLOBAL_SYSTEM_UI
    // OS: 5.1.1
    ACTION_EMERGENCY_CALL = 200;

    // OPEN: Settings > Apps > Configure > Default apps > Assist & voice input
    // CATEGORY: SETTINGS
    // OS: 6.0
    APPLICATIONS_MANAGE_ASSIST = 201;

    // OPEN: Settings > Memory
    // CATEGORY: SETTINGS
    // OS: 6.0
    PROCESS_STATS_SUMMARY = 202;

    // ACTION: Settings > Display > When device is rotated
    // CATEGORY: SETTINGS
    // OS: 6.0
    ACTION_ROTATION_LOCK = 203;

    // ACTION: Long press on notification to view controls
    // CATEGORY: NOTIFICATION
    // OS: 6.0
    ACTION_NOTE_CONTROLS = 204;

    // ACTION: Notificatoin controls > Info button
    // CATEGORY: NOTIFICATION
    // OS: 6.0
    ACTION_NOTE_INFO = 205;

    // ACTION: Notification controls > Settings button
    // CATEGORY: NOTIFICATION
    // OS: 6.0
    ACTION_APP_NOTE_SETTINGS = 206;

    // OPEN: Volume Dialog (with hardware buttons)
    // CATEGORY: GLOBAL_SYSTEM_UI
    // OS: 6.0
    VOLUME_DIALOG = 207;

    // OPEN: Volume dialog > Expanded volume dialog (multiple sliders)
    // CATEGORY: GLOBAL_SYSTEM_UI
    // OS: 6.0
    VOLUME_DIALOG_DETAILS = 208;

    // ACTION: Volume dialog > Adjust volume slider
    //   SUBTYPE: volume level (0-7)
    // CATEGORY: GLOBAL_SYSTEM_UI
    // OS: 6.0
    ACTION_VOLUME_SLIDER = 209;

    // ACTION: Volume dialog > Select non-active stream
    //   SUBTYPE: stream (defined in AudioSystem.java)
    // CATEGORY: GLOBAL_SYSTEM_UI
    // OS: 6.0
    ACTION_VOLUME_STREAM = 210;

    // ACTION: Adjust volume with hardware key
    //   SUBTYPE: volume level (0-7)
    // CATEGORY: GLOBAL_SYSTEM_UI
    // OS: 6.0
    ACTION_VOLUME_KEY = 211;

    // ACTION: Volume dialog > Mute a stream by tapping icon
    //   SUBTYPE: mute is 1, audible is 2
    // CATEGORY: GLOBAL_SYSTEM_UI
    // OS: 6.0
    ACTION_VOLUME_ICON = 212;

    // ACTION: Volume dialog > Change ringer mode by tapping icon
    //   SUBTYPE: 2 is audible, 3 is vibrate
    // CATEGORY: GLOBAL_SYSTEM_UI
    // OS: 6.0
    ACTION_RINGER_MODE = 213;

    // ACTION: Chooser shown (share target, file open, etc.)
    // CATEGORY: GLOBAL_SYSTEM_UI
    // OS: 6.0
    ACTION_ACTIVITY_CHOOSER_SHOWN = 214;

    // ACTION: Chooser > User taps an app target
    //   SUBTYPE: Index of target
    // CATEGORY: GLOBAL_SYSTEM_UI
    // OS: 6.0
    ACTION_ACTIVITY_CHOOSER_PICKED_APP_TARGET = 215;

    // ACTION: Chooser > User taps a service target
    //   SUBTYPE: Index of target
    // CATEGORY: GLOBAL_SYSTEM_UI
    // OS: 6.0
    ACTION_ACTIVITY_CHOOSER_PICKED_SERVICE_TARGET = 216;

    // ACTION: Chooser > User taps a standard target
    //   SUBTYPE: Index of target
    // CATEGORY: GLOBAL_SYSTEM_UI
    // OS: 6.0
    ACTION_ACTIVITY_CHOOSER_PICKED_STANDARD_TARGET = 217;

    // ACTION: QS Brightness Slider (with auto brightness disabled)
    //   SUBTYPE: slider value
    // CATEGORY: QUICK_SETTINGS
    // OS: 6.0
    ACTION_BRIGHTNESS = 218;

    // ACTION: QS Brightness Slider (with auto brightness enabled)
    //   SUBTYPE: slider value
    // CATEGORY: QUICK_SETTINGS
    // OS: 6.0
    ACTION_BRIGHTNESS_AUTO = 219;

    // OPEN: Settings > Display > Brightness Slider
    // CATEGORY: SETTINGS
    // OS: 6.0
    BRIGHTNESS_DIALOG = 220;

    // OPEN: Settings > Apps > Configure Apps > Display over other apps
    // CATEGORY: SETTINGS
    // OS: 6.0
    SYSTEM_ALERT_WINDOW_APPS = 221;

    // OPEN: Display has entered dream mode
    // CATEGORY: GLOBAL_SYSTEM_UI
    // OS: 6.0
    DREAMING = 222;

    // OPEN: Display has entered ambient notification mode
    // CATEGORY: GLOBAL_SYSTEM_UI
    // OS: 6.0
    DOZING = 223;

    // OPEN: Overview
    // CATEGORY: GLOBAL_SYSTEM_UI
    // OS: 6.0
    OVERVIEW_ACTIVITY = 224;

    // OPEN: Settings > About phone > Legal information
    // CATEGORY: SETTINGS
    // OS: 6.0
    ABOUT_LEGAL_SETTINGS = 225;

    // OPEN: Settings > Search > Perform search
    // CATEGORY: SETTINGS
    // OS: 6.0
    ACTION_SEARCH_RESULTS = 226;

    // OPEN: Settings > System UI Tuner
    // CATEGORY: SETTINGS
    // OS: 6.0
    TUNER = 227;

    // OPEN: Settings > System UI Tuner > Quick Settings
    // CATEGORY: SETTINGS
    // OS: 6.0
    TUNER_QS = 228;

    // OPEN: Settings > System UI Tuner > Demo mode
    // CATEGORY: SETTINGS
    // OS: 6.0
    TUNER_DEMO_MODE = 229;

    // ACTION: Settings > System UI Tuner > Quick Settings > Move tile
    //   PACKAGE: Tile
    // CATEGORY: SETTINGS
    // OS: 6.0
    TUNER_QS_REORDER = 230;

    // ACTION: Settings > System UI Tuner > Quick Settings > Add tile
    //   PACKAGE: Tile
    // CATEGORY: SETTINGS
    // OS: 6.0
    TUNER_QS_ADD = 231;

    // ACTION: Settings > System UI Tuner > Quick Settings > Remove tile
    //   PACKAGE: Tile
    // CATEGORY: SETTINGS
    // OS: 6.0
    TUNER_QS_REMOVE = 232;

    // ACTION: Settings > System UI Tuner > Status bar > Enable icon
    //   PACKAGE: Icon
    // CATEGORY: SETTINGS
    // OS: 6.0
    TUNER_STATUS_BAR_ENABLE = 233;

    // ACTION: Settings > System UI Tuner > Status bar > Disable icon
    //   PACKAGE: Icon
    // CATEGORY: SETTINGS
    // OS: 6.0
    TUNER_STATUS_BAR_DISABLE = 234;

    // ACTION: Settings > System UI Tuner > Demo mode > Enable demo mode
    //   SUBTYPE: false is disabled, true is enabled
    // CATEGORY: SETTINGS
    // OS: 6.0
    TUNER_DEMO_MODE_ENABLED = 235;

    // ACTION: Settings > System UI Tuner > Demo mode > Show demo mode
    //   SUBTYPE: false is disabled, true is enabled
    // CATEGORY: SETTINGS
    // OS: 6.0
    TUNER_DEMO_MODE_ON = 236;

    // ACTION: Settings > System UI Tuner > Show embedded battery percentage
    //   SUBTYPE: 0 is disabled, 1 is enabled
    // CATEGORY: SETTINGS
    // OS: 6.0
    TUNER_BATTERY_PERCENTAGE = 237;

    // OPEN: Settings > Developer options > Inactive apps
    // CATEGORY: SETTINGS
    // OS: 6.0
    FUELGAUGE_INACTIVE_APPS = 238;

    // ACTION: Long press home to bring up assistant
    // CATEGORY: GLOBAL_SYSTEM_UI
    // OS: 6.0
    ACTION_ASSIST_LONG_PRESS = 239;

    // OPEN: Settings > Security > Nexus Imprint > Add Fingerprint
    // CATEGORY: SETTINGS
    // OS: 6.0
    FINGERPRINT_ENROLLING = 240;

    // OPEN: Fingerprint Enroll > Find Sensor
    // CATEGORY: SETTINGS
    // OS: 6.0
    FINGERPRINT_FIND_SENSOR = 241;

    // OPEN: Fingerprint Enroll > Fingerprint Enrolled!
    // CATEGORY: SETTINGS
    // OS: 6.0
    FINGERPRINT_ENROLL_FINISH = 242;

    // OPEN: Fingerprint Enroll introduction
    // CATEGORY: SETTINGS
    // OS: 6.0
    FINGERPRINT_ENROLL_INTRO = 243;

    // OPEN: Fingerprint Enroll onboarding
    // CATEGORY: SETTINGS
    // OS: 6.0
    FINGERPRINT_ENROLL_ONBOARD = 244;

    // OPEN: Fingerprint Enroll > Let's Start!
    // CATEGORY: SETTINGS
    // OS: 6.0
    FINGERPRINT_ENROLL_SIDECAR = 245;

    // OPEN: Fingerprint Enroll SUW > Let's Start!
    // CATEGORY: SETTINGS
    // OS: 6.0
    FINGERPRINT_ENROLLING_SETUP = 246;

    // OPEN: Fingerprint Enroll SUW > Find Sensor
    // CATEGORY: SETTINGS
    // OS: 6.0
    FINGERPRINT_FIND_SENSOR_SETUP = 247;

    // OPEN: Fingerprint Enroll SUW > Fingerprint Enrolled!
    // CATEGORY: SETTINGS
    // OS: 6.0
    FINGERPRINT_ENROLL_FINISH_SETUP = 248;

    // OPEN: Fingerprint Enroll SUW introduction
    // CATEGORY: SETTINGS
    // OS: 6.0
    FINGERPRINT_ENROLL_INTRO_SETUP = 249;

    // OPEN: Fingerprint Enroll SUW onboarding
    // CATEGORY: SETTINGS
    // OS: 6.0
    FINGERPRINT_ENROLL_ONBOARD_SETUP = 250;

    // ACTION: Add fingerprint > Enroll fingerprint
    // CATEGORY: SETTINGS
    // OS: 6.0
    ACTION_FINGERPRINT_ENROLL = 251;

    // ACTION: Authenticate using fingerprint
    // CATEGORY: SETTINGS
    // OS: 6.0
    ACTION_FINGERPRINT_AUTH = 252;

    // ACTION: Settings > Security > Nexus Imprint > [Fingerprint] > Delete
    // CATEGORY: SETTINGS
    // OS: 6.0
    ACTION_FINGERPRINT_DELETE = 253;

    // ACTION: Settings > Security > Nexus Imprint > [Fingerprint] > Rename
    // CATEGORY: SETTINGS
    // OS: 6.0
    ACTION_FINGERPRINT_RENAME = 254;

    // ACTION: Double tap camera shortcut
    // CATEGORY: GLOBAL_SYSTEM_UI
    // OS: 6.0
    ACTION_DOUBLE_TAP_POWER_CAMERA_GESTURE = 255;

    // ACTION: Double twist camera shortcut
    // CATEGORY: GLOBAL_SYSTEM_UI
    // OS: 6.0
    ACTION_WIGGLE_CAMERA_GESTURE = 256;

    // OPEN: QS Work Mode tile shown
    // ACTION: QS Work Mode tile tapped
    //   SUBTYPE: 0 is off, 1 is on
    // CATEGORY: QUICK_SETTINGS
    // OS: N
    QS_WORKMODE = 257;

    // OPEN: Settings > Developer Options > Background Check
    // CATEGORY: SETTINGS
    // OS: N
    BACKGROUND_CHECK_SUMMARY = 258;

    // OPEN: QS Lock tile shown
    // ACTION: QS Lock tile tapped
    //   SUBTYPE: 0 is off, 1 is on
    // CATEGORY: QUICK_SETTINGS
    // OS: N
    QS_LOCK_TILE = 259;

    // OPEN: QS User Tile shown
    // CATEGORY: QUICK_SETTINGS
    // OS: N
    QS_USER_TILE = 260;

    // OPEN: QS Battery tile shown
    // CATEGORY: QUICK_SETTINGS
    // OS: N
    QS_BATTERY_TILE = 261;

    // OPEN: Settings > Sound > Do not disturb > Visual interruptions
    // CATEGORY: SETTINGS
    // OS: N
    NOTIFICATION_ZEN_MODE_VISUAL_INTERRUPTIONS = 262;

    // ACTION: Visual interruptions > No screen interuptions toggle
    //   SUBTYPE: 0 is off, 1 is on
    // CATEGORY: SETTINGS
    // OS: N
    ACTION_ZEN_ALLOW_WHEN_SCREEN_OFF = 263;

    // ACTION: Visual interruptions > No notification light toggle
    //   SUBTYPE: 0 is off, 1 is on
    // CATEGORY: SETTINGS
    // OS: N
    ACTION_ZEN_ALLOW_LIGHTS = 264;

    // OPEN: Settings > Notifications > [App] > Channel Notifications
    // CATEGORY: SETTINGS
    // OS: N
    NOTIFICATION_TOPIC_NOTIFICATION = 265;

    // ACTION: Settings > Apps > Default Apps > Select different SMS app
    //   PACKAGE: Selected SMS app
    // CATEGORY: SETTINGS
    // OS: N
    ACTION_DEFAULT_SMS_APP_CHANGED = 266;

    // OPEN: QS Color modification tile shown
    // ACTION: QS Color modification tile tapped
    //   SUBTYPE: 0 is off, 1 is on
    // CATEGORY: QUICK_SETTINGS
    // OS: N
    QS_COLOR_MATRIX = 267;

    // OPEN: QS Custom tile shown
    // ACTION: QS Work Mode tile tapped
    // CATEGORY: QUICK_SETTINGS
    // OS: N
    QS_CUSTOM = 268;

    // ACTION: Visual interruptions > Never turn off the screen toggle
    //   SUBTYPE: 0 is off, 1 is on
    // CATEGORY: SETTINGS
    // OS: N
    ACTION_ZEN_ALLOW_WHEN_SCREEN_ON = 269;

    // ACTION: Overview > Long-press task, drag to enter split-screen
    // CATEGORY: GLOBAL_SYSTEM_UI
    // OS: N
    ACTION_WINDOW_DOCK_DRAG_DROP = 270;

    // ACTION: In App > Long-press Overview button to enter split-screen
    // CATEGORY: GLOBAL_SYSTEM_UI
    // OS: N
    ACTION_WINDOW_DOCK_LONGPRESS = 271;

    // ACTION: In App > Swipe Overview button to enter split-screen
    // CATEGORY: GLOBAL_SYSTEM_UI
    // OS: N
    ACTION_WINDOW_DOCK_SWIPE = 272;

    // ACTION: Launch profile-specific app > Confirm credentials
    // CATEGORY: GLOBAL_SYSTEM_UI
    // OS: N
    PROFILE_CHALLENGE = 273;

    // OPEN: QS Battery detail panel
    // CATEGORY: GLOBAL_SYSTEM_UI
    // OS: N
    QS_BATTERY_DETAIL = 274;

    // OPEN: Overview > History
    // CATEGORY: GLOBAL_SYSTEM_UI
    // OS: N
    OVERVIEW_HISTORY = 275;

    // ACTION: Overview > Page by tapping Overview button
    // CATEGORY: GLOBAL_SYSTEM_UI
    // OS: N
    ACTION_OVERVIEW_PAGE = 276;

    // ACTION: Overview > Select app
    // CATEGORY: GLOBAL_SYSTEM_UI
    // OS: N
    ACTION_OVERVIEW_SELECT = 277;

    // ACTION: View emergency info
    // CATEGORY: GLOBAL_SYSTEM_UI
    // OS: N
    ACTION_VIEW_EMERGENCY_INFO = 278;

    // ACTION: Edit emergency info activity
    // CATEGORY: SETTINGS
    // OS: N
    ACTION_EDIT_EMERGENCY_INFO = 279;

    // ACTION: Edit emergency info field
    // CATEGORY: SETTINGS
    // OS: N
    ACTION_EDIT_EMERGENCY_INFO_FIELD = 280;

    // ACTION: Add emergency contact
    // CATEGORY: SETTINGS
    // OS: N
    ACTION_ADD_EMERGENCY_CONTACT = 281;

    // ACTION: Delete emergency contact
    // CATEGORY: SETTINGS
    // OS: N
    ACTION_DELETE_EMERGENCY_CONTACT = 282;

    // ACTION: Call emergency contact
    // CATEGORY: SETTINGS
    // OS: N
    ACTION_CALL_EMERGENCY_CONTACT = 283;

    // OPEN: QS Data Saver tile shown
    // ACTION: QS Data Saver tile tapped
    // CATEGORY: QUICK_SETTINGS
    QS_DATA_SAVER = 284;

    // OPEN: Settings > Security > User credentials
    // CATEGORY: Settings
    // OS: N
    USER_CREDENTIALS = 285;

    // ACTION: In App (splitscreen) > Long-press Overview to exit split-screen
    // CATEGORY: GLOBAL_SYSTEM_UI
    // OS: N
    ACTION_WINDOW_UNDOCK_LONGPRESS = 286;

    // Logged when the user scrolls through overview manually
    OVERVIEW_SCROLL = 287;

    // Logged when the overview times out automatically selecting an app
    OVERVIEW_SELECT_TIMEOUT = 288;

    // Logged when a user dismisses a task in overview
    OVERVIEW_DISMISS = 289;

    // Logged when the user modifying the notification importance slider.
    ACTION_MODIFY_IMPORTANCE_SLIDER = 290;

    // Logged when the user saves a modification to notification importance. Negative numbers
    // indicate the user lowered the importance; positive means they increased it.
    ACTION_SAVE_IMPORTANCE = 291;

    // ACTION: Long-press power button, then tap "Take bug report" option.
    // CATEGORY: GLOBAL_SYSTEM_UI
    // OS: N
    ACTION_BUGREPORT_FROM_POWER_MENU_INTERACTIVE = 292;

    // ACTION: Long-press power button, then long-press "Take bug report" option.
    // CATEGORY: GLOBAL_SYSTEM_UI
    // OS: N
    ACTION_BUGREPORT_FROM_POWER_MENU_FULL = 293;

    // ACTION: Settings -> Developer Options -> Take bug report -> Interactive report
    // CATEGORY: SETTINGS
    // OS: N
    // Interactive bug report initiated from Settings.
    ACTION_BUGREPORT_FROM_SETTINGS_INTERACTIVE = 294;

    // ACTION: Settings -> Developer Options -> Take bug report -> Full report
    // CATEGORY: SETTINGS
    // OS: N
    // Interactive bug report initiated from Settings.
    ACTION_BUGREPORT_FROM_SETTINGS_FULL = 295;

    // ACTION: User tapped notification action to cancel a bug report
    // CATEGORY: NOTIFICATION
    // OS: N
    ACTION_BUGREPORT_NOTIFICATION_ACTION_CANCEL = 296;

    // ACTION: User tapped notification action to launch bug report details screen
    // CATEGORY: NOTIFICATION
    // OS: N
    ACTION_BUGREPORT_NOTIFICATION_ACTION_DETAILS = 297;

    // ACTION: User tapped notification action to take adition screenshot on bug report
    // CATEGORY: NOTIFICATION
    // OS: N
    ACTION_BUGREPORT_NOTIFICATION_ACTION_SCREENSHOT = 298;

    // ACTION: User tapped notification to share bug report
    // CATEGORY: NOTIFICATION
    // OS: N
    ACTION_BUGREPORT_NOTIFICATION_ACTION_SHARE = 299;

    // ACTION: User changed bug report name using the details screen
    // CATEGORY: GLOBAL_SYSTEM_UI
    // OS: N
    ACTION_BUGREPORT_DETAILS_NAME_CHANGED = 300;

    // ACTION: User changed bug report title using the details screen
    // CATEGORY: GLOBAL_SYSTEM_UI
    // OS: N
    ACTION_BUGREPORT_DETAILS_TITLE_CHANGED = 301;

    // ACTION: User changed bug report description using the details screen
    // CATEGORY: GLOBAL_SYSTEM_UI
    // OS: N
    ACTION_BUGREPORT_DETAILS_DESCRIPTION_CHANGED = 302;

    // ACTION: User tapped Save in the bug report details screen.
    // CATEGORY: GLOBAL_SYSTEM_UI
    // OS: N
    ACTION_BUGREPORT_DETAILS_SAVED = 303;

    // ACTION: User tapped Cancel in the bug report details screen.
    // CATEGORY: GLOBAL_SYSTEM_UI
    // OS: N
    ACTION_BUGREPORT_DETAILS_CANCELED = 304;

    // Tuner: Open/close calibrate dialog.
    TUNER_CALIBRATE_DISPLAY = 305;

    // Tuner: Open/close color and appearance.
    TUNER_COLOR_AND_APPEARANCE = 306;

    // Tuner: Apply calibrate dialog.
    ACTION_TUNER_CALIBRATE_DISPLAY_CHANGED = 307;

    // Tuner: Open/close night mode.
    TUNER_NIGHT_MODE = 308;

    // Tuner: Change night mode.
    ACTION_TUNER_NIGHT_MODE = 309;

    // Tuner: Change night mode auto.
    ACTION_TUNER_NIGHT_MODE_AUTO = 310;

    // Tuner: Change night mode adjust dark theme.
    ACTION_TUNER_NIGHT_MODE_ADJUST_DARK_THEME = 311;

    // Tuner: Change night mode adjust tint.
    ACTION_TUNER_NIGHT_MODE_ADJUST_TINT = 312;

    // Tuner: Change night mode adjust brightness.
    ACTION_TUNER_NIGHT_MODE_ADJUST_BRIGHTNESS = 313;

    // Tuner: Change do not disturb in volume panel.
    ACTION_TUNER_DO_NOT_DISTURB_VOLUME_PANEL = 314;

    // Tuner: Change do not disturb volume buttons shortcut.
    ACTION_TUNER_DO_NOT_DISTURB_VOLUME_SHORTCUT = 315;

    // Logs the action the user takes when an app crashed.
    ACTION_APP_CRASH = 316;

    // Logs the action the user takes when an app ANR'd.
    ACTION_APP_ANR = 317;

    // Logged when a user double taps the overview button to launch the previous task
    OVERVIEW_LAUNCH_PREVIOUS_TASK = 318;

    // Logged when we execute an app transition. This indicates the total delay from startActivity
    // until the app transition is starting to animate, in milliseconds.
    APP_TRANSITION_DELAY_MS = 319;

    // Logged when we execute an app transition. This indicates the reason why the transition
    // started. Must be one of ActivityManagerInternal.APP_TRANSITION_* reasons.
    APP_TRANSITION_REASON = 320;

    // Logged when we execute an app transition and we drew a starting window. This indicates the
    // delay from startActivity until the starting window was drawn.
    APP_TRANSITION_STARTING_WINDOW_DELAY_MS = 321;

    // Logged when we execute an app transition and all windows of the app got drawn. This indicates
    // the delay from startActivity until all windows have been drawn.
    APP_TRANSITION_WINDOWS_DRAWN_DELAY_MS = 322;

    // Logged when we execute an app transition. This indicates the component name of the current
    // transition.
    APP_TRANSITION_COMPONENT_NAME = 323;

    // Logged when we execute an app transition. This indicates whether the process was already
    // running.
    APP_TRANSITION_PROCESS_RUNNING = 324;

    // Logged when we execute an app transition. This indicates the device uptime in seconds when
    // the transition was executed.
    APP_TRANSITION_DEVICE_UPTIME_SECONDS = 325;

    // ACTION: app requested access to a scoped directory, user granted it.
    //   SUBTYPE: directory's index on Environment.STANDARD_DIRECTORIES
    // CATEGORY: GLOBAL_SYSTEM_UI
    // OS: N
    ACTION_SCOPED_DIRECTORY_ACCESS_GRANTED_BY_FOLDER = 326;

    // ACTION: app requested access to a scoped directory, user denied it.
    //   SUBTYPE: directory's index on Environment.STANDARD_DIRECTORIES
    // CATEGORY: GLOBAL_SYSTEM_UI
    // OS: N
    ACTION_SCOPED_DIRECTORY_ACCESS_DENIED_BY_FOLDER = 327;

    // ACTION: app requested access to a scoped directory, user granted it.
    //   PACKAGE: app that requested access
    // CATEGORY: GLOBAL_SYSTEM_UI
    // OS: N
    ACTION_SCOPED_DIRECTORY_ACCESS_GRANTED_BY_PACKAGE = 328;

    // ACTION: app requested access to a scoped directory, user denied it.
    //   PACKAGE: app that requested access.
    // CATEGORY: GLOBAL_SYSTEM_UI
    // OS: N
    ACTION_SCOPED_DIRECTORY_ACCESS_DENIED_BY_PACKAGE = 329;

    // ACTION: app requested access to a directory user has already been granted
    // access before.
    //   SUBTYPE: directory's index on Environment.STANDARD_DIRECTORIES.
    // CATEGORY: GLOBAL_SYSTEM_UI
    // OS: N
    ACTION_SCOPED_DIRECTORY_ACCESS_ALREADY_GRANTED_BY_FOLDER = 330;

    // ACTION: app requested access to a directory user has already been granted
    // access before.
    //   PACKAGE: app that requested access.
    // CATEGORY: GLOBAL_SYSTEM_UI
    // OS: N
    ACTION_SCOPED_DIRECTORY_ACCESS_ALREADY_GRANTED_BY_PACKAGE = 331;

    // ACTION: Logged when the user slides a notification and reveals the gear
    // beneath it.
    // CATEGORY: NOTIFICATION
    // OS: N
    ACTION_REVEAL_GEAR = 332;

    // ACTION: Logged when the user taps on the gear beneath a notification.
    // CATEGORY: NOTIFICATION
    // OS: N
    ACTION_TOUCH_GEAR = 333;

    // Logs that the user has edited the enabled VR listeners.
    // CATEGORY: SETTINGS
    // OS: N
    VR_MANAGE_LISTENERS = 334;

    // Settings -> Accessibility -> Click after pointer stops moving
    // CATEGORY: SETTINGS
    // OS: N
    ACCESSIBILITY_TOGGLE_AUTOCLICK = 335;

    // Settings -> Sound
    // CATEGORY: SETTINGS
    // OS: N
    SOUND = 336;

    // Settings -> Notifications -> Gear
    // CATEGORY: SETTINGS
    // OS: N
    CONFIGURE_NOTIFICATION = 337;

    // Settings -> Wi-Fi -> Gear
    // CATEGORY: SETTINGS
    // OS: N
    CONFIGURE_WIFI = 338;

    // Settings -> Display -> Display size
    // OS: N
    DISPLAY_SCREEN_ZOOM = 339;

    // Settings -> Display -> Font size
    // CATEGORY: SETTINGS
    // OS: N
    ACCESSIBILITY_FONT_SIZE = 340;

    // Settings -> Data usage -> Cellular/Wi-Fi data usage
    // CATEGORY: SETTINGS
    // OS: N
    DATA_USAGE_LIST = 341;

    // Settings -> Data usage -> Billing cycle or DATA_USAGE_LIST -> Gear
    // CATEGORY: SETTINGS
    // OS: N
    BILLING_CYCLE = 342;

    // DATA_USAGE_LIST -> Any item or App info -> Data usage
    // CATEGORY: SETTINGS
    // OS: N
    APP_DATA_USAGE = 343;

    // Settings -> Language & input -> Language
    // CATEGORY: SETTINGS
    // OS: N
    USER_LOCALE_LIST = 344;

    // Settings -> Language & input -> Virtual keyboard
    // CATEGORY: SETTINGS
    // OS: N
    VIRTUAL_KEYBOARDS = 345;

    // Settings -> Language & input -> Physical keyboard
    // CATEGORY: SETTINGS
    // OS: N
    PHYSICAL_KEYBOARDS = 346;

    // Settings -> Language & input -> Virtual keyboard -> Add a virtual keyboard
    // CATEGORY: SETTINGS
    // OS: N
    ENABLE_VIRTUAL_KEYBOARDS = 347;

    // Settings -> Data usage -> Data Saver
    // CATEGORY: SETTINGS
    // OS: N
    DATA_SAVER_SUMMARY = 348;

    // Settings -> Data usage -> Data Saver -> Unrestricted data access
    // CATEGORY: SETTINGS
    // OS: N
    DATA_USAGE_UNRESTRICTED_ACCESS = 349;

    // Used for generic logging of Settings Preference Persistence, should not be used
    // outside SharedPreferencesLogger.
    // CATEGORY: SETTINGS
    // OS: N
    ACTION_GENERIC_PACKAGE = 350;

    // Settings -> Apps -> Gear -> Special access
    SPECIAL_ACCESS = 351;

    // Logs that the user docks window via shortcut key.
    WINDOW_DOCK_SHORTCUTS = 352;

    // User already denied access to the request folder; action takes an integer
    // representing the folder's index on Environment.STANDARD_DIRECTORIES
    // (or -2 for root access, or -1 or unknown directory).
    ACTION_SCOPED_DIRECTORY_ACCESS_ALREADY_DENIED_BY_FOLDER = 353;

    // User already denied access to the request folder; action pass package name
    // of calling package.
    ACTION_SCOPED_DIRECTORY_ACCESS_ALREADY_DENIED_BY_PACKAGE = 354;

    // User denied access to the request folder and checked 'Do not ask again';
    // action takes an integer representing the folder's index on Environment.STANDARD_DIRECTORIES
    // (or -2 for root access, or -1 or unknown directory).
    ACTION_SCOPED_DIRECTORY_ACCESS_DENIED_AND_PERSIST_BY_FOLDER = 355;

    // User denied access to the request folder and checked 'Do not ask again';
    // action pass package name of calling package.
    ACTION_SCOPED_DIRECTORY_ACCESS_DENIED_AND_PERSIST_BY_PACKAGE = 356;

    // Logged when a user dismisses all task in overview
    OVERVIEW_DISMISS_ALL = 357;

    // Quick Settings -> Edit
    QS_EDIT = 358;

    // Quick Settings -> Edit -> Overflow -> Reset
    ACTION_QS_EDIT_RESET = 359;

    // QS -> Edit - Drag a tile out of the active tiles.
    // The _SPEC contains either the spec of the tile or
    // the package of the 3rd party app in the PKG field.
    ACTION_QS_EDIT_REMOVE_SPEC = 360;
    ACTION_QS_EDIT_REMOVE = 361;

    // QS -> Edit - Drag a tile into the active tiles.
    // The _SPEC contains either the spec of the tile or
    // the package of the 3rd party app in the PKG field.
    ACTION_QS_EDIT_ADD_SPEC = 362;
    ACTION_QS_EDIT_ADD = 363;

    // QS -> Edit - Drag a tile within the active tiles.
    // The _SPEC contains either the spec of the tile or
    // the package of the 3rd party app in the PKG field.
    ACTION_QS_EDIT_MOVE_SPEC = 364;
    ACTION_QS_EDIT_MOVE = 365;

    // Long-press on a QS tile. Tile spec in package field.
    ACTION_QS_LONG_PRESS = 366;

    // OPEN: SUW Welcome Screen -> Vision Settings
    // CATEGORY: SETTINGS
    // OS: N
    SUW_ACCESSIBILITY = 367;

    // OPEN: SUW Welcome Screen -> Vision Settings -> Magnification gestures (Renamed in O)
    // OPEN: SUW Welcome Screen -> Vision Settings -> Magnification -> Magnify with triple-tap
    // OPEN: SUW Welcome Screen -> Vision Settings -> Magnification -> Magnify with button
    // ACTION: New magnification gesture configuration is chosen
    //  SUBTYPE: 0 is off, 1 is on
    // CATEGORY: SETTINGS
    // OS: N
    SUW_ACCESSIBILITY_TOGGLE_SCREEN_MAGNIFICATION = 368;

    // OPEN: SUW Welcome Screen -> Vision Settings -> Font size
    // ACTION: New font size is chosen
    //  SUBTYPE: 0 is small, 1 is default, 2 is large, 3 is largest
    // CATEGORY: SETTINGS
    // OS: N
    SUW_ACCESSIBILITY_FONT_SIZE = 369;

    // OPEN: SUW Welcome Screen -> Vision Settings -> Display size
    // ACTION: New display size is chosen
    //  SUBTYPE: 0 is small, 1 is default, 2 is large, 3 is larger, 4 is largest
    // CATEGORY: SETTINGS
    // OS: N
    SUW_ACCESSIBILITY_DISPLAY_SIZE = 370;

    // OPEN: SUW Welcome Screen -> Vision Settings -> TalkBack
    // ACTION: New screen reader configuration is chosen
    //  SUBTYPE: 0 is off, 1 is on
    // CATEGORY: SETTINGS
    // OS: N
    SUW_ACCESSIBILITY_TOGGLE_SCREEN_READER = 371;

    // ------- Begin N Settings conditionals -----
    // Conditionals are the green bars at the top of the settings dashboard
    // All conditionals will have visible/hide events onResume/onPause
    // but they will also be used as extra ints in the
    // dismiss/expand/collapse/click/button events

    // swipe away conditional
    ACTION_SETTINGS_CONDITION_DISMISS = 372;

    // click on collapsed conditional or clicks expand button
    ACTION_SETTINGS_CONDITION_EXPAND = 373;

    // click collapse button on expanded conditional
    ACTION_SETTINGS_CONDITION_COLLAPSE = 374;

    // click main area of expanded conditional
    ACTION_SETTINGS_CONDITION_CLICK = 375;

    // click a direct button on expanded conditional
    ACTION_SETTINGS_CONDITION_BUTTON = 376;

    // Airplane mode on
    SETTINGS_CONDITION_AIRPLANE_MODE = 377;
    // AKA Data saver on
    SETTINGS_CONDITION_BACKGROUND_DATA = 378;
    // Battery saver on
    SETTINGS_CONDITION_BATTERY_SAVER = 379;
    // Cellular data off
    SETTINGS_CONDITION_CELLULAR_DATA = 380;
    // Do not disturb on
    SETTINGS_CONDITION_DND = 381;
    // Hotspot on
    SETTINGS_CONDITION_HOTSPOT = 382;
    // Work profile off
    SETTINGS_CONDITION_WORK_MODE = 383;

    // ------- Begin N Settings suggestions -----
    // Since suggestions come from system apps, suggestions will
    // have generic constants and the package providing the suggestion
    // will be put in the package field.  For suggestions in the Settings
    // package, the class name will be filled in instead (since settings
    // provides several suggetions).

    // Settings shown/hidden on main settings dashboard.
    // These are actually visibility events, but visible/hidden doesn't
    // take a package, so these are being logged as actions.
    ACTION_SHOW_SETTINGS_SUGGESTION = 384;
    ACTION_HIDE_SETTINGS_SUGGESTION = 385;

    // Click on a suggestion.
    ACTION_SETTINGS_SUGGESTION = 386;

    // Suggestion -> Overflow -> Remove.
    ACTION_SETTINGS_DISMISS_SUGGESTION = 387;

    // Settings > Apps > Gear > Special Access > Premium SMS access
    PREMIUM_SMS_ACCESS = 388;

    // Logged when the user resizes the docked stack. Arguments:
    // 0: Split 50:50
    // 1: Docked smaller
    // 2: Docked larger
    ACTION_WINDOW_DOCK_RESIZE = 389;

    // User exits split-screen by dragging the divider to the side of the screen. Arguments
    // 0: Docked gets maximized
    // 1: Fullscreen gets maximized
    ACTION_WINDOW_UNDOCK_MAX = 390;

    // User tried to dock an unresizable app.
    ACTION_WINDOW_DOCK_UNRESIZABLE = 391;

    // System UI Tuner > Other > Power notification controls
    TUNER_POWER_NOTIFICATION_CONTROLS = 392;

    // System UI Tuner > Other > Power notification controls > Toggle on/off
    ACTION_TUNER_POWER_NOTIFICATION_CONTROLS = 393;

    // Action: user enable / disabled data saver using Settings
    // OPEN: Settings -> Data Usage -> Data saver -> On/off toggle
    // VALUE: 1 for enabled, 0 for disabled
    // CATEGORY: SETTINGS
    // OS: N
    ACTION_DATA_SAVER_MODE = 394;

    // User whitelisted an app for Data Saver mode; action pass package name of app
    // Action: user enable / disabled data saver using Settings
    // OPEN: Settings -> Data Usage -> Data saver -> Unrestricted data access > APP toggle turned on
    //       or
    //       Settings -> Apps -> APP -> Data usage -> Unrestricted data usage toggle turned on
    // VALUE: package name of APP
    // CATEGORY: SETTINGS
    // OS: N
    ACTION_DATA_SAVER_WHITELIST = 395;

    // User blacklisted an app for Data Saver mode; action pass package name of app
    // OPEN: Settings -> Apps -> APP -> Data usage -> Background data toggle turned off
    // VALUE: package name of APP
    // CATEGORY: SETTINGS
    // OS: N
    ACTION_DATA_SAVER_BLACKLIST = 396;

    // User opened a remote input view associated with a notification. Passes package name of app
    // that posted the notification. Note that this can also happen transiently during notification
    // reinflation.
    ACTION_REMOTE_INPUT_OPEN = 397;

    // User attempt to send data through a remote input view associated with a notification.
    // Passes package name of app that posted the notification. May succeed or fail.
    ACTION_REMOTE_INPUT_SEND = 398;

    // Failed attempt to send data through a remote input view associated with a
    // notification. Passes package name of app that posted the notification.
    ACTION_REMOTE_INPUT_FAIL = 399;

    // User closed a remote input view associated with a notification. Passes package name of app
    // that posted the notification. Note that this can also happen transiently during notification
    // reinflation.
    ACTION_REMOTE_INPUT_CLOSE = 400;

    // OPEN: Settings > Accounts > Work profile settings
    // CATEGORY: SETTINGS
    ACCOUNTS_WORK_PROFILE_SETTINGS = 401;

    // Settings -> Dev options -> Convert to file encryption
    CONVERT_FBE = 402;

    // Settings -> Dev options -> Convert to file encryption -> WIPE AND CONVERT...
    CONVERT_FBE_CONFIRM = 403;

    // Settings -> Dev options -> Running services
    RUNNING_SERVICES = 404;

    // The dialog shown by 3P intent to change current webview implementation.
    WEBVIEW_IMPLEMENTATION = 405;

    // Settings launched from expanded quick settings.
    ACTION_QS_EXPANDED_SETTINGS_LAUNCH = 406;

    // Notification expansion state toggled by the expand affordance.
    ACTION_NOTIFICATION_EXPANDER = 407;

    // Notification group expansion state toggled by the expand affordance.
    ACTION_NOTIFICATION_GROUP_EXPANDER = 408;


    // Notification expansion state toggled by the expand gesture.
    ACTION_NOTIFICATION_GESTURE_EXPANDER = 409;

    // Notification group expansion state toggled by the expand gesture.
    ACTION_NOTIFICATION_GROUP_GESTURE_EXPANDER = 410;

    // User performs gesture that activates the ambient display
    // 1: Gesture performed is Nudge
    // 2: Gesture performed is Pickup
    // 4: Gesture performed is Double Tap
    ACTION_AMBIENT_GESTURE = 411;

    // ---- End N Constants, all N constants go above this line ----

    // ------- Begin N App Disambig Shade -----
    // Application disambig shade opened or closed with a featured app.
    // These are actually visibility events, but visible/hidden doesn't
    // take a package, so these are being logged as actions.
    // Package: Calling app on open, called app on close
    ACTION_SHOW_APP_DISAMBIG_APP_FEATURED = 451;
    ACTION_HIDE_APP_DISAMBIG_APP_FEATURED = 452;

    // Application disambig shade opened or closed without a featured app.
    // These are actually visibility events, but visible/hidden doesn't
    // take a package, so these are being logged as actions.
    // Package: Calling app on open, called app on close
    ACTION_SHOW_APP_DISAMBIG_NONE_FEATURED = 453;
    ACTION_HIDE_APP_DISAMBIG_NONE_FEATURED = 454;

    // User opens in an app by pressing “Always” in the application disambig shade.
    // Subtype: Index of selection
    ACTION_APP_DISAMBIG_ALWAYS = 455;

    // User opens in an app by pressing “Just Once” in the application disambig shade.
    // Subtype: Index of selection
    ACTION_APP_DISAMBIG_JUST_ONCE = 456;

    // User opens in an app by tapping on its name in the application disambig shade.
    // Subtype: Index of selection
    ACTION_APP_DISAMBIG_TAP = 457;

    // OPEN: Settings > Internal storage > Storage manager
    // CATEGORY: SETTINGS
    STORAGE_MANAGER_SETTINGS = 458;

    // OPEN: Settings -> Gestures
    // CATEGORY: SETTINGS
    SETTINGS_GESTURES = 459;

    // ------ Begin Deletion Helper ------
    // ACTION: Settings > Storage > Free Up Space > Photos & Videos > Toggle
    //   SUBTYPE: false is off, true is on
    // CATEGORY: SETTINGS
    ACTION_DELETION_SELECTION_PHOTOS = 460;

    // ACTION: Settings > Storage > Free Up Space > Apps > Toggle
    //   SUBTYPE: false is off, true is on
    // CATEGORY: SETTINGS
    ACTION_DELETION_SELECTION_ALL_APPS = 461;

    // ACTION: Settings > Storage > Free Up Space > Apps > Click an unchecked app
    // CATEGORY: SETTINGS
    //   PACKAGE: Unchecked app
    ACTION_DELETION_SELECTION_APP_ON = 462;

    // ACTION: Settings > Storage > Free Up Space > Apps > Click a checked app
    // CATEGORY: SETTINGS
    //   PACKAGE: Checked app
    ACTION_DELETION_SELECTION_APP_OFF = 463;

    // ACTION: Settings > Storage > Free Up Space > Apps > Click category
    //   SUBTYPE: false is expanded, true is collapsed
    // CATEGORY: SETTINGS
    ACTION_DELETION_APPS_COLLAPSED = 464;

    // ACTION: Settings > Storage > Free Up Space > Downloads > Check On
    //   SUBTYPE: false is off, true is on
    // CATEGORY: SETTINGS
    ACTION_DELETION_SELECTION_DOWNLOADS = 465;

    // ACTION: Settings > Storage > Free Up Space > Downloads > Click category
    //   SUBTYPE: false is expanded, true is collapsed
    // CATEGORY: SETTINGS
    ACTION_DELETION_DOWNLOADS_COLLAPSED = 466;

    // ACTION: Settings > Storage > Free Up Space > Free up ... GB
    // CATEGORY: SETTINGS
    ACTION_DELETION_HELPER_CLEAR = 467;

    // ACTION: Settings > Storage > Free Up Space > Cancel
    // CATEGORY: SETTINGS
    ACTION_DELETION_HELPER_CANCEL = 468;

    // ACTION: Settings > Storage > Free Up Space > Free up ... GB > Remove
    // CATEGORY: SETTINGS
    ACTION_DELETION_HELPER_REMOVE_CONFIRM = 469;

    // ACTION: Settings > Storage > Free Up Space > Free up ... GB > Cancel
    // CATEGORY: SETTINGS
    ACTION_DELETION_HELPER_REMOVE_CANCEL = 470;

    // Deletion helper encountered an error during package deletion.
    ACTION_DELETION_HELPER_APPS_DELETION_FAIL = 471;

    // Deletion helper encountered an error during downloads folder deletion.
    ACTION_DELETION_HELPER_DOWNLOADS_DELETION_FAIL = 472;

    // Deletion helper encountered an error during photo and video deletion.
    ACTION_DELETION_HELPER_PHOTOS_VIDEOS_DELETION_FAIL = 473;

    // OPEN: Settings (root page if there are multiple tabs)
    // CATEGORY: SETTINGS
    DASHBOARD_CONTAINER = 474;

    // OPEN: Settings -> SUPPORT TAB
    // CATEGORY: SETTINGS
    SUPPORT_FRAGMENT = 475;

    // ACTION: Settings -> Select summary tab.
    // CATEGORY: SETTINGS
    ACTION_SELECT_SUMMARY = 476;

    // ACTION: Settings -> Select support tab.
    // CATEGORY: SETTINGS
    ACTION_SELECT_SUPPORT_FRAGMENT = 477;

    // ACTION: Settings -> Support -> Tips & tricks
    // CATEGORY: SETTINGS
    ACTION_SUPPORT_TIPS_AND_TRICKS = 478;

    // ACTION: Settings -> Support -> Help & feedback
    // CATEGORY: SETTINGS
    ACTION_SUPPORT_HELP_AND_FEEDBACK = 479;

    // ACTION: Settings -> Support -> Sign in
    // CATEGORY: SETTINGS
    ACTION_SUPPORT_SIGN_IN = 480;

    // ACTION: Settings -> Support -> Phone
    // CATEGORY: SETTINGS
    ACTION_SUPPORT_PHONE = 481;

    // ACTION: Settings -> Support -> Chat
    // CATEGORY: SETTINGS
    ACTION_SUPPORT_CHAT = 482;

    // ACTION: Settings -> Support -> Phone/Chat -> Disclaimer Cancel
    // CATEGORY: SETTINGS
    ACTION_SUPPORT_DISCLAIMER_CANCEL = 483;

    // ACTION: Settings -> Support -> Phone/Chat -> Disclaimer OK
    // CATEGORY: SETTINGS
    ACTION_SUPPORT_DISCLAIMER_OK = 484;

    // ACTION: Settings -> Support -> Toll-Free Phone
    // CATEGORY: SETTINGS
    ACTION_SUPPORT_DAIL_TOLLFREE = 485;

    // ACTION: Settings -> Support -> "Travel Abroad" Button
    // CATEGORY: SETTINGS
    ACTION_SUPPORT_VIEW_TRAVEL_ABROAD_DIALOG = 486;

    // ACTION: Settings -> Support -> "Travel Abroad" Button -> Tolled Phone
    // CATEGORY: SETTINGS
    ACTION_SUPPORT_DIAL_TOLLED = 487;

    // OPEN: Settings > Display > Night Light
    // CATEGORY: SETTINGS
    NIGHT_DISPLAY_SETTINGS = 488;

    // ACTION: Settings -> Storage -> Manage storage -> Click Storage Manager
    //   SUBTYPE: false is off, true is on
    ACTION_TOGGLE_STORAGE_MANAGER = 489;

    // Settings launched from collapsed quick settings.
    ACTION_QS_COLLAPSED_SETTINGS_LAUNCH = 490;

    // OPEN: QS Night Light tile shown
    // ACTION: QS Night Light tile tapped
    //   SUBTYPE: 0 is off, 1 is on
    // CATEGORY: QUICK_SETTINGS
    QS_NIGHT_DISPLAY = 491;

    // Night Light on
    SETTINGS_CONDITION_NIGHT_DISPLAY = 492;

    // System navigation key up.
    ACTION_SYSTEM_NAVIGATION_KEY_UP = 493;

    // System navigation key down.
    ACTION_SYSTEM_NAVIGATION_KEY_DOWN = 494;

    // OPEN: Settings > Display -> Ambient Display
    // CATEGORY: SETTINGS
    ACTION_AMBIENT_DISPLAY = 495;

    // ---- End N-MR1 Constants, all N-MR1 constants go above this line ----

    // ACTION: The lockscreen gets shown because the SIM card was removed
    // SUBTYPE: false: device was previously unlocked, true: device was previously locked
    // CATEGORY: GLOBAL_SYSTEM_UI
    // OS: N-MR2
    ACTION_LOCK_BECAUSE_SIM_REMOVED = 496;

    // ---- End N-MR2 Constants, all N-MR2 constants go above this line ----

    // ------- Begin N Keyboard Shortcuts Helper -----
    // Keyboard Shortcuts Helper is opened/closed.
    KEYBOARD_SHORTCUTS_HELPER = 500;

    // OPEN: Print Preview screen
    // Package: Package of app where print job is from
    PRINT_PREVIEW = 501;

    // OPEN: User expands full print job options shade in print preview.
    PRINT_JOB_OPTIONS = 502;

    // OPEN: “All Printers” screen for selecting printer
    // Subtype: # of printers listed
    PRINT_ALL_PRINTERS = 503;

    // OPEN: “Add Printers” screen for adding printers
    // Subtype: # of enabled print service listed
    PRINT_ADD_PRINTERS = 504;

    // ACTION: Queue a print job (Usually: User presses Print FAB from Print Preview)
    // Package: Package of print service.
    ACTION_PRINT = 505;

    // ACTION: User selects a printer from the dropdown in the print preview screen. This also
    //         Count all ACTION_PRINTER_SELECT_ALL actions.
    // Package: Package of print service tied to printer
    ACTION_PRINTER_SELECT_DROPDOWN = 506;

    // ACTION: User selects a printer from the “All printers” screen.
    // Package: Package of print service tied to printer
    ACTION_PRINTER_SELECT_ALL = 507;

    // ACTION: User changes an option for the print job from print preview.
    // Subtype:   1: Copies
    //            2: Color mode
    //            3: Duplex mode
    //            4: Media (==Paper) size
    //            5: Orientation
    //            6: Page range
    // Package: Package of print service tied to printer
    ACTION_PRINT_JOB_OPTIONS = 508;

    // ACTION: User searches for printer from All Printers
    ACTION_PRINTER_SEARCH = 509;

    // ACTION: User selects “Add print service” button from All Printers
    ACTION_PRINT_SERVICE_ADD = 510;

    // ACTION: User Enables/Disables Print Service via any means.
    // Subtype:   0: Enabled
    //            1: Disabled
    ACTION_PRINT_SERVICE_TOGGLE = 511;

    // ACTION: User installs print recommended print service
    // Package: Package of print service
    ACTION_PRINT_RECOMMENDED_SERVICE_INSTALL = 512;

    // ACTION: Settings -> [sub settings activity] -> Options menu -> Help & Support
    //   SUBTYPE: sub settings classname
    ACTION_SETTING_HELP_AND_FEEDBACK = 513;

    // OPEN: Settings > Language & input > Personal dictionary (single locale)
    USER_DICTIONARY_SETTINGS = 514;

    // OPEN: Settings > Date & time > Select time zone
    ZONE_PICKER = 515;

    // OPEN: Settings > Security > Device administrators
    DEVICE_ADMIN_SETTINGS = 516;

    // ACTION: Managed provisioning was launched to set this package as DPC app.
    // PACKAGE: DPC's package name.
    PROVISIONING_DPC_PACKAGE_NAME = 517;

    // ACTION: Managed provisioning triggered DPC installation.
    // PACKAGE: Package name of package which installed DPC.
    PROVISIONING_DPC_INSTALLED_BY_PACKAGE = 518;

    // ACTION: Logged when provisioning activity finishes.
    // TIME: Indicates time taken by provisioning activity to finish in MS.
    PROVISIONING_PROVISIONING_ACTIVITY_TIME_MS = 519;

    // ACTION: Logged when preprovisioning activity finishes.
    // TIME: Indicates time taken by preprovisioning activity to finish in MS.
    PROVISIONING_PREPROVISIONING_ACTIVITY_TIME_MS = 520;

    // ACTION: Logged when encrypt device activity finishes.
    // TIME: Indicates time taken by encrypt device activity to finish in MS.
    PROVISIONING_ENCRYPT_DEVICE_ACTIVITY_TIME_MS = 521;

    // ACTION: Logged when web activity finishes.
    // TIME: Indicates total time taken by web activity to finish in MS.
    PROVISIONING_WEB_ACTIVITY_TIME_MS = 522;

    // ACTION: Logged when trampoline activity finishes.
    // TIME: Indicates total time taken by trampoline activity to finish in MS.
    PROVISIONING_TRAMPOLINE_ACTIVITY_TIME_MS = 523;

    // ACTION: Logged when encryption activity finishes.
    // TIME: Indicates total time taken by post encryption activity to finish in MS.
    PROVISIONING_POST_ENCRYPTION_ACTIVITY_TIME_MS = 524;

    // ACTION: Logged when finalization activity finishes.
    // TIME: Indicates time taken by finalization activity to finish in MS.
    PROVISIONING_FINALIZATION_ACTIVITY_TIME_MS = 525;

    // OPEN: Settings Support > Phone/Chat -> Disclaimer
    DIALOG_SUPPORT_DISCLAIMER = 526;

    // OPEN: Settings Support > Travel abroad
    DIALOG_SUPPORT_PHONE = 527;

    // OPEN: Settings > Security > Factory Reset Protection dialog
    DIALOG_FRP = 528;

    // OPEN: Settings > Custom list preference with confirmation message
    DIALOG_CUSTOM_LIST_CONFIRMATION = 529;

    // OPEN: Settings > APN Editor > Error dialog
    DIALOG_APN_EDITOR_ERROR = 530;

    // OPEN: Settings > Users > Edit owner info dialog
    DIALOG_OWNER_INFO_SETTINGS = 531;

    // OPEN: Settings > Security > Use one lock dialog
    DIALOG_UNIFICATION_CONFIRMATION = 532;

    // OPEN: Settings > Security > User Credential
    DIALOG_USER_CREDENTIAL = 533;

    // OPEN: Settings > Accounts > Remove account
    DIALOG_REMOVE_USER = 534;

    // OPEN: Settings > Accounts > Confirm auto sync dialog
    DIALOG_CONFIRM_AUTO_SYNC_CHANGE = 535;

    // OPEN: Settings > Apps > Dialog for running service details
    DIALOG_RUNNIGN_SERVICE = 536;

    // OPEN: Settings > Dialog for hiding home settings
    DIALOG_NO_HOME = 537;

    // OPEN: Settings > Bluetooth > Rename this device
    DIALOG_BLUETOOTH_RENAME = 538;

    // OPEN: Settings > Bluetooth > Paired device profile
    DIALOG_BLUETOOTH_PAIRED_DEVICE_PROFILE = 539;

    // OPEN: Settings > Battery optimization > details for app
    DIALOG_HIGH_POWER_DETAILS = 540;

    // OPEN: Settings > Keyboard > Show keyboard layout dialog
    DIALOG_KEYBOARD_LAYOUT = 541;

    // OPEN: Settings > Wifi > WPS Setup dialog
    DIALOG_WPS_SETUP = 542;

    // OPEN: Settings > WIFI Scan permission dialog
    DIALOG_WIFI_SCAN_MODE = 543;

    // OPEN: Settings > WIFI Setup > Skip Wifi dialog
    DIALOG_WIFI_SKIP = 544;

    // OPEN: Settings > Wireless > VPN > Config dialog
    DIALOG_LEGACY_VPN_CONFIG = 545;

    // OPEN: Settings > Wireless > VPN > Config dialog for app
    DIALOG_VPN_APP_CONFIG = 546;

    // OPEN: Settings > Wireless > VPN > Cannot connect dialog
    DIALOG_VPN_CANNOT_CONNECT = 547;

    // OPEN: Settings > Wireless > VPN > Replace existing VPN dialog
    DIALOG_VPN_REPLACE_EXISTING = 548;

    // OPEN: Settings > Billing cycle > Edit billing cycle dates dialog
    DIALOG_BILLING_CYCLE = 549;

    // OPEN: Settings > Billing cycle > Edit data limit/warning dialog
    DIALOG_BILLING_BYTE_LIMIT = 550;

    // OPEN: Settings > Billing cycle > turn on data limit dialog
    DIALOG_BILLING_CONFIRM_LIMIT = 551;

    // OPEN: Settings > Service > Turn off notification access dialog
    DIALOG_DISABLE_NOTIFICATION_ACCESS = 552;

    // OPEN: Settings > Sound > Use personal sound for work profile dialog
    DIALOG_UNIFY_SOUND_SETTINGS = 553;

    // OPEN: Settings > Zen mode > Dialog warning about the zen access privileges being granted.
    DIALOG_ZEN_ACCESS_GRANT = 554;

    // OPEN: Settings > Zen mode > Dialog warning about the zen access privileges being revoked.
    DIALOG_ZEN_ACCESS_REVOKE = 555;

    // OPEN: Settings > Zen mode > Dialog that picks time for zen mode.
    DIALOG_ZEN_TIMEPICKER = 556;

    // OPEN: Settings > Apps > Dialog that informs user to allow service access for app.
    DIALOG_SERVICE_ACCESS_WARNING = 557;

    // OPEN: Settings > Apps > Dialog for app actions (such as force stop/clear data)
    DIALOG_APP_INFO_ACTION = 558;

    // OPEN: Settings > Storage > Dialog for forgetting a storage device
    DIALOG_VOLUME_FORGET = 559;

    // OPEN: Settings > Storage > Dialog warning that a volume is slow
    DIALOG_VOLUME_SLOW_WARNING = 560;

    // OPEN: Settings > Storage > Dialog for initializing a volume
    DIALOG_VOLUME_INIT = 561;

    // OPEN: Settings > Storage > Dialog for unmounting a volume
    DIALOG_VOLUME_UNMOUNT = 562;

    // OPEN: Settings > Storage > Dialog for renaming a volume
    DIALOG_VOLUME_RENAME = 563;

    // OPEN: Settings > Storage > Dialog for clear cache
    DIALOG_STORAGE_CLEAR_CACHE = 564;

    // OPEN: Settings > Storage > Dialog for system info
    DIALOG_STORAGE_SYSTEM_INFO = 565;

    // OPEN: Settings > Storage > Dialog for other info
    DIALOG_STORAGE_OTHER_INFO = 566;

    // OPEN: Settings > Storage > Dialog for user info
    DIALOG_STORAGE_USER_INFO = 567;

    // OPEN: Settings > Add fingerprint > Dialog when user touches fingerprint icon.
    DIALOG_FINGERPRINT_ICON_TOUCH = 568;

    // OPEN: Settings > Add fingerprint > Error dialog
    DIALOG_FINGERPINT_ERROR = 569;

    // OPEN: Settings > Fingerprint > Rename or delete dialog
    DIALOG_FINGERPINT_EDIT = 570;

    // OPEN: Settings > Fingerprint > Dialog for deleting last fingerprint
    DIALOG_FINGERPINT_DELETE_LAST = 571;

    // OPEN: SUW > Fingerprint > Dialog to confirm cancel fingerprint setup.
    DIALOG_FINGERPRINT_CANCEL_SETUP = 572;

    // OPEN: SUW > Fingerprint > Dialog to confirm skip fingerprint setup entirely.
    DIALOG_FINGERPRINT_SKIP_SETUP = 573;

    // OPEN: Settings > Proxy Selector error dialog
    DIALOG_PROXY_SELECTOR_ERROR = 574;

    // OPEN: Settings > Wifi > P2P Settings > Disconnect dialog
    DIALOG_WIFI_P2P_DISCONNECT = 575;

    // OPEN: Settings > Wifi > P2P Settings > Cancel connection dialog
    DIALOG_WIFI_P2P_CANCEL_CONNECT = 576;

    // OPEN: Settings > Wifi > P2P Settings > Rename dialog
    DIALOG_WIFI_P2P_RENAME = 577;

    // OPEN: Settings > Wifi > P2P Settings > Forget group dialog
    DIALOG_WIFI_P2P_DELETE_GROUP = 578;

    // OPEN: Settings > APN > Restore default dialog
    DIALOG_APN_RESTORE_DEFAULT = 579;

    // OPEN: Settings > Dream > When to dream dialog
    DIALOG_DREAM_START_DELAY = 580;

    // OPEN: Settings > Encryption interstitial accessibility warning dialog
    DIALOG_ENCRYPTION_INTERSTITIAL_ACCESSIBILITY = 581;

    // OPEN: Settings > Tether > AP setting dialog
    DIALOG_AP_SETTINGS = 582;

    // OPEN: Settings > Acessibility > Enable accessiblity service dialog
    DIALOG_ACCESSIBILITY_SERVICE_ENABLE = 583;

    // OPEN: Settings > Acessibility > Disable accessiblity service dialog
    DIALOG_ACCESSIBILITY_SERVICE_DISABLE = 584;

    // OPEN: Settings > Account > Remove account dialog
    DIALOG_ACCOUNT_SYNC_REMOVE = 585;

    // OPEN: Settings > Account > Remove account failed dialog
    DIALOG_ACCOUNT_SYNC_FAILED_REMOVAL = 586;

    // OPEN: Settings > Account > Cannot do onetime sync dialog
    DIALOG_ACCOUNT_SYNC_CANNOT_ONETIME_SYNC = 587;

    // OPEN: Settings > Display > Night light > Set start time dialog
    DIALOG_NIGHT_DISPLAY_SET_START_TIME = 588;

    // OPEN: Settings > Display > Night light > Set end time dialog
    DIALOG_NIGHT_DISPLAY_SET_END_TIME = 589;

    // OPEN: Settings > User > Edit info dialog
    DIALOG_USER_EDIT = 590;

    // OPEN: Settings > User > Confirm remove dialog
    DIALOG_USER_REMOVE = 591;

    // OPEN: Settings > User > Enable calling dialog
    DIALOG_USER_ENABLE_CALLING = 592;

    // OPEN: Settings > User > Enable calling and sms dialog
    DIALOG_USER_ENABLE_CALLING_AND_SMS = 593;

    // OPEN: Settings > User > Cannot manage device message dialog
    DIALOG_USER_CANNOT_MANAGE = 594;

    // OPEN: Settings > User > Add user dialog
    DIALOG_USER_ADD = 595;

    // OPEN: Settings > User > Setup user dialog
    DIALOG_USER_SETUP = 596;

    // OPEN: Settings > User > Setup profile dialog
    DIALOG_USER_SETUP_PROFILE = 597;

    // OPEN: Settings > User > Choose user type dialog
    DIALOG_USER_CHOOSE_TYPE = 598;

    // OPEN: Settings > User > Need lockscreen dialog
    DIALOG_USER_NEED_LOCKSCREEN = 599;

    // OPEN: Settings > User > Confirm exit guest mode dialog
    DIALOG_USER_CONFIRM_EXIT_GUEST = 600;

    // OPEN: Settings > User > Edit user profile dialog
    DIALOG_USER_EDIT_PROFILE = 601;

    // OPEN: Settings > Wifi > Saved AP > Edit dialog
    DIALOG_WIFI_SAVED_AP_EDIT = 602;

    // OPEN: Settings > Wifi > Edit AP dialog
    DIALOG_WIFI_AP_EDIT = 603;

    // OPEN: Settings > Wifi > PBC Config dialog
    DIALOG_WIFI_PBC = 604;

    // OPEN: Settings > Wifi > Display pin dialog
    DIALOG_WIFI_PIN = 605;

    // OPEN: Settings > Wifi > Write config to NFC dialog
    DIALOG_WIFI_WRITE_NFC = 606;
    // OPEN: Settings > Date > Date picker dialog
    DIALOG_DATE_PICKER = 607;

    // OPEN: Settings > Date > Time picker dialog
    DIALOG_TIME_PICKER = 608;

    // OPEN: Settings > Wireless > Manage wireless plan dialog
    DIALOG_MANAGE_MOBILE_PLAN = 609;

    // ACTION: Logs network type of the device while provisioning
    PROVISIONING_NETWORK_TYPE = 610;

    // ACTION: Logs action which triggered provisioning.
    PROVISIONING_ACTION = 611;

    // ACTION: Logs extra passed by the dpc while provisioning.
    PROVISIONING_EXTRA = 612;

    // OPEN Settings > Bluetooth > Attempt to connect to device that shows dialog
    BLUETOOTH_DIALOG_FRAGMENT = 613;

    // ACTION: Logs provisioning started by zero touch.
    PROVISIONING_ENTRY_POINT_ZERO_TOUCH = 614;

    // ACTION: Logs provisioning started by NFC bump.
    PROVISIONING_ENTRY_POINT_NFC = 615;

    // ACTION: Logs provisioning started using QR code.
    PROVISIONING_ENTRY_POINT_QR_CODE = 616;

    // ACTION: Logs provisioning started using adb.
    PROVISIONING_ENTRY_POINT_ADB = 617;

    // ACTION: Logs provisioning started by trusted source.
    PROVISIONING_ENTRY_POINT_TRUSTED_SOURCE = 618;

    // ACTION: Logged when copy account task finishes.
    // TIME: Indicates time taken by copy account task to finish in MS.
    PROVISIONING_COPY_ACCOUNT_TASK_MS = 619;

    // ACTION: Logged when create profile task finishes.
    // TIME: Indicates time taken by create profile task to finish in MS.
    PROVISIONING_CREATE_PROFILE_TASK_MS = 620;

    // ACTION: Logged when start profile task finishes.
    // TIME: Indicates time taken by start profile task to finish in MS.
    PROVISIONING_START_PROFILE_TASK_MS = 621;

    // ACTION: Logged when download package task finishes.
    // TIME: Indicates time taken by download package task to finish in MS.
    PROVISIONING_DOWNLOAD_PACKAGE_TASK_MS = 622;

    // ACTION: Logged when install package task finishes.
    // TIME: Indicates time taken by install package task to finish in MS.
    PROVISIONING_INSTALL_PACKAGE_TASK_MS = 623;

    // ACTION: User cancelled provisioning.
    PROVISIONING_CANCELLED = 624;

    // ACTION: Logged when provisioning throws an error.
    PROVISIONING_ERROR = 625;

    // ACTION: Logs the status of copying user account during provisioning.
    PROVISIONING_COPY_ACCOUNT_STATUS = 626;

    // ACTION: Logs the end to end time taken by all provisioning tasks.
    PROVISIONING_TOTAL_TASK_TIME_MS = 627;

    // OPEN: Settings > Privacy
    // CATEGORY: SETTINGS
    // OS: O
    ENTERPRISE_PRIVACY_SETTINGS = 628;

    // ACTION: Longpress on a TextView.
    //  SUBTYPE: 1 is for START_SELECTION, 2 is for START_DRAG_AND_DROP, 0 is for OTHER.
    // CATEGORY: TEXT_CONTROLS
    // OS: O
    TEXT_LONGPRESS = 629;

    // ACTION: An app requested an unknown permission
    // PACKAGE: The package name of the app requesting the permission
    // OBSOLETE as of Android P
    ACTION_PERMISSION_REQUEST_UNKNOWN = 630;

    // ACTION: An app was granted an unknown permission
    // PACKAGE: The package name of the app that was granted the permission
    // OBSOLETE as of Android P
    ACTION_PERMISSION_GRANT_UNKNOWN = 631;

    // ACTION: An app requested an unknown permission and the request was denied
    // PACKAGE: The package name of the app requesting the permission
    // OBSOLETE as of Android P
    ACTION_PERMISSION_DENIED_UNKNOWN = 632;

    // ACTION: An unknown permission was revoked for an app
    // PACKAGE: The package name of the app the permission was revoked for
    // OBSOLETE as of Android P
    ACTION_PERMISSION_REVOKE_UNKNOWN = 633;

    // ACTION: An app requested the permission READ_CALENDAR
    // PACKAGE: The package name of the app requesting the permission
    // OBSOLETE as of Android P
    ACTION_PERMISSION_REQUEST_READ_CALENDAR = 634;

    // ACTION: An app was granted the permission READ_CALENDAR
    // PACKAGE: The package name of the app that was granted the permission
    // OBSOLETE as of Android P
    ACTION_PERMISSION_GRANT_READ_CALENDAR = 635;

    // ACTION: An app requested the permission READ_CALENDAR and the request was denied
    // PACKAGE: The package name of the app requesting the permission
    // OBSOLETE as of Android P
    ACTION_PERMISSION_DENIED_READ_CALENDAR = 636;

    // ACTION: The permission READ_CALENDAR was revoked for an app
    // PACKAGE: The package name of the app the permission was revoked for
    // OBSOLETE as of Android P
    ACTION_PERMISSION_REVOKE_READ_CALENDAR = 637;

    // ACTION: An app requested the permission WRITE_CALENDAR
    // PACKAGE: The package name of the app requesting the permission
    // OBSOLETE as of Android P
    ACTION_PERMISSION_REQUEST_WRITE_CALENDAR = 638;

    // ACTION: An app was granted the permission WRITE_CALENDAR
    // PACKAGE: The package name of the app that was granted the permission
    // OBSOLETE as of Android P
    ACTION_PERMISSION_GRANT_WRITE_CALENDAR = 639;

    // ACTION: An app requested the permission WRITE_CALENDAR and the request was denied
    // PACKAGE: The package name of the app requesting the permission
    // OBSOLETE as of Android P
    ACTION_PERMISSION_DENIED_WRITE_CALENDAR = 640;

    // ACTION: The permission WRITE_CALENDAR was revoked for an app
    // PACKAGE: The package name of the app the permission was revoked for
    // OBSOLETE as of Android P
    ACTION_PERMISSION_REVOKE_WRITE_CALENDAR = 641;

    // ACTION: An app requested the permission CAMERA
    // PACKAGE: The package name of the app requesting the permission
    // OBSOLETE as of Android P
    ACTION_PERMISSION_REQUEST_CAMERA = 642;

    // ACTION: An app was granted the permission CAMERA
    // PACKAGE: The package name of the app that was granted the permission
    // OBSOLETE as of Android P
    ACTION_PERMISSION_GRANT_CAMERA = 643;

    // ACTION: An app requested the permission CAMERA and the request was denied
    // PACKAGE: The package name of the app requesting the permission
    // OBSOLETE as of Android P
    ACTION_PERMISSION_DENIED_CAMERA = 644;

    // ACTION: The permission CAMERA was revoked for an app
    // PACKAGE: The package name of the app the permission was revoked for
    // OBSOLETE as of Android P
    ACTION_PERMISSION_REVOKE_CAMERA = 645;

    // ACTION: An app requested the permission READ_CONTACTS
    // PACKAGE: The package name of the app requesting the permission
    // OBSOLETE as of Android P
    ACTION_PERMISSION_REQUEST_READ_CONTACTS = 646;

    // ACTION: An app was granted the permission READ_CONTACTS
    // PACKAGE: The package name of the app that was granted the permission
    // OBSOLETE as of Android P
    ACTION_PERMISSION_GRANT_READ_CONTACTS = 647;

    // ACTION: An app requested the permission READ_CONTACTS and the request was denied
    // PACKAGE: The package name of the app requesting the permission
    // OBSOLETE as of Android P
    ACTION_PERMISSION_DENIED_READ_CONTACTS = 648;

    // ACTION: The permission READ_CONTACTS was revoked for an app
    // PACKAGE: The package name of the app the permission was revoked for
    // OBSOLETE as of Android P
    ACTION_PERMISSION_REVOKE_READ_CONTACTS = 649;

    // ACTION: An app requested the permission WRITE_CONTACTS
    // PACKAGE: The package name of the app requesting the permission
    // OBSOLETE as of Android P
    ACTION_PERMISSION_REQUEST_WRITE_CONTACTS = 650;

    // ACTION: An app was granted the permission WRITE_CONTACTS
    // PACKAGE: The package name of the app that was granted the permission
    // OBSOLETE as of Android P
    ACTION_PERMISSION_GRANT_WRITE_CONTACTS = 651;

    // ACTION: An app requested the permission WRITE_CONTACTS and the request was denied
    // PACKAGE: The package name of the app requesting the permission
    // OBSOLETE as of Android P
    ACTION_PERMISSION_DENIED_WRITE_CONTACTS = 652;

    // ACTION: The permission WRITE_CONTACTS was revoked for an app
    // PACKAGE: The package name of the app the permission was revoked for
    // OBSOLETE as of Android P
    ACTION_PERMISSION_REVOKE_WRITE_CONTACTS = 653;

    // ACTION: An app requested the permission GET_ACCOUNTS
    // PACKAGE: The package name of the app requesting the permission
    // OBSOLETE as of Android P
    ACTION_PERMISSION_REQUEST_GET_ACCOUNTS = 654;

    // ACTION: An app was granted the permission GET_ACCOUNTS
    // PACKAGE: The package name of the app that was granted the permission
    // OBSOLETE as of Android P
    ACTION_PERMISSION_GRANT_GET_ACCOUNTS = 655;

    // ACTION: An app requested the permission GET_ACCOUNTS and the request was denied
    // PACKAGE: The package name of the app requesting the permission
    // OBSOLETE as of Android P
    ACTION_PERMISSION_DENIED_GET_ACCOUNTS = 656;

    // ACTION: The permission GET_ACCOUNTS was revoked for an app
    // PACKAGE: The package name of the app the permission was revoked for
    // OBSOLETE as of Android P
    ACTION_PERMISSION_REVOKE_GET_ACCOUNTS = 657;

    // ACTION: An app requested the permission ACCESS_FINE_LOCATION
    // PACKAGE: The package name of the app requesting the permission
    // OBSOLETE as of Android P
    ACTION_PERMISSION_REQUEST_ACCESS_FINE_LOCATION = 658;

    // ACTION: An app was granted the permission ACCESS_FINE_LOCATION
    // PACKAGE: The package name of the app that was granted the permission
    // OBSOLETE as of Android P
    ACTION_PERMISSION_GRANT_ACCESS_FINE_LOCATION = 659;

    // ACTION: An app requested the permission ACCESS_FINE_LOCATION and the request was denied
    // PACKAGE: The package name of the app requesting the permission
    // OBSOLETE as of Android P
    ACTION_PERMISSION_DENIED_ACCESS_FINE_LOCATION = 660;

    // ACTION: The permission ACCESS_FINE_LOCATION was revoked for an app
    // PACKAGE: The package name of the app the permission was revoked for
    // OBSOLETE as of Android P
    ACTION_PERMISSION_REVOKE_ACCESS_FINE_LOCATION = 661;

    // ACTION: An app requested the permission ACCESS_COARSE_LOCATION
    // PACKAGE: The package name of the app requesting the permission
    // OBSOLETE as of Android P
    ACTION_PERMISSION_REQUEST_ACCESS_COARSE_LOCATION = 662;

    // ACTION: An app was granted the permission ACCESS_COARSE_LOCATION
    // PACKAGE: The package name of the app that was granted the permission
    // OBSOLETE as of Android P
    ACTION_PERMISSION_GRANT_ACCESS_COARSE_LOCATION = 663;

    // ACTION: An app requested the permission ACCESS_COARSE_LOCATION and the request was denied
    // PACKAGE: The package name of the app requesting the permission
    // OBSOLETE as of Android P
    ACTION_PERMISSION_DENIED_ACCESS_COARSE_LOCATION = 664;

    // ACTION: The permission ACCESS_COARSE_LOCATION was revoked for an app
    // PACKAGE: The package name of the app the permission was revoked for
    // OBSOLETE as of Android P
    ACTION_PERMISSION_REVOKE_ACCESS_COARSE_LOCATION = 665;

    // ACTION: An app requested the permission RECORD_AUDIO
    // PACKAGE: The package name of the app requesting the permission
    // OBSOLETE as of Android P
    ACTION_PERMISSION_REQUEST_RECORD_AUDIO = 666;

    // ACTION: An app was granted the permission RECORD_AUDIO
    // PACKAGE: The package name of the app that was granted the permission
    // OBSOLETE as of Android P
    ACTION_PERMISSION_GRANT_RECORD_AUDIO = 667;

    // ACTION: An app requested the permission RECORD_AUDIO and the request was denied
    // PACKAGE: The package name of the app requesting the permission
    // OBSOLETE as of Android P
    ACTION_PERMISSION_DENIED_RECORD_AUDIO = 668;

    // ACTION: The permission RECORD_AUDIO was revoked for an app
    // PACKAGE: The package name of the app the permission was revoked for
    // OBSOLETE as of Android P
    ACTION_PERMISSION_REVOKE_RECORD_AUDIO = 669;

    // ACTION: An app requested the permission READ_PHONE_STATE
    // PACKAGE: The package name of the app requesting the permission
    // OBSOLETE as of Android P
    ACTION_PERMISSION_REQUEST_READ_PHONE_STATE = 670;

    // ACTION: An app was granted the permission READ_PHONE_STATE
    // PACKAGE: The package name of the app that was granted the permission
    // OBSOLETE as of Android P
    ACTION_PERMISSION_GRANT_READ_PHONE_STATE = 671;

    // ACTION: An app requested the permission READ_PHONE_STATE and the request was denied
    // PACKAGE: The package name of the app requesting the permission
    // OBSOLETE as of Android P
    ACTION_PERMISSION_DENIED_READ_PHONE_STATE = 672;

    // ACTION: The permission READ_PHONE_STATE was revoked for an app
    // PACKAGE: The package name of the app the permission was revoked for
    // OBSOLETE as of Android P
    ACTION_PERMISSION_REVOKE_READ_PHONE_STATE = 673;

    // ACTION: An app requested the permission CALL_PHONE
    // PACKAGE: The package name of the app requesting the permission
    // OBSOLETE as of Android P
    ACTION_PERMISSION_REQUEST_CALL_PHONE = 674;

    // ACTION: An app was granted the permission CALL_PHONE
    // PACKAGE: The package name of the app that was granted the permission
    // OBSOLETE as of Android P
    ACTION_PERMISSION_GRANT_CALL_PHONE = 675;

    // ACTION: An app requested the permission CALL_PHONE and the request was denied
    // PACKAGE: The package name of the app requesting the permission
    // OBSOLETE as of Android P
    ACTION_PERMISSION_DENIED_CALL_PHONE = 676;

    // ACTION: The permission CALL_PHONE was revoked for an app
    // PACKAGE: The package name of the app the permission was revoked for
    // OBSOLETE as of Android P
    ACTION_PERMISSION_REVOKE_CALL_PHONE = 677;

    // ACTION: An app requested the permission READ_CALL_LOG
    // PACKAGE: The package name of the app requesting the permission
    // OBSOLETE as of Android P
    ACTION_PERMISSION_REQUEST_READ_CALL_LOG = 678;

    // ACTION: An app was granted the permission READ_CALL_LOG
    // PACKAGE: The package name of the app that was granted the permission
    // OBSOLETE as of Android P
    ACTION_PERMISSION_GRANT_READ_CALL_LOG = 679;

    // ACTION: An app requested the permission READ_CALL_LOG and the request was denied
    // PACKAGE: The package name of the app requesting the permission
    // OBSOLETE as of Android P
    ACTION_PERMISSION_DENIED_READ_CALL_LOG = 680;

    // ACTION: The permission READ_CALL_LOG was revoked for an app
    // PACKAGE: The package name of the app the permission was revoked for
    // OBSOLETE as of Android P
    ACTION_PERMISSION_REVOKE_READ_CALL_LOG = 681;

    // ACTION: An app requested the permission WRITE_CALL_LOG
    // PACKAGE: The package name of the app requesting the permission
    // OBSOLETE as of Android P
    ACTION_PERMISSION_REQUEST_WRITE_CALL_LOG = 682;

    // ACTION: An app was granted the permission WRITE_CALL_LOG
    // PACKAGE: The package name of the app that was granted the permission
    // OBSOLETE as of Android P
    ACTION_PERMISSION_GRANT_WRITE_CALL_LOG = 683;

    // ACTION: An app requested the permission WRITE_CALL_LOG and the request was denied
    // PACKAGE: The package name of the app requesting the permission
    // OBSOLETE as of Android P
    ACTION_PERMISSION_DENIED_WRITE_CALL_LOG = 684;

    // ACTION: The permission WRITE_CALL_LOG was revoked for an app
    // PACKAGE: The package name of the app the permission was revoked for
    // OBSOLETE as of Android P
    ACTION_PERMISSION_REVOKE_WRITE_CALL_LOG = 685;

    // ACTION: An app requested the permission ADD_VOICEMAIL
    // PACKAGE: The package name of the app requesting the permission
    // OBSOLETE as of Android P
    ACTION_PERMISSION_REQUEST_ADD_VOICEMAIL = 686;

    // ACTION: An app was granted the permission ADD_VOICEMAIL
    // PACKAGE: The package name of the app that was granted the permission
    // OBSOLETE as of Android P
    ACTION_PERMISSION_GRANT_ADD_VOICEMAIL = 687;

    // ACTION: An app requested the permission ADD_VOICEMAIL and the request was denied
    // PACKAGE: The package name of the app requesting the permission
    // OBSOLETE as of Android P
    ACTION_PERMISSION_DENIED_ADD_VOICEMAIL = 688;

    // ACTION: The permission ADD_VOICEMAIL was revoked for an app
    // PACKAGE: The package name of the app the permission was revoked for
    // OBSOLETE as of Android P
    ACTION_PERMISSION_REVOKE_ADD_VOICEMAIL = 689;

    // ACTION: An app requested the permission USE_SIP
    // PACKAGE: The package name of the app requesting the permission
    // OBSOLETE as of Android P
    ACTION_PERMISSION_REQUEST_USE_SIP = 690;

    // ACTION: An app was granted the permission USE_SIP
    // PACKAGE: The package name of the app that was granted the permission
    // OBSOLETE as of Android P
    ACTION_PERMISSION_GRANT_USE_SIP = 691;

    // ACTION: An app requested the permission USE_SIP and the request was denied
    // PACKAGE: The package name of the app requesting the permission
    // OBSOLETE as of Android P
    ACTION_PERMISSION_DENIED_USE_SIP = 692;

    // ACTION: The permission USE_SIP was revoked for an app
    // PACKAGE: The package name of the app the permission was revoked for
    // OBSOLETE as of Android P
    ACTION_PERMISSION_REVOKE_USE_SIP = 693;

    // ACTION: An app requested the permission PROCESS_OUTGOING_CALLS
    // PACKAGE: The package name of the app requesting the permission
    // OBSOLETE as of Android P
    ACTION_PERMISSION_REQUEST_PROCESS_OUTGOING_CALLS = 694;

    // ACTION: An app was granted the permission PROCESS_OUTGOING_CALLS
    // PACKAGE: The package name of the app that was granted the permission
    // OBSOLETE as of Android P
    ACTION_PERMISSION_GRANT_PROCESS_OUTGOING_CALLS = 695;

    // ACTION: An app requested the permission PROCESS_OUTGOING_CALLS and the request was denied
    // PACKAGE: The package name of the app requesting the permission
    // OBSOLETE as of Android P
    ACTION_PERMISSION_DENIED_PROCESS_OUTGOING_CALLS = 696;

    // ACTION: The permission PROCESS_OUTGOING_CALLS was revoked for an app
    // PACKAGE: The package name of the app the permission was revoked for
    // OBSOLETE as of Android P
    ACTION_PERMISSION_REVOKE_PROCESS_OUTGOING_CALLS = 697;

    // ACTION: An app requested the permission READ_CELL_BROADCASTS
    // PACKAGE: The package name of the app requesting the permission
    // OBSOLETE as of Android P
    ACTION_PERMISSION_REQUEST_READ_CELL_BROADCASTS = 698;

    // ACTION: An app was granted the permission READ_CELL_BROADCASTS
    // PACKAGE: The package name of the app that was granted the permission
    // OBSOLETE as of Android P
    ACTION_PERMISSION_GRANT_READ_CELL_BROADCASTS = 699;

    // ACTION: An app requested the permission READ_CELL_BROADCASTS and the request was denied
    // PACKAGE: The package name of the app requesting the permission
    // OBSOLETE as of Android P
    ACTION_PERMISSION_DENIED_READ_CELL_BROADCASTS = 700;

    // ACTION: The permission READ_CELL_BROADCASTS was revoked for an app
    // PACKAGE: The package name of the app the permission was revoked for
    // OBSOLETE as of Android P
    ACTION_PERMISSION_REVOKE_READ_CELL_BROADCASTS = 701;

    // ACTION: An app requested the permission BODY_SENSORS
    // PACKAGE: The package name of the app requesting the permission
    // OBSOLETE as of Android P
    ACTION_PERMISSION_REQUEST_BODY_SENSORS = 702;

    // ACTION: An app was granted the permission BODY_SENSORS
    // PACKAGE: The package name of the app that was granted the permission
    // OBSOLETE as of Android P
    ACTION_PERMISSION_GRANT_BODY_SENSORS = 703;

    // ACTION: An app requested the permission BODY_SENSORS and the request was denied
    // PACKAGE: The package name of the app requesting the permission
    // OBSOLETE as of Android P
    ACTION_PERMISSION_DENIED_BODY_SENSORS = 704;

    // ACTION: The permission BODY_SENSORS was revoked for an app
    // PACKAGE: The package name of the app the permission was revoked for
    // OBSOLETE as of Android P
    ACTION_PERMISSION_REVOKE_BODY_SENSORS = 705;

    // ACTION: An app requested the permission SEND_SMS
    // PACKAGE: The package name of the app requesting the permission
    // OBSOLETE as of Android P
    ACTION_PERMISSION_REQUEST_SEND_SMS = 706;

    // ACTION: An app was granted the permission SEND_SMS
    // PACKAGE: The package name of the app that was granted the permission
    // OBSOLETE as of Android P
    ACTION_PERMISSION_GRANT_SEND_SMS = 707;

    // ACTION: An app requested the permission SEND_SMS and the request was denied
    // PACKAGE: The package name of the app requesting the permission
    // OBSOLETE as of Android P
    ACTION_PERMISSION_DENIED_SEND_SMS = 708;

    // ACTION: The permission SEND_SMS was revoked for an app
    // PACKAGE: The package name of the app the permission was revoked for
    // OBSOLETE as of Android P
    ACTION_PERMISSION_REVOKE_SEND_SMS = 709;

    // ACTION: An app requested the permission RECEIVE_SMS
    // PACKAGE: The package name of the app requesting the permission
    // OBSOLETE as of Android P
    ACTION_PERMISSION_REQUEST_RECEIVE_SMS = 710;

    // ACTION: An app was granted the permission RECEIVE_SMS
    // PACKAGE: The package name of the app that was granted the permission
    // OBSOLETE as of Android P
    ACTION_PERMISSION_GRANT_RECEIVE_SMS = 711;

    // ACTION: An app requested the permission RECEIVE_SMS and the request was denied
    // PACKAGE: The package name of the app requesting the permission
    // OBSOLETE as of Android P
    ACTION_PERMISSION_DENIED_RECEIVE_SMS = 712;

    // ACTION: The permission RECEIVE_SMS was revoked for an app
    // PACKAGE: The package name of the app the permission was revoked for
    // OBSOLETE as of Android P
    ACTION_PERMISSION_REVOKE_RECEIVE_SMS = 713;

    // ACTION: An app requested the permission READ_SMS
    // PACKAGE: The package name of the app requesting the permission
    // OBSOLETE as of Android P
    ACTION_PERMISSION_REQUEST_READ_SMS = 714;

    // ACTION: An app was granted the permission READ_SMS
    // PACKAGE: The package name of the app that was granted the permission
    // OBSOLETE as of Android P
    ACTION_PERMISSION_GRANT_READ_SMS = 715;

    // ACTION: An app requested the permission READ_SMS and the request was denied
    // PACKAGE: The package name of the app requesting the permission
    // OBSOLETE as of Android P
    ACTION_PERMISSION_DENIED_READ_SMS = 716;

    // ACTION: The permission READ_SMS was revoked for an app
    // PACKAGE: The package name of the app the permission was revoked for
    // OBSOLETE as of Android P
    ACTION_PERMISSION_REVOKE_READ_SMS = 717;

    // ACTION: An app requested the permission RECEIVE_WAP_PUSH
    // PACKAGE: The package name of the app requesting the permission
    // OBSOLETE as of Android P
    ACTION_PERMISSION_REQUEST_RECEIVE_WAP_PUSH = 718;

    // ACTION: An app was granted the permission RECEIVE_WAP_PUSH
    // PACKAGE: The package name of the app that was granted the permission
    // OBSOLETE as of Android P
    ACTION_PERMISSION_GRANT_RECEIVE_WAP_PUSH = 719;

    // ACTION: An app requested the permission RECEIVE_WAP_PUSH and the request was denied
    // PACKAGE: The package name of the app requesting the permission
    // OBSOLETE as of Android P
    ACTION_PERMISSION_DENIED_RECEIVE_WAP_PUSH = 720;

    // ACTION: The permission RECEIVE_WAP_PUSH was revoked for an app
    // PACKAGE: The package name of the app the permission was revoked for
    // OBSOLETE as of Android P
    ACTION_PERMISSION_REVOKE_RECEIVE_WAP_PUSH = 721;

    // ACTION: An app requested the permission RECEIVE_MMS
    // PACKAGE: The package name of the app requesting the permission
    // OBSOLETE as of Android P
    ACTION_PERMISSION_REQUEST_RECEIVE_MMS = 722;

    // ACTION: An app was granted the permission RECEIVE_MMS
    // PACKAGE: The package name of the app that was granted the permission
    // OBSOLETE as of Android P
    ACTION_PERMISSION_GRANT_RECEIVE_MMS = 723;

    // ACTION: An app requested the permission RECEIVE_MMS and the request was denied
    // PACKAGE: The package name of the app requesting the permission
    // OBSOLETE as of Android P
    ACTION_PERMISSION_DENIED_RECEIVE_MMS = 724;

    // ACTION: The permission RECEIVE_MMS was revoked for an app
    // PACKAGE: The package name of the app the permission was revoked for
    // OBSOLETE as of Android P
    ACTION_PERMISSION_REVOKE_RECEIVE_MMS = 725;

    // ACTION: An app requested the permission READ_EXTERNAL_STORAGE
    // PACKAGE: The package name of the app requesting the permission
    // OBSOLETE as of Android P
    ACTION_PERMISSION_REQUEST_READ_EXTERNAL_STORAGE = 726;

    // ACTION: An app was granted the permission READ_EXTERNAL_STORAGE
    // PACKAGE: The package name of the app that was granted the permission
    // OBSOLETE as of Android P
    ACTION_PERMISSION_GRANT_READ_EXTERNAL_STORAGE = 727;

    // ACTION: An app requested the permission READ_EXTERNAL_STORAGE and the request was denied
    // PACKAGE: The package name of the app requesting the permission
    // OBSOLETE as of Android P
    ACTION_PERMISSION_DENIED_READ_EXTERNAL_STORAGE = 728;

    // ACTION: The permission READ_EXTERNAL_STORAGE was revoked for an app
    // PACKAGE: The package name of the app the permission was revoked for
    // OBSOLETE as of Android P
    ACTION_PERMISSION_REVOKE_READ_EXTERNAL_STORAGE = 729;

    // ACTION: An app requested the permission WRITE_EXTERNAL_STORAGE
    // PACKAGE: The package name of the app requesting the permission
    // OBSOLETE as of Android P
    ACTION_PERMISSION_REQUEST_WRITE_EXTERNAL_STORAGE = 730;

    // ACTION: An app was granted the permission WRITE_EXTERNAL_STORAGE
    // PACKAGE: The package name of the app that was granted the permission
    // OBSOLETE as of Android P
    ACTION_PERMISSION_GRANT_WRITE_EXTERNAL_STORAGE = 731;

    // ACTION: An app requested the permission WRITE_EXTERNAL_STORAGE and the request was denied
    // PACKAGE: The package name of the app requesting the permission
    // OBSOLETE as of Android P
    ACTION_PERMISSION_DENIED_WRITE_EXTERNAL_STORAGE = 732;

    // ACTION: The permission WRITE_EXTERNAL_STORAGE was revoked for an app
    // PACKAGE: The package name of the app the permission was revoked for
    // OBSOLETE as of Android P
    ACTION_PERMISSION_REVOKE_WRITE_EXTERNAL_STORAGE = 733;

    // ACTION: Logged when a provisioning session has started
    PROVISIONING_SESSION_STARTED = 734;

    // ACTION: Logged when a provisioning session has completed
    PROVISIONING_SESSION_COMPLETED = 735;

    // ACTION: An app requested the permission READ_PHONE_NUMBERS
    // PACKAGE: The package name of the app requesting the permission
    // OBSOLETE as of Android P
    ACTION_PERMISSION_REQUEST_READ_PHONE_NUMBERS = 736;

    // ACTION: An app was granted the permission READ_PHONE_NUMBERS
    // PACKAGE: The package name of the app that was granted the permission
    // OBSOLETE as of Android P
    ACTION_PERMISSION_GRANT_READ_PHONE_NUMBERS = 737;

    // ACTION: An app requested the permission READ_PHONE_NUMBERS and the request was denied
    // PACKAGE: The package name of the app requesting the permission
    // OBSOLETE as of Android P
    ACTION_PERMISSION_DENIED_READ_PHONE_NUMBERS = 738;

    // ACTION: The permission READ_PHONE_NUMBERS was revoked for an app
    // PACKAGE: The package name of the app the permission was revoked for
    // OBSOLETE as of Android P
    ACTION_PERMISSION_REVOKE_READ_PHONE_NUMBERS = 739;

    // ACTION: QS Brightness Slider (with auto brightness disabled, and VR enabled)
    //   SUBTYPE: slider value
    // CATEGORY: QUICK_SETTINGS
    // OS: 6.0
    ACTION_BRIGHTNESS_FOR_VR = 498;

    // ACTION: A captive portal was detected during network validation
    // CATEGORY: NOTIFICATION
    // OS: N-MR2
    NOTIFICATION_NETWORK_SIGN_IN = 740;

    // ACTION: An unvalidated network without Internet was selected by the user
    // CATEGORY: NOTIFICATION
    // OS: N-MR2
    NOTIFICATION_NETWORK_NO_INTERNET = 741;

    // ACTION: A validated network failed revalidation and lost Internet access
    // CATEGORY: NOTIFICATION
    // OS: N-MR2
    NOTIFICATION_NETWORK_LOST_INTERNET = 742;

    // ACTION: The system default network switched to a different network
    // CATEGORY: NOTIFICATION
    // OS: N-MR2
    NOTIFICATION_NETWORK_SWITCH = 743;

    // OPEN: Settings > System
    SETTINGS_SYSTEM_CATEGORY = 744;

    // OPEN: Settings > Storage
    SETTINGS_STORAGE_CATEGORY = 745;

    // OPEN: Settings > Network & Internet
    SETTINGS_NETWORK_CATEGORY = 746;

    // OPEN: Settings > Connected Device
    SETTINGS_CONNECTED_DEVICE_CATEGORY = 747;

    // OPEN: Settings > App & Notification
    SETTINGS_APP_NOTIF_CATEGORY = 748;

    // OPEN: Settings > System > Input & Gesture
    SETTINGS_INPUT_CATEGORY = 749;

    // OPEN: Settings > System > Language & Region
    SETTINGS_LANGUAGE_CATEGORY = 750;

    // OPEN: Settings > System > Input & Gesture > Swipe to notification gesture
    SETTINGS_GESTURE_SWIPE_TO_NOTIFICATION = 751;

    // OPEN: Settings > System > Input & Gesture > Double tap power button gesture
    SETTINGS_GESTURE_DOUBLE_TAP_POWER = 752;

    // OPEN: Settings > System > Input & Gesture > Pick up gesture
    SETTINGS_GESTURE_PICKUP = 753;

    // OPEN: Settings > System > Input & Gesture > Double tap screen gesture
    SETTINGS_GESTURE_DOUBLE_TAP_SCREEN = 754;

    // OPEN: Settings > System > Input & Gesture > Double twist gesture
    SETTINGS_GESTURE_DOUBLE_TWIST = 755;

    // OPEN: Settings > Support > SupportDisclaimerDialog > SupportSystemInformationDialog
    // CATEGORY: Settings
    DIALOG_SUPPORT_SYSTEM_INFORMATION = 756;

    // These values should never appear in log outputs - they are reserved for
    // internal platform metrics use.
    RESERVED_FOR_LOGBUILDER_CATEGORY = 757;
    RESERVED_FOR_LOGBUILDER_TYPE = 758;
    RESERVED_FOR_LOGBUILDER_SUBTYPE = 759;

    // ACTION: "Do not show again" was enabled in the support disclaimer and the
    // user accepted
    ACTION_SKIP_DISCLAIMER_SELECTED = 760;

    // Enclosing category for group of APP_TRANSITION_FOO events,
    // logged when we execute an app transition.
    APP_TRANSITION = 761;

    // ACTION: User leaves Settings search UI without entering any query.
    ACTION_LEAVE_SEARCH_RESULT_WITHOUT_QUERY = 762;

    // ACTION: Clicking on any search result in Settings.
    ACTION_CLICK_SETTINGS_SEARCH_RESULT = 763;

    // ACTION: Allow Battery optimization for an app
    APP_SPECIAL_PERMISSION_BATTERY_ALLOW = 764;

    // ACTION: Deny Battery optimization for an app
    APP_SPECIAL_PERMISSION_BATTERY_DENY = 765;

    // ACTION: Enable Device Admin app
    APP_SPECIAL_PERMISSION_ADMIN_ALLOW = 766;

    // ACTION: Disable Device Admin app
    APP_SPECIAL_PERMISSION_ADMIN_DENY = 767;

    // ACTION: Allow "Do Not Disturb access" for an app
    APP_SPECIAL_PERMISSION_DND_ALLOW = 768;

    // ACTION: Deny "Do Not Disturb access" for an app
    APP_SPECIAL_PERMISSION_DND_DENY = 769;

    // ACTION: Allow "Draw over other apps" for an app
    APP_SPECIAL_PERMISSION_APPDRAW_ALLOW = 770;

    // ACTION: Deny "Display over other apps" for an app
    APP_SPECIAL_PERMISSION_APPDRAW_DENY = 771;

    // ACTION: Allow "VR helper services" for an app
    APP_SPECIAL_PERMISSION_VRHELPER_ALLOW = 772;

    // ACTION: Deny "VR helper services" for an app
    APP_SPECIAL_PERMISSION_VRHELPER_DENY = 773;

    // ACTION: Allow "Modify system settings" for an app
    APP_SPECIAL_PERMISSION_SETTINGS_CHANGE_ALLOW = 774;

    // ACTION: Deny "Modify system settings" for an app
    APP_SPECIAL_PERMISSION_SETTINGS_CHANGE_DENY = 775;

    // ACTION: Allow "Notification access" for an app
    APP_SPECIAL_PERMISSION_NOTIVIEW_ALLOW = 776;

    // ACTION: Deny "Notification access" for an app
    APP_SPECIAL_PERMISSION_NOTIVIEW_DENY = 777;

    // ACTION: "Premium SMS access" for an app - "ask user" option
    APP_SPECIAL_PERMISSION_PREMIUM_SMS_ASK = 778;

    // ACTION: "Premium SMS access" for an app - "never allow" option
    APP_SPECIAL_PERMISSION_PREMIUM_SMS_DENY = 779;

    // ACTION: "Premium SMS access" for an app - "always allow" option
    APP_SPECIAL_PERMISSION_PREMIUM_SMS_ALWAYS_ALLOW = 780;

    // ACTION: Allow "Unrestricted data access" for an app
    APP_SPECIAL_PERMISSION_UNL_DATA_ALLOW = 781;

    // ACTION: Deny "Unrestricted data access" for an app
    APP_SPECIAL_PERMISSION_UNL_DATA_DENY = 782;

    // ACTION: Allow "Usage access" for an app
    APP_SPECIAL_PERMISSION_USAGE_VIEW_ALLOW = 783;

    // ACTION: Deny "Usage access" for an app
    APP_SPECIAL_PERMISSION_USAGE_VIEW_DENY = 784;

    // OPEN: Settings > Apps > Default Apps > Default browser
    DEFAULT_BROWSER_PICKER = 785;

    // OPEN: Settings > Apps > Default Apps > Default emergency app
    DEFAULT_EMERGENCY_APP_PICKER = 786;

    // OPEN: Settings > Apps > Default Apps > Default home
    DEFAULT_HOME_PICKER = 787;

    // OPEN: Settings > Apps > Default Apps > Default phone
    DEFAULT_PHONE_PICKER = 788;

    // OPEN: Settings > Apps > Default Apps > Default sms
    DEFAULT_SMS_PICKER = 789;

    // OPEN: Settings > Apps > Default Apps > Default notification assistant
    DEFAULT_NOTIFICATION_ASSISTANT = 790;

    // OPEN: Settings > Apps > Default Apps > Warning dialog to confirm selection
    DEFAULT_APP_PICKER_CONFIRMATION_DIALOG = 791;

    // OPEN: Settings > Apps > Default Apps > Default autofill app
    DEFAULT_AUTOFILL_PICKER = 792;

    // These values should never appear in log outputs - they are reserved for
    // internal platform metrics use.
    NOTIFICATION_SINCE_CREATE_MILLIS = 793;
    NOTIFICATION_SINCE_VISIBLE_MILLIS = 794;
    NOTIFICATION_SINCE_UPDATE_MILLIS = 795;
    NOTIFICATION_ID = 796;
    NOTIFICATION_TAG = 797;
    NOTIFICATION_SHADE_INDEX = 798;
    RESERVED_FOR_LOGBUILDER_NAME = 799;

    // OPEN: QS NFC tile shown
    // ACTION: QS NFC tile tapped
    // CATEGORY: QUICK_SETTINGS
    QS_NFC = 800;

    // These values should never appear in log outputs - they are reserved for
    // internal platform metrics use.
    RESERVED_FOR_LOGBUILDER_BUCKET = 801;
    RESERVED_FOR_LOGBUILDER_VALUE = 802;
    RESERVED_FOR_LOGBUILDER_COUNTER = 803;
    RESERVED_FOR_LOGBUILDER_HISTOGRAM = 804;
    RESERVED_FOR_LOGBUILDER_TIMESTAMP = 805;
    RESERVED_FOR_LOGBUILDER_PACKAGENAME = 806;

    // ACTION: "Force stop" action on an app
    ACTION_APP_FORCE_STOP = 807;

    // OPEN: Settings > Apps > Gear > Special Access > Install other apps
    // CATEGORY: SETTINGS
    // OS: 8.0
    MANAGE_EXTERNAL_SOURCES = 808;

    // ACTION: Logged when terms activity finishes.
    // TIME: Indicates time taken by terms activity to finish in MS.
    PROVISIONING_TERMS_ACTIVITY_TIME_MS = 809;

    // Indicates number of terms displayed on the terms screen.
    PROVISIONING_TERMS_COUNT = 810;

    // Indicates number of terms read on the terms screen.
    PROVISIONING_TERMS_READ = 811;

    // Logs that the user has edited the picture-in-picture settings.
    // CATEGORY: SETTINGS
    SETTINGS_MANAGE_PICTURE_IN_PICTURE = 812;

    // ACTION: Allow "Enable picture-in-picture" for an app
    APP_PICTURE_IN_PICTURE_ALLOW = 813;

    // ACTION: Deny "Enable picture-in-picture" for an app
    APP_PICTURE_IN_PICTURE_DENY = 814;

    // OPEN: Settings > Language & input > Text-to-speech output -> Speech rate & pitch
    // CATEGORY: SETTINGS
    // OS: 8.0
    TTS_SLIDERS = 815;

    // ACTION: Settings -> Display -> Theme
    ACTION_THEME = 816;

    // OPEN: SUW Welcome Screen -> Vision Settings -> Select to Speak
    // ACTION: Select to Speak configuration is chosen
    //  SUBTYPE: 0 is off, 1 is on
    // CATEGORY: SETTINGS
    // OS: N
    SUW_ACCESSIBILITY_TOGGLE_SELECT_TO_SPEAK = 817;

    // OPEN: Settings > System > Backup
    // CATEGORY: SETTINGS
    // OS: O
    BACKUP_SETTINGS = 818;

    // ACTION: Picture-in-picture was explicitly entered for an activity
    // VALUE: true if it was entered while hiding as a result of moving to
    // another task, false otherwise
    ACTION_PICTURE_IN_PICTURE_ENTERED = 819;

    // ACTION: The activity currently in picture-in-picture was expanded back to fullscreen
    // PACKAGE: The package name of the activity that was expanded back to fullscreen
    ACTION_PICTURE_IN_PICTURE_EXPANDED_TO_FULLSCREEN = 820;

    // ACTION: The activity currently in picture-in-picture was minimized
    // VALUE: True if the PiP was minimized, false otherwise
    ACTION_PICTURE_IN_PICTURE_MINIMIZED = 821;

    // ACTION: Picture-in-picture was dismissed via the dismiss button
    // VALUE: 0 if dismissed by tap, 1 if dismissed by drag
    ACTION_PICTURE_IN_PICTURE_DISMISSED = 822;

    // ACTION: The visibility of the picture-in-picture meny
    // VALUE: Whether or not the menu is visible
    ACTION_PICTURE_IN_PICTURE_MENU = 823;

    // Enclosing category for group of PICTURE_IN_PICTURE_ASPECT_RATIO_FOO events,
    // logged when the aspect ratio changes
    ACTION_PICTURE_IN_PICTURE_ASPECT_RATIO_CHANGED = 824;

    // The current aspect ratio of the PiP, logged when it changes.
    PICTURE_IN_PICTURE_ASPECT_RATIO = 825;

    // FIELD - length in dp of ACTION_LS_* gestures, or zero if not applicable
    // CATEGORY: GLOBAL_SYSTEM_UI
    // OS: O
    FIELD_GESTURE_LENGTH = 826;

    // FIELD - velocity in dp (per second?) of ACTION_LS_* gestures, or zero if not applicable
    // CATEGORY: GLOBAL_SYSTEM_UI
    // OS: O
    FIELD_GESTURE_VELOCITY = 827;

    // OPEN: Carrier demo mode password dialog
    CARRIER_DEMO_MODE_PASSWORD = 828;

    // ACTION: Create a Settings shortcut item.
    ACTION_SETTINGS_CREATE_SHORTCUT = 829;

    // ACTION: A tile in Settings information architecture is clicked
    ACTION_SETTINGS_TILE_CLICK = 830;

    // OPEN: Notification unsnoozed. CLOSE: Notification snoozed. UPDATE: snoozed notification
    // updated
    // CATEGORY: NOTIFICATION
    // OS: O
    NOTIFICATION_SNOOZED = 831;

    // Tagged data for NOTIFICATION_SNOOZED. TRUE: snoozed until context, FALSE: snoozed for time.
    // OS: O
    NOTIFICATION_SNOOZED_CRITERIA = 832;

    // FIELD - The context (source) from which an action is performed
    // For QS, this is a boolean of whether the panel is expanded
    FIELD_CONTEXT = 833;

    // ACTION: Settings advanced button is expanded
    ACTION_SETTINGS_ADVANCED_BUTTON_EXPAND = 834;

    // ACTION: Logs the number of times the saved network evaluator was used to
    // recommend a wifi network
    WIFI_NETWORK_RECOMMENDATION_SAVED_NETWORK_EVALUATOR = 835;

    // ACTION: Logs the number of times the recommended network evaluator was
    // used to recommend a wifi network
    WIFI_NETWORK_RECOMMENDATION_RECOMMENDED_NETWORK_EVALUATOR = 836;

    // ACTION: Logs the number of times a recommended network was resulted in a
    // successful connection
    // VALUE: true if the connection was successful, false if the connection failed
    WIFI_NETWORK_RECOMMENDATION_CONNECTION_SUCCESS = 837;

    // OPEN: Settings > Storage > Games
    // CATEGORY: SETTINGS
    // OS: O
    APPLICATIONS_STORAGE_GAMES = 838;

    // OPEN: Settings > Storage > Audio and Music
    // CATEGORY: SETTINGS
    // OS: O
    APPLICATIONS_STORAGE_MUSIC = 839;

    // ACTION: Settings > Storage > Free Up Space to launch Deletion Helper
    // CATEGORY: SETTINGS
    // OS: O
    STORAGE_FREE_UP_SPACE_NOW = 840;

    // ACTION: Settings > Storage > Files to open the File Manager
    // CATEGORY: SETTINGS
    // OS: O
    STORAGE_FILES = 841;

    // FIELD - Rank of the clicked Settings search result
    FIELD_SETTINGS_SEARCH_RESULT_RANK = 842;

    // OPEN: Settings > Apps > Default Apps > Assist >  Default assist
    DEFAULT_ASSIST_PICKER = 843;

    // OPEN: Settings > Apps > Default Apps > Assist >  Default voice input
    DEFAULT_VOICE_INPUT_PICKER = 844;

    // OPEN: Settings > Storage > [Profile]
    SETTINGS_STORAGE_PROFILE = 845;

    // OPEN: Settings > Security & screen lock -> Encryption & crendentials
    // CATEGORY: SETTINGS
    // OS: O
    ENCRYPTION_AND_CREDENTIAL = 846;

    // ACTION: Settings > About device > Build number
    ACTION_SETTINGS_BUILD_NUMBER_PREF = 847;

    // FIELD: Whether developer mode has already been enabled when clicking build number preference
    FIELD_SETTINGS_BUILD_NUMBER_DEVELOPER_MODE_ENABLED = 848;

    // OPEN: Settings > Wi-Fi > Network Details (click on Access Point)
    // CATEGORY: SETTINGS
    // OS: O
    WIFI_NETWORK_DETAILS = 849;

    // ACTION: Settings > Battery > Menu > Usage Alerts
    ACTION_SETTINGS_MENU_BATTERY_USAGE_ALERTS = 850;

    // ACTION: Settings > Battery > Menu > Optimization
    ACTION_SETTINGS_MENU_BATTERY_OPTIMIZATION = 851;

    // ACTION: Settings > Battery > Menu > Apps Toggle
    ACTION_SETTINGS_MENU_BATTERY_APPS_TOGGLE = 852;

    // ACTION: Settings > Any preference is changed
    ACTION_SETTINGS_PREFERENCE_CHANGE = 853;

    // FIELD: The name of preference when it is changed in Settings
    FIELD_SETTINGS_PREFERENCE_CHANGE_NAME = 854;

    // FIELD: The new value of preference when it is changed in Settings
    FIELD_SETTINGS_PREFERENCE_CHANGE_VALUE = 855;

    // OPEN: Notification channel created. CLOSE: Notification channel deleted. UPDATE: notification
    // channel updated
    // PACKAGE: the package the channel belongs too
    // CATEGORY: NOTIFICATION
    // OS: O
    ACTION_NOTIFICATION_CHANNEL = 856;

    // Tagged data for notification channel. String.
    FIELD_NOTIFICATION_CHANNEL_ID = 857;

    // Tagged data for notification channel. int.
    FIELD_NOTIFICATION_CHANNEL_IMPORTANCE = 858;

    // OPEN: Notification channel group created.
    // PACKAGE: the package the group belongs to
    // CATEGORY: NOTIFICATION
    // OS: O
    ACTION_NOTIFICATION_CHANNEL_GROUP = 859;

    // Tagged data for notification channel group. String.
    FIELD_NOTIFICATION_CHANNEL_GROUP_ID = 860;

    // OPEN: Settings > Wi-Fi > Wifi Preferences -> Advanced -> Network Scorer
    // CATEGORY: SETTINGS
    // OS: O
    SETTINGS_NETWORK_SCORER = 861;

    // OPEN: Settings > About device > Model > Hardware info dialog
    DIALOG_SETTINGS_HARDWARE_INFO = 862;

    // ACTION: Checks whether a contact's phone still exists
    // Value 0: It doesn't exist anymore
    // Value 1: It still exists
    // Value 2: A SecurityException was thrown
    // CATEGORY: SETTINGS
    // OS: N
    ACTION_PHONE_EXISTS = 863;

    // ACTION: Retrieves a contact from CP2
    // Value 0: Contact retrieved without issues
    // Value 1: An IllegalArgumentException was thrown
    // CATEGORY: SETTINGS
    // OS: N
    ACTION_GET_CONTACT = 864;

    // This value should never appear in log outputs - it is reserved for
    // internal platform metrics use.
    RESERVED_FOR_LOGBUILDER_PID = 865;

    // ACTION: Settings > Connected devices > Bluetooth -> Available devices
    ACTION_SETTINGS_BLUETOOTH_PAIR = 866;

    // ACTION: Settings > Connected devices > Bluetooth -> Paired devices
    ACTION_SETTINGS_BLUETOOTH_CONNECT = 867;

    // ACTION: Settings > Connected devices > Bluetooth -> Connected device
    ACTION_SETTINGS_BLUETOOTH_DISCONNECT = 868;

    // ACTION: Settings > Connected devices > Bluetooth -> Error dialog
    ACTION_SETTINGS_BLUETOOTH_CONNECT_ERROR = 869;

    // ACTION: Settings > Connected devices > Bluetooth master switch Toggle
    ACTION_SETTINGS_MASTER_SWITCH_BLUETOOTH_TOGGLE = 870;

    // The name of the activity being launched in an app transition event.
    FIELD_CLASS_NAME = 871;

    // ACTION: Settings > App detail > Uninstall
    ACTION_SETTINGS_UNINSTALL_APP = 872;

    // ACTION: Settings > App detail > Uninstall Device admin app
    ACTION_SETTINGS_UNINSTALL_DEVICE_ADMIN = 873;

    // ACTION: Settings > App detail > Disable app
    ACTION_SETTINGS_DISABLE_APP = 874;

    // ACTION: Settings > App detail > Enable app
    ACTION_SETTINGS_ENABLE_APP = 875;

    // ACTION: Settings > App detail > Clear data
    ACTION_SETTINGS_CLEAR_APP_DATA = 876;

    // ACTION: Settings > App detail > Clear cache
    ACTION_SETTINGS_CLEAR_APP_CACHE = 877;

    // ACTION: Clicking on any search result in Settings.
    ACTION_CLICK_SETTINGS_SEARCH_INLINE_RESULT = 878;

    // FIELD: Settings inline search result name
    FIELD_SETTINGS_SEARCH_INLINE_RESULT_NAME = 879;

    // FIELD: Settings inline search result value
    FIELD_SETTINGS_SEARCH_INLINE_RESULT_VALUE = 880;

    // ACTION: Settings > Search > Click saved queries
    ACTION_CLICK_SETTINGS_SEARCH_SAVED_QUERY = 881;

    // OPEN: Settings > Security & screen lock -> Lock screen preferences
    // CATEGORY: SETTINGS
    SETTINGS_LOCK_SCREEN_PREFERENCES = 882;

    // ACTION: An app requested the app-op permission ACCESS_NOTIFICATIONS
    // PACKAGE: The package name of the app requesting the permission
    // OBSOLETE as of Android P
    ACTION_APPOP_REQUEST_ACCESS_NOTIFICATIONS = 883;

    // ACTION: An app was granted the app-op permission ACCESS_NOTIFICATIONS
    // PACKAGE: The package name of the app that was granted the permission
    // OBSOLETE as of Android P
    ACTION_APPOP_GRANT_ACCESS_NOTIFICATIONS = 884;

    // ACTION: An app requested the app-op permission ACCESS_NOTIFICATIONS and the request was denied
    // PACKAGE: The package name of the app requesting the permission
    // OBSOLETE as of Android P
    ACTION_APPOP_DENIED_ACCESS_NOTIFICATIONS = 885;

    // ACTION: The app-op permission ACCESS_NOTIFICATIONS was revoked for an app
    // PACKAGE: The package name of the app the permission was revoked for
    // OBSOLETE as of Android P
    ACTION_APPOP_REVOKE_ACCESS_NOTIFICATIONS = 886;

    // ACTION: An app requested the app-op permission SYSTEM_ALERT_WINDOW
    // PACKAGE: The package name of the app requesting the permission
    // OBSOLETE as of Android P
    ACTION_APPOP_REQUEST_SYSTEM_ALERT_WINDOW = 887;

    // ACTION: An app was granted the app-op permission SYSTEM_ALERT_WINDOW
    // PACKAGE: The package name of the app that was granted the permission
    // OBSOLETE as of Android P
    ACTION_APPOP_GRANT_SYSTEM_ALERT_WINDOW = 888;

    // ACTION: An app requested the app-op permission SYSTEM_ALERT_WINDOW and the request was denied
    // PACKAGE: The package name of the app requesting the permission
    // OBSOLETE as of Android P
    ACTION_APPOP_DENIED_SYSTEM_ALERT_WINDOW = 889;

    // ACTION: The app-op permission SYSTEM_ALERT_WINDOW was revoked for an app
    // PACKAGE: The package name of the app the permission was revoked for
    // OBSOLETE as of Android P
    ACTION_APPOP_REVOKE_SYSTEM_ALERT_WINDOW = 890;

    // ACTION: An app requested the app-op permission REQUEST_WRITE_SETTINGS
    // PACKAGE: The package name of the app requesting the permission
    // OBSOLETE as of Android P
    ACTION_APPOP_REQUEST_WRITE_SETTINGS = 891;

    // ACTION: An app was granted the app-op permission REQUEST_WRITE_SETTINGS
    // PACKAGE: The package name of the app that was granted the permission
    // OBSOLETE as of Android P
    ACTION_APPOP_GRANT_WRITE_SETTINGS = 892;

    // ACTION: An app requested the app-op permission REQUEST_WRITE_SETTINGS and the request was denied
    // PACKAGE: The package name of the app requesting the permission
    // OBSOLETE as of Android P
    ACTION_APPOP_DENIED_WRITE_SETTINGS = 893;

    // ACTION: The app-op permission REQUEST_WRITE_SETTINGS was revoked for an app
    // PACKAGE: The package name of the app the permission was revoked for
    // OBSOLETE as of Android P
    ACTION_APPOP_REVOKE_WRITE_SETTINGS = 894;

    // ACTION: An app requested the app-op permission REQUEST_INSTALL_PACKAGES
    // PACKAGE: The package name of the app requesting the permission
    // OBSOLETE as of Android P
    ACTION_APPOP_REQUEST_REQUEST_INSTALL_PACKAGES = 895;

    // ACTION: An app was granted the app-op permission REQUEST_INSTALL_PACKAGES
    // PACKAGE: The package name of the app that was granted the permission
    // OBSOLETE as of Android P
    ACTION_APPOP_GRANT_REQUEST_INSTALL_PACKAGES = 896;

    // ACTION: An app requested the app-op permission REQUEST_INSTALL_PACKAGES and the request was denied
    // PACKAGE: The package name of the app requesting the permission
    // OBSOLETE as of Android P
    ACTION_APPOP_DENIED_REQUEST_INSTALL_PACKAGES = 897;

    // ACTION: The app-op permission REQUEST_INSTALL_PACKAGES was revoked for an app
    // PACKAGE: The package name of the app the permission was revoked for
    // OBSOLETE as of Android P
    ACTION_APPOP_REVOKE_REQUEST_INSTALL_PACKAGES = 898;

    // ACTION: Phase 1 of instant application resolution occurred
    // OS: O
    ACTION_INSTANT_APP_RESOLUTION_PHASE_ONE = 899;

    // ACTION: Phase 2 of instant application resolution occurred
    // OS: O
    ACTION_INSTANT_APP_RESOLUTION_PHASE_TWO = 900;

    // FIELD: The amount of time for an ephemeral resolution phase; in milliseconds
    // OS: O
    FIELD_INSTANT_APP_RESOLUTION_DELAY_MS = 901;

    // FIELD: The status of an ephemeral resolution phase
    // Value 0: success
    // Value 1: no full hash match
    // OS: O
    FIELD_INSTANT_APP_RESOLUTION_STATUS = 902;

    // FIELD - A token to identify all events that are part of the same instant application launch
    // OS: O
    FIELD_INSTANT_APP_LAUNCH_TOKEN = 903;

    // FIELD - The name of the package responsible for launching the activity
    // OS: O
    APP_TRANSITION_CALLING_PACKAGE_NAME = 904;

    // FIELD - Whether or not the launched activity is part of an instant application
    // OS: O
    APP_TRANSITION_IS_EPHEMERAL = 905;

    // An autofill session was started.
    // OS: O
    // Package: Package of app that is autofilled
    // NOTE: starting on OS MR1, it also added the following field:
    // Tag FIELD_AUTOFILL_SERVICE: Package of service that processed the request
    // NOTE: starting on OS P, it also added the following field:
    // Tag FIELD_CLASS_NAME: Class name of the activity that is autofilled.
    // Tag FIELD_AUTOFIL_FLAGS: flags used to start the session.
    // Tag FIELD_AUTOFILL_SESSION_ID: id of the autofill session started.
    // Tag FIELD_AUTOFILL_COMPAT_MODE: package is being autofilled on compatibility mode.
    AUTOFILL_SESSION_STARTED = 906;

    // An autofill request was processed by a service
    // Type TYPE_SUCCESS: service called FillCalback.onSuccess()
    // Type TYPE_FAILURE: service called FillCallback.onFailure()
    // Package: Package of app that is autofilled
    // Tag FIELD_AUTOFILL_SERVICE: Package of service that processed the request
    // Tag FIELD_AUTOFILL_NUM_DATASETS: The number of datasets returned in the response, or -1 if
    // the service returned a null response
    // NOTE: starting on OS P, it also added the following fields:
    // TYPE_CLOSE: request timed out before service called a FillCallback method
    // Tag FIELD_CLASS_NAME: Class name of the activity that is autofilled.
    // Tag FIELD_AUTOFILL_REQUEST_ORDINAL: sequence number of the request inside a session; starts
    //     with 1.
    // Tag FIELD_AUTOFILL_FLAGS: flags used to request autofill
    // Tag FIELD_AUTOFILL_DURATION: how long it took (in ms) to show the autofill UI after a field
    //     was focused.
    // Tag FIELD_AUTOFILL_AUTHENTICATION_STATUS: status of authenticated datasets or responses.
    // Tag FIELD_AUTOFILL_NUM_FIELD_CLASSIFICATION_IDS: if service requested field classification,
    //     number of entries field ids in the request.
    // Tag FIELD_AUTOFILL_SESSION_ID: id of the autofill session associated with this metric.
    // Tag FIELD_AUTOFILL_COMPAT_MODE: package is being autofilled on compatibility mode.
    // NOTE: Prior to P, some of the fields above were logged by 5 different metrics:
    // - AUTOFILL_UI_LATENCY
    // - AUTOFILL_AUTHENTICATED;
    // - AUTOFILL_DATASET_AUTHENTICATED
    // - AUTOFILL_INVALID_AUTHENTICATION
    // - AUTOFILL_INVALID_DATASET_AUTHENTICATION
    AUTOFILL_REQUEST = 907;

    // Tag of a field for a package of an autofill service
    FIELD_AUTOFILL_SERVICE = 908;

    // Tag of a field for the number of datasets
    FIELD_AUTOFILL_NUM_DATASETS = 909;

    // An autofill dataset selection UI was shown
    // Type TYPE_DISMISS: UI was explicityly canceled by the user
    // Type TYPE_CLOSE: UI was destroyed without influence of the user
    // Type TYPE_ACTION: dataset was selected
    // Type TYPE_DETAIL: authentication was selected
    // Package: Package of app that was autofilled
    // Tag FIELD_AUTOFILL_FILTERTEXT_LEN: The length of the filter text
    // Tag FIELD_AUTOFILL_NUM_DATASETS: The number of datasets shown
    // NOTE: starting on OS P, it also added the following fields:
    // Tag FIELD_CLASS_NAME: Class name of the activity that is autofilled.
    // Tag FIELD_AUTOFILL_SERVICE: Package of service that processed the request
    // Tag FIELD_AUTOFILL_SESSION_ID: id of the autofill session associated with this metric.
    // Tag FIELD_AUTOFILL_COMPAT_MODE: package is being autofilled on compatibility mode.
    AUTOFILL_FILL_UI = 910;

    // Tag of a field for the length of the filter text
    FIELD_AUTOFILL_FILTERTEXT_LEN = 911;

    // An autofill authentication succeeded
    // Package: Package of app that was autofilled
    // Tag FIELD_AUTOFILL_SERVICE: Package of service that processed the request
    // NOTE: starting on OS P, this metric became a value for FIELD_AUTOFILL_AUTHENTICATION_STATUS
    AUTOFILL_AUTHENTICATED = 912;

    // An activity was autofilled and all values could be applied
    // Package: Package of app that is autofilled
    // Tag FIELD_AUTOFILL_NUM_VALUES: Number of values that were suggested to be autofilled
    // Tag FIELD_AUTOFILL_NUM_VIEWS_FILLED: Number of views that could be filled
    // NOTE: starting on OS P, it also added the following fields:
    // Tag FIELD_CLASS_NAME: Class name of the activity that is autofilled.
    // Tag FIELD_AUTOFILL_SESSION_ID: id of the autofill session associated with this metric.
    // Tag FIELD_AUTOFILL_COMPAT_MODE: package is being autofilled on compatibility mode.
    AUTOFILL_DATASET_APPLIED = 913;

    // Tag of a field for the number values to be filled in
    FIELD_AUTOFILL_NUM_VALUES = 914;

    // Tag of a field for the number of views that were filled
    FIELD_AUTOFILL_NUM_VIEWS_FILLED = 915;

    // An autofill save UI was shown
    // Type TYPE_DISMISS: UI was explicityly canceled by the user
    // Type TYPE_CLOSE: UI was destroyed without influence of the user
    // Type TYPE_ACTION: data was saved
    // Package: Package of app that was autofilled
    // Tag FIELD_AUTOFILL_NUM_IDS: The number of ids that are saved
    // NOTE: starting on OS P, it also added the following fields:
    // Tag FIELD_CLASS_NAME: Class name of the activity that is autofilled.
    // Tag FIELD_AUTOFILL_SERVICE: Package of service that processed the request
    // Tag FIELD_AUTOFILL_SESSION_ID: id of the autofill session associated with this metric.
    // Tag FIELD_AUTOFILL_COMPAT_MODE: package is being autofilled on compatibility mode.
    AUTOFILL_SAVE_UI = 916;

    // Tag of a field for the number of saveable ids
    FIELD_AUTOFILL_NUM_IDS = 917;

    // ACTION: An autofill service was requested to save data
    // Type TYPE_SUCCESS: The request succeeded right away
    // Type TYPE_OPEN: The request succeeded but the service launched an IntentSender
    // Type TYPE_FAILURE: The request failed
    // Package: Package of app that was autofilled
    // Tag FIELD_AUTOFILL_SERVICE: Package of service that processed the request
    // NOTE: starting on OS P, it also added the following fields:
    // Tag FIELD_CLASS_NAME: Class name of the activity that is autofilled.
    // Tag FIELD_AUTOFILL_SESSION_ID: id of the autofill session associated with this metric.
    // Tag FIELD_AUTOFILL_COMPAT_MODE: package is being autofilled on compatibility mode.
    AUTOFILL_DATA_SAVE_REQUEST = 918;

    // An auto-fill session was finished
    // OS: O
    // Package: Package of app that was autofilled
    // NOTE: starting on OS P, it also added the following fields:
    // Tag FIELD_AUTOFILL_SERVICE: Package of service that processed the request
    // Tag FIELD_AUTOFILL_SESSION_ID: id of the autofill session associated with this metric.
    // Tag FIELD_AUTOFILL_COMPAT_MODE: package is being autofilled on compatibility mode.
    // Tag FIELD_AUTOFILL_NUMBER_REQUESTS: number of requests made to the service (each request
    //     is logged by a separate AUTOFILL_REQUEST metric)
    AUTOFILL_SESSION_FINISHED = 919;

    // meta-event: a reader has checkpointed the log here.
    METRICS_CHECKPOINT = 920;

    // OPEN: Settings -> Display -> When in VR Mode
    VR_DISPLAY_PREFERENCE = 921;

    // OPEN: Settings > Accessibility > Magnification
    // CATEGORY: SETTINGS
    // OS: O
    ACCESSIBILITY_SCREEN_MAGNIFICATION_SETTINGS = 922;

    // ACTION: Logs pressing the "Clear app" button in the app info settings page for an instant
    // app.
    // VALUE: The package name of the app
    ACTION_SETTINGS_CLEAR_INSTANT_APP = 923;

    // OPEN: Settings -> System -> Reset options
    RESET_DASHBOARD = 924;

    // ACTION: QS -> Tile clicked
    ACTION_QS_CLICK = 925;

    // ACTION: QS -> Secondary click
    ACTION_QS_SECONDARY_CLICK = 926;

    // FIELD: Position info in QS clicks
    FIELD_QS_POSITION = 927;

    // FIELD: The value of a QS tile when clicked (if applicable)
    FIELD_QS_VALUE = 928;

    // ACTION: QS -> Detail panel -> more settings
    ACTION_QS_MORE_SETTINGS = 929;

    // ACTION: QS -> Click date
    ACTION_QS_DATE = 930;

    // ACTION: Event on nav button
    ACTION_NAV_BUTTON_EVENT = 931;

    // FIELD: Flags for a nav button event
    FIELD_FLAGS = 932;

    // FIELD: Action for a nav button event
    FIELD_NAV_ACTION = 933;

    // OPEN: Settings > Security > Nexus Imprint > [Fingerprint] > Delete
    // CATEGORY: SETTINGS
    // OS: O
    FINGERPRINT_REMOVE_SIDECAR = 934;

    // OPEN: Settings > Storage > Movies & TV
    // CATEGORY: SETTINGS
    // OS: O
    APPLICATIONS_STORAGE_MOVIES = 935;

    // OPEN: Text selection "assist" menu item shown.
    //  SUBTYPE: 1 is for EMAIL, 2 is for PHONE, 3 is for ADDRESS, 4 is for URL, 0 is for OTHER.
    // CATEGORY: TEXT_CONTROLS
    // OS: O
    TEXT_SELECTION_MENU_ITEM_ASSIST = 936;

    // ACTION: Text selection "assist" menu item clicked.
    //  SUBTYPE: 1 is for EMAIL, 2 is for PHONE, 3 is for ADDRESS, 4 is for URL, 0 is for OTHER.
    // CATEGORY: TEXT_CONTROLS
    // OS: O
    ACTION_TEXT_SELECTION_MENU_ITEM_ASSIST = 937;

    // OPEN: Settings > Security > Managed Device Info > Apps installed
    // CATEGORY: SETTINGS
    // OS: O
    ENTERPRISE_PRIVACY_INSTALLED_APPS = 938;

    // OPEN: Settings > Security > Managed Device Info > nnn permissions
    // CATEGORY: SETTINGS
    // OS: O
    ENTERPRISE_PRIVACY_PERMISSIONS = 939;

    // OPEN: Settings > Security > Managed Device Info > Default apps
    // CATEGORY: SETTINGS
    // OS: O
    ENTERPRISE_PRIVACY_DEFAULT_APPS = 940;

    // OPEN: Settings > Notifications > An app > A channel > Importance
    // CATEGORY: SETTINGS
    // OS: O
    NOTIFICATION_CHANNEL_IMPORTANCE = 941;

    // OPEN: Settings > Notifications > An app > A channel > On the lock screen
    // CATEGORY: SETTINGS
    // OS: O
    NOTIFICATION_CHANNEL_LOCK_SCREEN_VIS = 942;

    // This value should never appear in log outputs - it is reserved for
    // internal platform metrics use.
    RESERVED_FOR_LOGBUILDER_UID = 943;

    // OPEN: Running background apps notification > List of background apps
    // CATEGORY: GLOBAL_SYSTEM_UI
    // OS: O
    RUNNING_BACKGROUND_APPS_DIALOG = 944;

    // FIELD - The delay from the start of the transition until we just call bindApplication on the
    // client.
    // OS: O
    APP_TRANSITION_BIND_APPLICATION_DELAY_MS = 945;

    // FIELD - The group ID of a notification.
    // Type: string
    // OS: O
    FIELD_NOTIFICATION_GROUP_ID = 946;

    // FIELD - If the notification is a group summary: 1.
    // Type: int encoded boolean
    // OS: O
    FIELD_NOTIFICATION_GROUP_SUMMARY = 947;

    // An app attempted to forge a different component name in the AssisStructure that would be
    // passed to the autofill service.
    // OS: O (security patch)
    // Package: Real package of the app being autofilled
    // Tag FIELD_AUTOFILL_SERVICE: Package of the autofill service that processed the request
    // TAG FIELD_AUTOFILL_FORGED_COMPONENT_NAME: Component name being forged
    // NOTE: starting on OS P, it also added the following field:
    // Tag FIELD_AUTOFILL_COMPAT_MODE: package is being autofilled on compatibility mode.
    AUTOFILL_FORGED_COMPONENT_ATTEMPT = 948;

    // FIELD - The component that an app tried tro forged.
    // Type: string
    // OS: O (security patch)
    FIELD_AUTOFILL_FORGED_COMPONENT_NAME = 949;

    // ---- End O Constants, all O constants go above this line ----

    // OPEN: Settings > System > Languages & input > Advanced > Lift to open camera
    SETTINGS_GESTURE_CAMERA_LIFT_TRIGGER = 986;

    // OPEN: Settings > Battery > High Usage > Abnormal app page
    // CATEGORY: SETTINGS
    FUELGAUGE_ANOMALY_DETAIL = 987;

    // OPEN: Settings > Battery > High Usage
    DIALOG_HANDLE_ANOMALY = 988;

    // ACTION: Camera lift gesture
    // CATEGORY: GLOBAL_SYSTEM_UI
    // OS: O
    ACTION_CAMERA_LIFT_TRIGGER = 989;

    // OPEN: Choose screen lock dialog in Settings
    // CATEGORY: SETTINGS
    // OS: O DR
    SETTINGS_CHOOSE_LOCK_DIALOG = 990;

    // OPEN: Assist Gesture training intro in Settings
    // CATEGORY: SETTINGS
    // OS: O DR
    SETTINGS_ASSIST_GESTURE_TRAINING_INTRO = 991;

    // OPEN: Assist Gesture training enrolling in Settings
    // CATEGORY: SETTINGS
    // OS: O DR
    SETTINGS_ASSIST_GESTURE_TRAINING_ENROLLING = 992;

    // OPEN: Assist Gesture training finished in Settings
    // CATEGORY: SETTINGS
    // OS: O DR
    SETTINGS_ASSIST_GESTURE_TRAINING_FINISHED = 993;

    // FIELD: The numeric preference value (of type long) when it is changed in Settings
    FIELD_SETTINGS_PREFERENCE_CHANGE_LONG_VALUE = 994;

    // FIELD: The numeric preference value (of type float) when it is changed in Settings
    FIELD_SETTINGS_PREFERENCE_CHANGE_FLOAT_VALUE = 995;

    // OPEN: Settings > System > Languages & input > Assist gesture
    // CATEGORY: SETTINGS
    // OS: O DR
    SETTINGS_ASSIST_GESTURE = 996;

    // ACTION: Assist gesture released without triggering
    // CATEGORY: GLOBAL_SYSTEM_UI
    // OS: O DR
    ASSIST_GESTURE_RELEASED = 997;

    // ACTION: Assist gesture primed
    // CATEGORY: GLOBAL_SYSTEM_UI
    // OS: O DR
    ASSIST_GESTURE_PRIMED = 998;

    // ACTION: Assist gesture triggered
    //  SUBTYPE: 1 is for SCREEN_ON, 2 is for SCREEN_OFF
    // CATEGORY: GLOBAL_SYSTEM_UI
    // OS: O DR
    ASSIST_GESTURE_TRIGGERED = 999;

    // ACTION: Update default app from Settings
    ACTION_SETTINGS_UPDATE_DEFAULT_APP = 1000;

    // FIELD - Query length when Settings search result is clicked
    FIELD_SETTINGS_SEARCH_QUERY_LENGTH = 1001;

    // FIELD - Number of results when Settings search result is clicked
    FIELD_SETTINGS_SEARCH_RESULT_COUNT = 1002;

    // OPEN: Settings > Display > Ambient Display
    // CATEGORY: SETTINGS
    // OS: O DR
    AMBIENT_DISPLAY_SETTINGS = 1003;

    // ACTION: CaptivePortalLoginActivity starts
    // CATEGORY: GLOBAL_SYSTEM_UI
    // OS: O DR
    ACTION_CAPTIVE_PORTAL_LOGIN_ACTIVITY = 1004;

    // ACTION: CaptivePortalLoginActivity auto-closes
    // CATEGORY: GLOBAL_SYSTEM_UI
    // OS: O DR
    ACTION_CAPTIVE_PORTAL_LOGIN_RESULT_DISMISSED = 1005;

    // ACTION: CaptivePortalLoginActivity > Menu > Do not use this network
    // CATEGORY: GLOBAL_SYSTEM_UI
    // OS: O DR
    ACTION_CAPTIVE_PORTAL_LOGIN_RESULT_UNWANTED = 1006;

    // ACTION: CaptivePortalLoginActivity > Menu > Use this network
    // CATEGORY: GLOBAL_SYSTEM_UI
    // OS: O DR
    ACTION_CAPTIVE_PORTAL_LOGIN_RESULT_WANTED_AS_IS = 1007;

    // ACTION: Settings > Wi-Fi > [Long press network] > Sign in to network
    // CATEGORY: SETTINGS
    // OS: O DR
    ACTION_WIFI_SIGNIN = 1008;

    // OPEN: Settings->Connected Devices->Bluetooth->(click on details link for a paired device)
    // CATEGORY: SETTINGS
    // OS: O DR
    BLUETOOTH_DEVICE_DETAILS = 1009;

    // OPEN: Settings > credential pages - prompt for key guard configuration confirmation
    CONFIGURE_KEYGUARD_DIALOG = 1010;

    // Open: Settings > Search > No Result View
    SETTINGS_SEARCH_NO_RESULT = 1011;

    // OPEN: Assist Gesture before training
    // CATEGORY: SETTINGS
    // OS: O DR
    SETTINGS_ASSIST_GESTURE_FIRST_TIME = 1012;

    // CaptivePortalLoginActivity displays SSL error page
    // CATEGORY: GLOBAL_SYSTEM_UI
    // OS: O DR
    CAPTIVE_PORTAL_LOGIN_ACTIVITY_SSL_ERROR = 1013;

    // OPEN: Settings > Network > Tether > Wi-Fi hotspot
    WIFI_TETHER_SETTINGS = 1014;

    // OPEN: Settings->Connected Devices->Bluetooth->(click on details link for a paired device)
    // -> Edit name button.
    // CATEGORY: SETTINGS
    // OS: O DR
    DIALOG_BLUETOOTH_PAIRED_DEVICE_RENAME = 1015;

    // ACTION: Settings > Notification Settings > Open application notification
    // CATEGORY: SETTINGS
    // OS: O DR
    ACTION_OPEN_APP_NOTIFICATION_SETTING = 1016;

    // ACTION: Settings > App Info > Open app settings
    // CATEGORY: SETTINGS
    // OS: O DR
    ACTION_OPEN_APP_SETTING = 1017;

    // OPEN: Settings > Connected devices > Bluetooth > Pair new device
    // CATEGORY: SETTINGS
    // OS: O DR
    BLUETOOTH_PAIRING = 1018;

    // ACTION: Collect PSD Signals
    // CATEGORY: SETTINGS
    // OS: O DR
    ACTION_PSD_LOADER = 1019;

    // ACTION: Background check action on an app
    // CATEGORY: SETTINGS
    // OS: O DR
    ACTION_APP_BACKGROUND_CHECK = 1020;

    // ACTION: Location check action on an app
    // CATEGORY: SETTINGS
    // OS: O DR
    ACTION_APP_LOCATION_CHECK = 1021;

    // Device headset status
    // CATEGORY: OTHER
    //  SUBTYPE: 1 is DON, 2 is DOFF
    // OS: O DR
    ACTION_HEADSET_STATUS = 1022;

    // Device Headset Plug status
    // CATEGORY: OTHER
    //  SUBTYPE: 1 is AC power, 2 is USB power, 3 is Unplug
    // OS: O DR
    ACTION_HEADSET_PLUG = 1023;

    // Device Headset battery level on Plug
    // CATEGORY: OTHER
    // FIELD - The battery percentage when the user decided to plug in
    // Type: integer
    // OS: O DR
    FIELD_PLUG_BATTERY_PERCENTAGE = 1024;

    // Device Headset battery level on Plug
    // CATEGORY: OTHER
    // FIELD - The battery percentage when the user decided to plug in
    // Type: integer
    // OS: O DR
    FIELD_UNPLUG_BATTERY_PERCENTAGE = 1025;

    // Device Headset Pose status
    // CATEGORY: OTHER
    //  SUBTYPE: 1 is 6DOF, 2 is 3DOF
    // OS: O DR
    ACTION_HEADSET_POSE_STATUS = 1026;

    // Device Headset Usage session time
    // CATEGORY: OTHER
    // FIELD - The time the headset was used in a session
    // OS: O DR
    FIELD_SESSION_TIME_MS = 1027;

    // Device Headset Idle time
    // CATEGORY: OTHER
    // FIELD - The time in between each session
    // OS: O DR
    FIELD_TIME_ELAPSED_BETWEEN_SESSION_MS = 1028;

    // Device Headset charge session time
    // CATEGORY: OTHER
    // FIELD - The time taken for each charge
    // OS: O DR
    FIELD_TIME_OF_CHARGE_MS = 1029;

    // Device Headset time between charge
    // CATEGORY: OTHER
    // FIELD - The time in between each charge
    // OS: O DR
    FIELD_TIME_ELAPSED_BETWEEN_CHARGE_MS = 1030;

    // OPEN: Settings->Connected Devices->Bluetooth->(click on details link for a paired device)
    // -> Forget button.
    // CATEGORY: SETTINGS
    // OS: O DR
    DIALOG_BLUETOOTH_PAIRED_DEVICE_FORGET = 1031;

    // An event from the camera service
    // CATEGORY: OTHER
    //  SUBTYPE: CameraEvent
    // OS: O DR
    ACTION_CAMERA_EVENT = 1032;

    // OPEN: Settings > Trampoline Intent > Settings page
    // CATEGORY: SETTINGS
    // OS: O DR
    TRAMPOLINE_SETTINGS_EVENT = 1033;

    // ---- End O-DR1 Constants, all O-DR1 constants go above this line ----

    // ACTION: Settings > Network & Internet > Mobile network > Mobile data
    // CATEGORY: SETTINGS
    // OS: O MR
    ACTION_MOBILE_NETWORK_MOBILE_DATA_TOGGLE = 1081;

    // ACTION: Settings > Network & Internet > Mobile network > Data usage
    // CATEGORY: SETTINGS
    // OS: O MR
    ACTION_MOBILE_NETWORK_DATA_USAGE = 1082;

    // FIELD - State of asynchronous ranking when Settings search result is clicked
    // CATEGORY: SETTINGS
    // OS: O MR
    FIELD_SETTINGS_SEARCH_RESULT_ASYNC_RANKING_STATE = 1083;

    // ACTION: Settings > Connected devices > SMS Mirroring
    // CATEGORY: SETTINGS
    // OS: O MR
    ACTION_SETTINGS_SMS_MIRRORING = 1084;

    // ACTION: Chooser picked a ranked target.
    // CATEGORY: GLOBAL_SYSTEM_UI
    // OS: O MR
    ACTION_TARGET_SELECTED = 1085;

    // FIELD - is category used in Chooser: 1.
    // Type: int encoded boolean
    // CATEGORY: GLOBAL_SYSTEM_UI
    // OS: O MR
    FIELD_IS_CATEGORY_USED = 1086;

    // FIELD - ranked position of selected target for Chooser.
    // CATEGORY: GLOBAL_SYSTEM_UI
    // OS: O MR
    FIELD_RANKED_POSITION = 1087;

    // OPEN: Settings > Data plan usage
    // CATEGORY: SETTINGS
    // OS: O MR
    DATA_PLAN_USAGE_SUMMARY = 1088;

    // FIELD: The numeric preference value (of type int) when it is changed in Settings
    FIELD_SETTINGS_PREFERENCE_CHANGE_INT_VALUE = 1089;

    // ACTION: Logged when the app has notified that it has fully drawn. See
    // Activity.reportFullyDrawn().
    APP_TRANSITION_REPORTED_DRAWN = 1090;

    // FIELD: The delay of the activity reporting to be fully drawn measured from the beginning of
    // the app transition.
    APP_TRANSITION_REPORTED_DRAWN_MS = 1091;

    // OPEN: Settings > Storage > Photos & Videos
    // CATEGORY: SETTINGS
    // OS: O MR
    APPLICATIONS_STORAGE_PHOTOS = 1092;

    // ACTION: Logged when the status bar icons change.
    // OS: O MR
    STATUS_BAR_ICONS_CHANGED = 1093;

    // FIELD: Bitfield indicating which icons are shown.
    // OS: O MR
    FIELD_STATUS_ICONS = 1094;

    // FIELD: Number of status icons currently shown.
    // OS: O MR
    FIELD_NUM_STATUS_ICONS = 1095;

    // ACTION: Logged when user tries to pair a Bluetooth device without name from Settings app
    // CATEGORY: SETTINGS
    // OS: O MR
    ACTION_SETTINGS_BLUETOOTH_PAIR_DEVICES_WITHOUT_NAMES = 1096;

    // FIELD - Whether smart suggestion ranking was enabled or not
    // Type: int encoded boolean
    // CATEGORY: SETTINGS
    // OS: O MR
    FIELD_SETTINGS_SMART_SUGGESTIONS_ENABLED = 1097;

    // ACTION: The device boots
    ACTION_BOOT = 1098;

    // FIELD: A string value representing some state of the platform, e.g., boot reason
    FIELD_PLATFORM_REASON = 1099;

    // CATEGORY: The category for all actions relating to selection session logging.
    // OS: O MR
    TEXT_SELECTION_SESSION = 1100;

    // ACTION: A selection session started (i.e. the selection handles appeared)
    // CATEGORY: TEXT_SELECTION_SESSION
    // OS: O MR
    ACTION_TEXT_SELECTION_START = 1101;

    // ACTION: The user modified the selection (e.g. by dragging the handles)
    // CATEGORY: TEXT_SELECTION_SESSION
    // OS: O MR
    ACTION_TEXT_SELECTION_MODIFY = 1102;

    // ACTION: The user modified the selection by pressing the "select all" button.
    // CATEGORY: TEXT_SELECTION_SESSION
    // OS: O MR
    ACTION_TEXT_SELECTION_SELECT_ALL = 1103;

    // ACTION: The user modified the selection by pressing on a word in a multi word selection
    // CATEGORY: TEXT_SELECTION_SESSION
    // OS: O MR
    ACTION_TEXT_SELECTION_RESET = 1104;

    // ACTION: Smart selection made a single word prediction
    // CATEGORY: TEXT_SELECTION_SESSION
    // OS: O MR
    ACTION_TEXT_SELECTION_SMART_SINGLE = 1105;

    // ACTION: Smart selection made a multi word prediction
    // CATEGORY: TEXT_SELECTION_SESSION
    // OS: O MR
    ACTION_TEXT_SELECTION_SMART_MULTI = 1106;

    // ACTION: The app made an automatic selection on the user's behalf (not smart selection)
    // CATEGORY: TEXT_SELECTION_SESSION
    // OS: O MR
    ACTION_TEXT_SELECTION_AUTO = 1107;

    // ACTION: A selection session ended with the user typing over the text
    // CATEGORY: TEXT_SELECTION_SESSION
    // OS: O MR
    ACTION_TEXT_SELECTION_OVERTYPE = 1108;

    // ACTION: A selection session ended with the user copying the text
    // CATEGORY: TEXT_SELECTION_SESSION
    // OS: O MR
    ACTION_TEXT_SELECTION_COPY = 1109;

    // ACTION: A selection session ended with the user pasting over the text
    // CATEGORY: TEXT_SELECTION_SESSION
    // OS: O MR
    ACTION_TEXT_SELECTION_PASTE = 1110;

    // ACTION: A selection session ended with the user cutting the text
    // CATEGORY: TEXT_SELECTION_SESSION
    // OS: O MR
    ACTION_TEXT_SELECTION_CUT = 1111;

    // ACTION: A selection session ended with the user pressing the share button
    // CATEGORY: TEXT_SELECTION_SESSION
    // OS: O MR
    ACTION_TEXT_SELECTION_SHARE = 1112;

    // ACTION: A selection session ended with the user pressing the smart share button
    // CATEGORY: TEXT_SELECTION_SESSION
    // OS: O MR
    ACTION_TEXT_SELECTION_SMART_SHARE = 1113;

    // ACTION: A selection session ended with the user dragging the text
    // CATEGORY: TEXT_SELECTION_SESSION
    // OS: O MR
    ACTION_TEXT_SELECTION_DRAG = 1114;

    // ACTION: A selection session ended with the user abandoning the selection
    // CATEGORY: TEXT_SELECTION_SESSION
    // OS: O MR
    ACTION_TEXT_SELECTION_ABANDON = 1115;

    // ACTION: A selection session ended with the user picking an unhandled action bar item
    // CATEGORY: TEXT_SELECTION_SESSION
    // OS: O MR
    ACTION_TEXT_SELECTION_OTHER = 1116;

    // FIELD: Time in milliseconds from the start of the session to this event
    // CATEGORY: TEXT_SELECTION_SESSION
    // OS: O MR
    FIELD_SELECTION_SINCE_START = 1117;

    // FIELD: time in milliseconds between the last event in the session and this one
    // CATEGORY: TEXT_SELECTION_SESSION
    // OS: O MR
    FIELD_SELECTION_SINCE_PREVIOUS = 1118;

    // FIELD: a random uid for a selection session (lasting from select start to end)
    // CATEGORY: TEXT_SELECTION_SESSION
    // OS: O MR
    FIELD_SELECTION_SESSION_ID = 1119;

    // FIELD: the sequence number of the event in the session
    // CATEGORY: TEXT_SELECTION_SESSION
    // OS: O MR
    FIELD_SELECTION_SESSION_INDEX = 1120;

    // FIELD: a concatenation of the widget type and ML model version.
    // CATEGORY: TEXT_SELECTION_SESSION
    // OS: O MR
    FIELD_SELECTION_VERSION_TAG = 1121;

    // FIELD: text select start offset in words (as defined by the ICU BreakIterator), stored as two
    //        packed 16bit integers. (start in MSBs, end in LSBs)
    // CATEGORY: TEXT_SELECTION_SESSION
    // OS: O MR
    FIELD_SELECTION_RANGE = 1122;

    // FIELD: smart text selection start offset in words (as defined by the ICU BreakIterator),
    //        stored as two packed 16bit integers. (start in MSBs, end in LSBs)
    // CATEGORY: TEXT_SELECTION_SESSION
    // OS: O MR
    FIELD_SELECTION_SMART_RANGE = 1123;

    // The value of an autofillable and savable view was reset
    // Package: Package of app that was autofilled
    // OS: O MR
    // Tag FIELD_AUTOFILL_SERVICE: Package of service that processed the request
    // Tag FIELD_AUTOFILL_PREVIOUS_LENGTH: the previous length of the value
    // NOTE: starting on OS P, it also added the following fields:
    // Tag FIELD_CLASS_NAME: Class name of the activity that is autofilled.
    // Tag FIELD_AUTOFILL_SESSION_ID: id of the autofill session associated with this metric.
    // Tag FIELD_AUTOFILL_COMPAT_MODE: package is being autofilled on compatibility mode.
    AUTOFILL_VALUE_RESET = 1124;

    // Tag of AUTOFILL_VALUE_RESET
    // OS: O MR
    FIELD_AUTOFILL_PREVIOUS_LENGTH = 1125;

    // An autofill dataset authentication succeeded
    // Package: Package of app that was autofilled
    // OS: O MR
    // NOTE: starting on OS P, this metric became a value for FIELD_AUTOFILL_AUTHENTICATION_STATUS
    AUTOFILL_DATASET_AUTHENTICATED = 1126;

    // An autofill service provided an invalid dataset authentication
    // Package: Package of app that was autofilled
    // OS: O MR
    // Tag FIELD_AUTOFILL_SERVICE: Package of service that processed the request
    // NOTE: starting on OS P, this metric became a value for FIELD_AUTOFILL_AUTHENTICATION_STATUS
    AUTOFILL_INVALID_DATASET_AUTHENTICATION = 1127;

    // An autofill service provided an invalid authentication extra
    // Package: Package of app that was autofilled
    // OS: O MR
    // Tag FIELD_AUTOFILL_SERVICE: Package of service that processed the request
    // NOTE: starting on OS P, this metric became a value for FIELD_AUTOFILL_AUTHENTICATION_STATUS
    AUTOFILL_INVALID_AUTHENTICATION = 1128;

    // An autofill service used a custom description (using RemoteViews) in the autofill save UI
    // Package: Package of app that is autofilled
    // OS: O MR
    // Tag FIELD_AUTOFILL_SERVICE: Package of service that processed the request
    // Tag FIELD_AUTOFILL_SAVE_TYPE: Type of save object passed by the service
    // NOTE: starting on OS P, it also added the following fields:
    // Tag FIELD_CLASS_NAME: Class name of the activity that is autofilled.
    // Tag FIELD_AUTOFILL_SESSION_ID: id of the autofill session associated with this metric.
    // Tag FIELD_AUTOFILL_COMPAT_MODE: package is being autofilled on compatibility mode.
    AUTOFILL_SAVE_CUSTOM_DESCRIPTION = 1129;

    // FIELD - Type of save object passed by the service when the Save UI is shown
    // OS: O MR
    FIELD_AUTOFILL_SAVE_TYPE = 1130;

    // An autofill service used a custom subtitle (String) in the autofill save UI
    // Package: Package of app that is autofilled
    // OS: O MR
    // Tag FIELD_AUTOFILL_SERVICE: Package of service that processed the request
    // Tag FIELD_AUTOFILL_SAVE_TYPE: Type of save object passed by the service
    // NOTE: starting on OS P, it also added the following fields:
    // Tag FIELD_CLASS_NAME: Class name of the activity that is autofilled.
    // Tag FIELD_AUTOFILL_SESSION_ID: id of the autofill session associated with this metric.
    // Tag FIELD_AUTOFILL_COMPAT_MODE: package is being autofilled on compatibility mode.
    AUTOFILL_SAVE_CUSTOM_SUBTITLE = 1131;

    // User tapped a link in the custom description of the autofill save UI provided by an autofill service
    // Package: Package of app that is autofilled
    // OS: O MR
    // Type TYPE_UNKNOWN: The link was not properly set by the service
    // Type TYPE_OPEN: The link launched an activity
    // Type TYPE_FAILURE: The link could not launc an activity
    // Tag FIELD_AUTOFILL_SERVICE: Package of service that processed the request
    // Tag FIELD_AUTOFILL_SAVE_TYPE: Type of save object passed by the service
    // NOTE: starting on OS P, it also added the following fields:
    // Tag FIELD_CLASS_NAME: Class name of the activity that is autofilled.
    // Tag FIELD_AUTOFILL_SESSION_ID: id of the autofill session associated with this metric.
    // Tag FIELD_AUTOFILL_COMPAT_MODE: package is being autofilled on compatibility mode.
    AUTOFILL_SAVE_LINK_TAPPED = 1132;

    // Result of the validation on save when an autofill service provided a validator
    // Package: Package of app that is autofilled
    // OS: O MR
    // Type TYPE_FAILURE: The validation could not be performed due to an error
    // Type TYPE_SUCCESS: The validation passed
    // Type TYPE_DISMISS: The validation failed
    // Tag FIELD_AUTOFILL_SERVICE: Package of service that processed the request
    // Tag FIELD_AUTOFILL_SAVE_TYPE: Type of save object passed by the service
    // NOTE: starting on OS P, it also added the following fields:
    // Tag FIELD_CLASS_NAME: Class name of the activity that is autofilled.
    // Tag FIELD_AUTOFILL_SESSION_ID: id of the autofill session associated with this metric.
    // Tag FIELD_AUTOFILL_COMPAT_MODE: package is being autofilled on compatibility mode.
    AUTOFILL_SAVE_VALIDATION = 1133;

    // Result of an operation in the autofill save UI after the user tapped a link in the custom description
    // provided by the autofill service
    // Package: Package of app that is autofilled
    // OS: O MR
    // Type TYPE_OPEN: The autofill save UI was restored
    // Type TYPE_DISMISS: The autofill save UI was destroyed
    // Type TYPE_FAILURE: An invalid opperation was reported by the app's AutofillManager
    // NOTE: starting on OS P, it also added the following fields:
    // Tag FIELD_CLASS_NAME: Class name of the activity that is autofilled.
    // Tag FIELD_AUTOFILL_SESSION_ID: id of the autofill session associated with this metric.
    // Tag FIELD_AUTOFILL_COMPAT_MODE: package is being autofilled on compatibility mode.
    AUTOFILL_PENDING_SAVE_UI_OPERATION = 1134;

    // Autofill service called API that disables itself
    // Package: Package of the autofill service
    // OS: O MR
    AUTOFILL_SERVICE_DISABLED_SELF = 1135;

    // DEPRECATED - on P it was merged with AUTOFILL_REQUEST
    // Reports how long it took to show the autofill UI after a field was focused
    // Tag FIELD_AUTOFILL_DURATION: Duration in ms
    // Tag FIELD_AUTOFILL_SERVICE: Package of service that processed the request
    // Package: Package of the autofill service
    // OS: O MR
    AUTOFILL_UI_LATENCY = 1136;

    // Action: the snooze leave-behind was shown after the user clicked the snooze icon
    // OS: O MR
    NOTIFICATION_SNOOZE_CLICKED = 1137;

    // Action: user selected a notification snooze duration from the drop down
    // OS: O MR
    NOTIFICATION_SELECT_SNOOZE = 1138;

    // attached to NOTIFICATION_SNOOZED and NOTIFICATION_SELECT_SNOOZE events
    // OS: O MR
    FIELD_NOTIFICATION_SNOOZE_DURATION_MS = 1139;

    // attached to NOTIFICATION_SELECT_SNOOZE events to indicate the option selected
    // OS: O MR
    FIELD_NOTIFICATION_SNOOZE_INDEX = 1140;

    // Action: user tapped undo on the notification snooze leave-behind
    // OS: O MR
    NOTIFICATION_UNDO_SNOOZE = 1141;

    // Action: user togged the visibility of the notification snooze options drop down
    // OS: O MR
    NOTIFICATION_SNOOZE_OPTIONS = 1142;

    // OPEN: Settings > Display > Colors
    // CATEGORY: SETTINGS
    // OS: O MR
    COLOR_MODE_SETTINGS = 1143;

    // Enclosing category for group of APP_TRANSITION_FOO events,
    // logged when we cancel an app transition.
    APP_TRANSITION_CANCELLED = 1144;

    // Tag of a field representing a duration on autofill-related metrics.
    FIELD_AUTOFILL_DURATION = 1145;

    // ---- End O-MR1 Constants, all O-MR1 constants go above this line ----

    // OPEN: Settings > Network & Internet > Mobile network
    // CATEGORY: SETTINGS
    SETTINGS_MOBILE_NETWORK_CATEGORY = 1200;

    // ACTION: Settings > Network & Internet > Mobile network > Roaming
    // CATEGORY: SETTINGS
    ACTION_MOBILE_NETWORK_DATA_ROAMING_TOGGLE = 1201;

    // ACTION: Settings > Network & Internet > Mobile network > Advanced
    // CATEGORY: SETTINGS
    ACTION_MOBILE_NETWORK_EXPAND_ADVANCED_FIELDS = 1202;

    // ACTION: Settings > Network & Internet > Mobile network > Enhanced 4G LTE Mode
    // CATEGORY: SETTINGS
    ACTION_MOBILE_ENHANCED_4G_LTE_MODE_TOGGLE = 1203;

    // ACTION: Settings > Network & Internet > Mobile network > Preferred network type
    // CATEGORY: SETTINGS
    ACTION_MOBILE_NETWORK_SELECT_PREFERRED_NETWORK = 1204;

    // ACTION: Settings > Network & Internet > Mobile network > Preferred network type (enabled networks)
    // CATEGORY: SETTINGS
    ACTION_MOBILE_NETWORK_SELECT_ENABLED_NETWORK = 1205;

    // OPEN: Settings > Network & Internet > Mobile network > Carrier
    // CATEGORY: SETTINGS
    ACTION_MOBILE_NETWORK_EUICC_SETTING = 1206;

    // OPEN: Settings > Network & Internet > Mobile network > Wi-Fi calling
    // CATEGORY: SETTINGS
    ACTION_MOBILE_NETWORK_WIFI_CALLING = 1207;

    // ACTION: Settings > Network & Internet > Mobile network > Carrier video calling
    // CATEGORY: SETTINGS
    ACTION_MOBILE_NETWORK_VIDEO_CALLING_TOGGLE = 1208;

    // ACTION: Settings > Network & Internet > Mobile network > Automatically select network
    // CATEGORY: SETTINGS
    ACTION_MOBILE_NETWORK_AUTO_SELECT_NETWORK_TOGGLE = 1209;

    // ACTION: Settings > Network & Internet > Mobile network > Network
    // CATEGORY: SETTINGS
    ACTION_MOBILE_NETWORK_MANUAL_SELECT_NETWORK = 1210;

    // Not used anymore.
    FIELD_MOBILE_NETWORK = 1211;

    // OPEN: Settings > Network & Internet > Mobile network > Access Point Names
    // CATEGORY: SETTINGS
    ACTION_MOBILE_NETWORK_APN_SETTINGS = 1212;

    // OPEN: Settings > Network & Internet > Mobile network > Carrier settings
    // CATEGORY: SETTINGS
    ACTION_MOBILE_NETWORK_CARRIER_SETTINGS = 1213;

    // OPEN: Settings > Network & Internet > Mobile network > System select
    // CATEGORY: SETTINGS
    ACTION_MOBILE_NETWORK_CDMA_SYSTEM_SELECT = 1214;

    // OPEN: Settings > Network & Internet > Mobile network > CDMA subscription
    // CATEGORY: SETTINGS
    ACTION_MOBILE_NETWORK_CDMA_SUBSCRIPTION_SELECT = 1215;

    // ACTION: Settings > Network & Internet > Mobile network > Set up data service
    // CATEGORY: SETTINGS
    ACTION_MOBILE_NETWORK_SET_UP_DATA_SERVICE = 1216;

    // OPEN: Settings > Developer Options > Experiment dashboard
    // CATEGORY: SETTINGS
    SETTINGS_FEATURE_FLAGS_DASHBOARD = 1217;

    // OPEN: Settings > Notifications > [App] > Topic Notifications
    // CATEGORY: SETTINGS
    // OS: P
    NOTIFICATION_CHANNEL_GROUP = 1218;

    // OPEN: Settings > Developer options > Enable > Info dialog
    // CATEGORY: SETTINGS
    // OS: P
    DIALOG_ENABLE_DEVELOPMENT_OPTIONS = 1219;

    // OPEN: Settings > Developer options > OEM unlocking > Info dialog
    // CATEGORY: SETTINGS
    // OS: P
    DIALOG_ENABLE_OEM_UNLOCKING = 1220;

    // OPEN: Settings > Security > Nexus Imprint > [Fingerprint]
    // CATEGORY: SETTINGS
    // OS: P
    FINGERPRINT_AUTHENTICATE_SIDECAR = 1221;

    // OPEN: Settings > Developer options > USB debugging > Info dialog
    // CATEGORY: SETTINGS
    // OS: P
    DIALOG_ENABLE_ADB = 1222;

    // OPEN: Settings > Developer options > Revoke USB debugging authorizations > Info dialog
    // CATEGORY: SETTINGS
    // OS: P
    DIALOG_CLEAR_ADB_KEYS = 1223;

    // Open: Settings > Developer options > Quick setting tile config
    // CATEGORY: SETTINGS
    // OS: P
    DEVELOPMENT_QS_TILE_CONFIG = 1224;

    // OPEN: Settings > Developer options > Store logger data persistently on device > Info dialog
    // CATEGORY: SETTINGS
    // OS: P
    DIALOG_LOG_PERSIST = 1225;

    // ACTION: DND Settings > Priority only allows > Alarms toggle
    // SUBTYPE: 0 is off, 1 is on
    // CATEGORY: SETTINGS
    // OS: P
    ACTION_ZEN_ALLOW_ALARMS = 1226;

    // ACTION: DND Settings > Priority only allows > Media toggle
    // SUBTYPE: 0 is off, 1 is on
    // CATEGORY: SETTINGS
    // OS: P
    ACTION_ZEN_ALLOW_MEDIA = 1227;

    // An autofill service explicitly defined which view should commit the autofill context
    // Package: Package of app that is autofilled
    // OS: P
    // Tag FIELD_CLASS_NAME: Class name of the activity that is autofilled.
    // Tag FIELD_AUTOFILL_SERVICE: Package of service that processed the request
    // Tag FIELD_AUTOFILL_SESSION_ID: id of the autofill session associated with this metric.
    // Tag FIELD_AUTOFILL_COMPAT_MODE: package is being autofilled on compatibility mode.
    AUTOFILL_EXPLICIT_SAVE_TRIGGER_DEFINITION = 1228;

    // The autofill context was commited when the user clicked a view explicitly marked by the
    // service as committing it
    // Package: Package of app that is autofilled
    // OS: P
    // Tag FIELD_CLASS_NAME: Class name of the activity that is autofilled.
    // Tag FIELD_AUTOFILL_SESSION_ID: id of the autofill session associated with this metric.
    // Tag FIELD_AUTOFILL_COMPAT_MODE: package is being autofilled on compatibility mode.
    AUTOFILL_SAVE_EXPLICITLY_TRIGGERED = 1229;

    // OPEN: Settings > Network & Internet > Mobile network > Wi-Fi calling
    // CATEGORY: SETTINGS
    // OS: P
    WIFI_CALLING_FOR_SUB = 1230;

    // An autofill service asked to disable autofill for a given application.
    // Package: Package of app that is being disabled for autofill
    // OS: P
    // Tag FIELD_AUTOFILL_SERVICE: Package of service that processed the request
    // Tag FIELD_AUTOFILL_DURATION: duration (in ms) that autofill will be disabled
    // Tag FIELD_AUTOFILL_SESSION_ID: id of the autofill session associated with this metric.
    // Tag FIELD_AUTOFILL_COMPAT_MODE: package is being autofilled on compatibility mode.
    AUTOFILL_SERVICE_DISABLED_APP = 1231;

    // An autofill service asked to disable autofill for a given activity.
    // Package: Package of app whose activity is being disabled for autofill
    // OS: P
    // Tag FIELD_AUTOFILL_SERVICE: Package of service that processed the request
    // Tag FIELD_CLASS_NAME: Class name of the activity that is being disabled for autofill
    // Tag FIELD_AUTOFILL_DURATION: duration (in ms) that autofill will be disabled
    // Tag FIELD_AUTOFILL_SESSION_ID: id of the autofill session associated with this metric.
    // Tag FIELD_AUTOFILL_COMPAT_MODE: package is being autofilled on compatibility mode.
    AUTOFILL_SERVICE_DISABLED_ACTIVITY = 1232;

    // ACTION: Stop an app and turn on background check
    // CATEGORY: SETTINGS
    // OS: P
    ACTION_APP_STOP_AND_BACKGROUND_CHECK = 1233;

    // FIELD: The action type for each anomaly
    // CATEGORY: SETTINGS
    // OS: P
    FIELD_ANOMALY_ACTION_TYPE = 1234;

    // OPEN: Settings -> Battery -> Wakelock anomaly
    // CATEGORY: SETTINGS
    // OS: P
    ANOMALY_TYPE_WAKELOCK = 1235;

    // OPEN: Settings -> Battery -> Wakeup alarm anomaly
    // CATEGORY: SETTINGS
    // OS: P
    ANOMALY_TYPE_WAKEUP_ALARM = 1236;

    // OPEN: Settings -> Battery -> Unoptimized bt anomaly
    // CATEGORY: SETTINGS
    // OS: P
    ANOMALY_TYPE_UNOPTIMIZED_BT = 1237;

    // Open: Settings > Dev options > Oem unlock > lock it > warning dialog.
    // OS: P
    DIALOG_OEM_LOCK_INFO = 1238;

    // ACTION: Settings > Wi-Fi > Click one network > Auto sign in
    // CATEGORY: SETTINGS
    // OS: P
    ACTION_WIFI_AUTO_SIGN_IN = 1239;

    // Open: Settings > System > About phone > IMEI
    // CATEGORY: SETTINGS
    // OS: P
    DIALOG_IMEI_INFO = 1240;

    // In permission action fields tagged like this reference the permission affected
    FIELD_PERMISSION = 1241;

    // ACTION: An app requested a permission and we asked to user to approve the request
    // PACKAGE: The package name of the app requesting the permission
    // Tag FIELD_PERMISSION: Name of the permission requested
    ACTION_PERMISSION_REQUESTED = 1242;

    // ACTION: An app was granted the a permission. This can happen after a user approved a request
    //         or automatically. In the second case there will not be an
    //         ACTION_PERMISSION_REQUESTED.
    // PACKAGE: The package name of the app that was granted the permission
    // Tag FIELD_PERMISSION: Name of the permission granted
    ACTION_PERMISSION_GRANTED = 1243;

    // ACTION: An app requested the a permission and the request was denied by the user or a device
    //         policy
    // PACKAGE: The package name of the app requesting the permission
    // Tag FIELD_PERMISSION: Name of the permission denied
    ACTION_PERMISSION_DENIED = 1244;

    // ACTION: A permission was revoked
    // PACKAGE: The package name of the app the permission was revoked for
    // Tag FIELD_PERMISSION: Name of the permission revoked
    ACTION_PERMISSION_REVOKED = 1245;

    // OPEN: Settings > System > About Phone > Sim status
    // CATEGORY: SETTINGS
    // OS: P
    DIALOG_SIM_STATUS = 1246;

    // OPEN: Settings > System > About Phone > Android Version
    // CATEGORY: SETTINGS
    // OS: P
    DIALOG_FIRMWARE_VERSION = 1247;

    // OPEN: Settings > Network & internet > Menu > Private DNS
    // CATEGORY: SETTINGS
    // OS: P
    DIALOG_PRIVATE_DNS = 1248;

    // ACTION: A private dns mode been selected by user
    // CATEGORY: SETTINGS
    // OS: P
    ACTION_PRIVATE_DNS_MODE = 1249;

    // FIELD: text select start offset in words (as defined by the ICU BreakIterator).
    // CATEGORY: TEXT_SELECTION_SESSION
    // OS: P
    FIELD_SELECTION_RANGE_START = 1250;

    // FIELD: text select end offset in words (as defined by the ICU BreakIterator).
    // CATEGORY: TEXT_SELECTION_SESSION
    // OS: P
    FIELD_SELECTION_RANGE_END = 1251;

    // FIELD: smart text selection start offset in words (as defined by the ICU BreakIterator),
    //        stored as two packed 16bit integers. (start in MSBs, end in LSBs)
    // CATEGORY: TEXT_SELECTION_SESSION
    // OS: P
    FIELD_SELECTION_SMART_RANGE_START = 1252;

    // FIELD: smart text selection end offset in words (as defined by the ICU BreakIterator),
    //        stored as two packed 16bit integers. (start in MSBs, end in LSBs)
    // CATEGORY: TEXT_SELECTION_SESSION
    // OS: P
    FIELD_SELECTION_SMART_RANGE_END = 1253;

    // FIELD: the entity type of the text currently selected.
    // CATEGORY: TEXT_SELECTION_SESSION
    // OS: P
    FIELD_SELECTION_ENTITY_TYPE = 1254;

    // FIELD: the type of widget the selection was made in.
    // CATEGORY: TEXT_SELECTION_SESSION
    // OS: P
    FIELD_SELECTION_WIDGET_TYPE = 1255;

    // FIELD: the name of the text classifier model used.
    // CATEGORY: TEXT_SELECTION_SESSION
    // OS: P
    FIELD_TEXTCLASSIFIER_MODEL = 1256;

    // OPEN: Settings > Sound & notification > Do Not Disturb > Behavior > Messages
    // CATEGORY: SETTINGS
    // OS: P
    NOTIFICATION_ZEN_MODE_MESSAGES = 1257;

    // OPEN: Settings > Sound & notification > Do Not Disturb > Behavior > Calls
    // CATEGORY: SETTINGS
    // OS: P
    NOTIFICATION_ZEN_MODE_CALLS = 1258;

    // OPEN: Settings > Sound & notification > Do Not Disturb > TURN ON -> Until you turn off
    // CATEGORY: SETTINGS
    // OS: P
    NOTIFICATION_ZEN_MODE_TOGGLE_ON_FOREVER = 1259;

    // OPEN: Settings > Sound & notification > Do Not Disturb > TURN ON -> Time countdown manual rule (ie: for one hour)
    // CATEGORY: SETTINGS
    // OS: P
    NOTIFICATION_ZEN_MODE_TOGGLE_ON_COUNTDOWN = 1260;

    // OPEN: Settings > Sound & notification > Do Not Disturb > TURN ON -> Next Alarm (ie: Until Tue 7:20 AM)
    // CATEGORY: SETTINGS
    // OS: P
    NOTIFICATION_ZEN_MODE_TOGGLE_ON_ALARM = 1261;

    // FIELD: the version of the widget the selection was made in.
    // CATEGORY: TEXT_SELECTION_SESSION
    // OS: P
    FIELD_SELECTION_WIDGET_VERSION = 1262;

    // OPEN: Settings > Battery(version 2)
    // CATEGORY: SETTINGS
    // OS: P
    FUELGAUGE_POWER_USAGE_SUMMARY_V2 = 1263;

    // OPEN: Settings > Connected devices > Connection preferences
    // CATEGORY: SETTINGS
    // OS: P
    CONNECTION_DEVICE_ADVANCED = 1264;

    // OPEN: Settings > Security > Screen lock gear icon
    // CATEGORY: SETTINGS
    // OS: P
    SCREEN_LOCK_SETTINGS = 1265;

    // OPEN: Settings > Sound > Do Not Disturb > Turn on automatically > Delete rule (trash can icon)
    // CATEGORY: SETTINGS
    // OS: P
    NOTIFICATION_ZEN_MODE_DELETE_RULE_DIALOG = 1266;

    // OPEN: Settings > Sound > Do Not Disturb > Turn on automatically > Select rule ("Event") > Rule name > OK
    // CATEGORY: SETTINGS
    // OS: P
    ACTION_ZEN_MODE_RULE_NAME_CHANGE_OK = 1267;

    // OPEN: Settings > Sound > Do Not Disturb > TURN ON NOW/TURN OFF NOW
    // CATEGORY: SETTINGS
    // OS: P
    ACTION_ZEN_TOGGLE_DND_BUTTON = 1268;

    // OPEN: Settings > Sound > Do Not Disturb > Turn on automatically > Add rule > Event/Time
    // OPEN: Settings > Sound > Do Not Disturb > Turn on automatically > Select rule ("Event") > Rule name
    // CATEGORY: SETTINGS
    // OS: P
    NOTIFICATION_ZEN_MODE_RULE_NAME_DIALOG = 1269;

    // OPEN: Settings > Sound > Do Not Disturb > Turn on automatically > Add rule
    // CATEGORY: SETTINGS
    // OS: P
    NOTIFICATION_ZEN_MODE_RULE_SELECTION_DIALOG = 1270;

    // Tag of a field for the number of ids in an autofill field classification request.
    FIELD_AUTOFILL_NUM_FIELD_CLASSIFICATION_IDS = 1271;

    // An autofill service updated its user data
    // Package: Package of the autofill service that updated the user data
    // Tag FIELD_AUTOFILL_NUM_VALUES: number of fields added (or 0 if reset)
    // Tag FIELD_AUTOFILL_SERVICE: Package of service that processed the request
    // OS: P
    AUTOFILL_USERDATA_UPDATED = 1272;

    // Some data entered by the user matched the field classification requested by the service.
    // Package: Package of app that is autofilled
    // Counter: number of matches found
    // OS: P
    // Tag FIELD_CLASS_NAME: Class name of the activity that is autofilled.
    // Tag FIELD_AUTOFILL_SERVICE: Package of service that processed the request
    // Tag FIELD_AUTOFILL_MATCH_SCORE: Average score of the matches, in the range of 0 to 100
    // Tag FIELD_AUTOFILL_SESSION_ID: id of the autofill session associated with this metric.
    // Tag FIELD_AUTOFILL_COMPAT_MODE: package is being autofilled on compatibility mode.
    AUTOFILL_FIELD_CLASSIFICATION_MATCHES = 1273;

    // Tag used to report autofill field classification scores
    FIELD_AUTOFILL_MATCH_SCORE = 1274;

    // ACTION: Usb config has been changed to charging
    // CATEGORY: SETTINGS
    // OS: P
    ACTION_USB_CONFIG_CHARGING = 1275;

    // ACTION: Usb config has been changed to mtp (file transfer)
    // CATEGORY: SETTINGS
    // OS: P
    ACTION_USB_CONFIG_MTP = 1276;

    // ACTION: Usb config has been changed to ptp (photo transfer)
    // CATEGORY: SETTINGS
    // OS: P
    ACTION_USB_CONFIG_PTP = 1277;

    // ACTION: Usb config has been changed to rndis (usb tethering)
    // CATEGORY: SETTINGS
    // OS: P
    ACTION_USB_CONFIG_RNDIS = 1278;

    // ACTION: Usb config has been changed to midi
    // CATEGORY: SETTINGS
    // OS: P
    ACTION_USB_CONFIG_MIDI = 1279;

    // ACTION: Usb config has been changed to accessory
    // CATEGORY: SETTINGS
    // OS: P
    ACTION_USB_CONFIG_ACCESSORY = 1280;

    // OPEN: Settings > Battery > Smart Battery
    // CATEGORY: SETTINGS
    // OS: P
    FUELGAUGE_SMART_BATTERY = 1281;

    // ACTION: User tapped Screenshot in the power menu.
    // CATEGORY: GLOBAL_SYSTEM_UI
    // OS: P
    ACTION_SCREENSHOT_POWER_MENU = 1282;

    // OPEN: Settings > Apps & Notifications -> Special app access -> Directory Access
    // CATEGORY: SETTINGS
    // OS: P
    DIRECTORY_ACCESS = 1283;

    // OPEN: Settings > Apps & Notifications -> Special app access -> Directory Access -> Package
    // CATEGORY: SETTINGS
    // OS: P
    APPLICATIONS_DIRECTORY_ACCESS_DETAIL = 1284;

    // OPEN: Settings > Battery > Smart Battery > Restricted apps
    // CATEGORY: SETTINGS
    // OS: P
    FUELGAUGE_RESTRICTED_APP_DETAILS = 1285;

    // OPEN: Settings > Sound & notification > Do Not Disturb > Turn on now
    // CATEGORY: SETTINGS
    // OS: P
    NOTIFICATION_ZEN_MODE_ENABLE_DIALOG = 1286;

    // ACTION: Rotate suggestion accepted in rotation locked mode
    // CATEGORY: GLOBAL_SYSTEM_UI
    // OS: P
    ACTION_ROTATION_SUGGESTION_ACCEPTED = 1287;

    // OPEN: Rotation suggestion shown in rotation locked mode
    // CATEGORY: GLOBAL_SYSTEM_UI
    // OS: P
    ROTATION_SUGGESTION_SHOWN = 1288;

    // An autofill service was bound using an unofficial(but still supported) permission.
    // Package: Package of the autofill service
    // OS: P
    AUTOFILL_INVALID_PERMISSION = 1289;

    // OPEN: QS Alarm tile shown
    // ACTION: QS Alarm tile tapped
    //  SUBTYPE: 0 is off, 1 is on
    // CATEGORY: QUICK_SETTINGS
    // OS: P
    QS_ALARM = 1290;

    // OPEN: Settings->Connected Devices->USB->(click on details link)
    // CATEGORY: SETTINGS
    // OS: P
    USB_DEVICE_DETAILS = 1291;

    // OPEN: Settings > Accessibility > Vibration
    // CATEGORY: SETTINGS
    // OS: P
    ACCESSIBILITY_VIBRATION = 1292;

    // OPEN: Settings > Accessibility > Vibration > Ring & notification vibration
    // CATEGORY: SETTINGS
    // OS: P
    ACCESSIBILITY_VIBRATION_NOTIFICATION = 1293;

    // OPEN: Settings > Accessibility > Vibration > Touch vibration
    // CATEGORY: SETTINGS
    // OS: P
    ACCESSIBILITY_VIBRATION_TOUCH = 1294;

    // OPEN: Volume panel > output chooser dialog
    // OS: P
    OUTPUT_CHOOSER = 1295;

    // Action: Volume panel > output chooser dialog > tap on device
    // OS: P
    ACTION_OUTPUT_CHOOSER_CONNECT = 1296;

    // Action: Volume panel > output chooser dialog > tap on X next to connected device
    // OS: P
    ACTION_OUTPUT_CHOOSER_DISCONNECT = 1297;

    // OPEN: TV Settings > Home theater control
    // OS: P
    SETTINGS_TV_HOME_THEATER_CONTROL_CATEGORY = 1298;

    // OPEN: TV Settings > TV Inputs (Inputs & Devices)
    // OS: P
    SETTINGS_TV_INPUTS_CATEGORY = 1299;

    // OPEN: TV Settings > Device
    // OS: P
    SETTINGS_TV_DEVICE_CATEGORY = 1300;

    // OPEN: TV Settings > Network > Proxy settings
    // OS: P
    DIALOG_TV_NETWORK_PROXY = 1301;

    // Events for battery saver turning on/off and/or the interactive state changes.
    // OS: P
    BATTERY_SAVER = 1302;

    // Device interactive state -- i.e. the screen ON (=1) or OFF (=1)
    // OS: P
    FIELD_INTERACTIVE = 1303;

    // Time spent in milliseconds in the current mode.
    // OS: P
    FIELD_DURATION_MILLIS = 1304;

    // Battery level in uAh (0 - ~3,000,000 depending on device) when the current "mode" started.
    // OS: P
    FIELD_START_BATTERY_UA = 1305;

    // Battery level in uAh (0 - ~3,000,000 depending on device) when this event was created.
    // OS: P
    FIELD_END_BATTERY_UA = 1306;

    // Battery level in % (0-100) when the current "mode" started.
    // OS: P
    FIELD_START_BATTERY_PERCENT = 1307;

    // Battery level in % (0-100) when this event was created.
    // OS: P
    FIELD_END_BATTERY_PERCENT = 1308;

    // ACTION: Settings > Display > Night Light
    // SUBTYPE: com.android.server.display.ColorDisplayService.AutoMode value
    // CATEGORY: SETTINGS
    // OS: P
    ACTION_NIGHT_DISPLAY_AUTO_MODE_CHANGED = 1309;

    // ACTION: Settings > Display > Night Light
    // CATEGORY: SETTINGS
    // SUBTYPE: 0 is starting time, 1 is ending time
    // OS: P
    ACTION_NIGHT_DISPLAY_AUTO_MODE_CUSTOM_TIME_CHANGED = 1310;

    // FIELD: Current mode corresponding to a QS tile
    // CATEGORY: QUICK SETTINGS
    // OS: P
    FIELD_QS_MODE = 1311;

    // OPEN: Settings->Developer Options->Default USB
    // CATEGORY: SETTINGS
    // OS: P
    USB_DEFAULT = 1312;

    // CATEGORY: The category for all actions related to TextClassifier generateLinks.
    // OS: P
    TEXT_CLASSIFIER_GENERATE_LINKS = 1313;

    // FIELD: milliseconds spent generating links.
    // CATEGORY: TEXT_CLASSIFIER_GENERATE_LINKS
    // OS: P
    FIELD_LINKIFY_LATENCY = 1314;

    // FIELD: length of the input text in characters.
    // CATEGORY: TEXT_CLASSIFIER_GENERATE_LINKS
    // OS: P
    FIELD_LINKIFY_TEXT_LENGTH = 1315;

    // FIELD: number of links detected.
    // CATEGORY: TEXT_CLASSIFIER_GENERATE_LINKS
    // OS: P
    FIELD_LINKIFY_NUM_LINKS = 1316;

    // FIELD: length of all links in characters.
    // CATEGORY: TEXT_CLASSIFIER_GENERATE_LINKS
    // OS: P
    FIELD_LINKIFY_LINK_LENGTH = 1317;

    // FIELD: the type of entity the stats are for.
    // CATEGORY: TEXT_CLASSIFIER_GENERATE_LINKS
    // OS: P
    FIELD_LINKIFY_ENTITY_TYPE = 1318;

    // FIELD: a random uid for a single call to generateLinks
    // CATEGORY: TEXT_CLASSIFIER_GENERATE_LINKS
    // OS: P
    FIELD_LINKIFY_CALL_ID = 1319;

    // FIELD: The compiler filter used when when optimizing the package.
    //        Logged together with app transition events.
    // OS: P
    PACKAGE_OPTIMIZATION_COMPILATION_FILTER = 1320;

    // FIELD: The reason for optimizing the package.
    //        Logged together with app transition events.
    // OS: P
    PACKAGE_OPTIMIZATION_COMPILATION_REASON = 1321;

    // FIELD: The camera API level used.
    // CATEGORY: CAMERA
    // OS: P
    FIELD_CAMERA_API_LEVEL = 1322;

    // OPEN: Settings > Battery > Battery tip > Battery tip Dialog
    // CATEGORY: SETTINGS
    // OS: P
    FUELGAUGE_BATTERY_TIP_DIALOG = 1323;

    // OPEN: Settings > Battery > Battery tip
    // CATEGORY: SETTINGS
    // OS: P
    ACTION_BATTERY_TIP_SHOWN = 1324;

    // OPEN: Settings > Security & Location > Location > See all
    // CATEGORY: SETTINGS
    // OS: P
    RECENT_LOCATION_REQUESTS_ALL = 1325;

    // FIELD: The x-location of a swipe gesture, conveyed as percent of total width
    // CATEGORY: GLOBAL_SYSTEM_UI
    // OS: P
    FIELD_GESTURE_X_PERCENT = 1326;

    // FIELD: The y-location of a swipe gesture, conveyed as percent of total width
    // CATEGORY: GLOBAL_SYSTEM_UI
    // OS: P
    FIELD_GESTURE_Y_PERCENT = 1327;

    // ACTION: Expand the notification panel while unlocked
    // CATEGORY: GLOBAL_SYSTEM_UI
    // OS: P
    ACTION_PANEL_VIEW_EXPAND = 1328;

    // FIELD: Rotation of the device
    // CATEGORY: GLOBAL_SYSTEM_UI
    // OS: P
    FIELD_DEVICE_ROTATION = 1329;

    // OPEN: TV Settings > Inputs > Input Options
    // CATEGORY: SETTINGS
    // OS: P
    SETTINGS_TV_INPUT_OPTIONS_CATEGORY = 1330;

    // OPEN: TV Settings > Network & Internet > Add known WIFI network
    // CATEGORY: SETTINGS
    // OS: P
    SETTINGS_TV_WIFI_ADD_KNOWN_CATEGORY = 1331;

    // ACTION: DND Settings > What to block > full screen intents
    //   SUBTYPE: false is allowed, true is blocked
    // CATEGORY: SETTINGS
    // OS: 6.0
    ACTION_ZEN_BLOCK_FULL_SCREEN_INTENTS = 1332;

    // ACTION: DND Settings > What to block
    //   SUBTYPE: false is allowed, true is blocked
    // OS: P
    ACTION_ZEN_BLOCK_LIGHT = 1333;

    // ACTION: DND Settings > What to block
    //   SUBTYPE: false is allowed, true is blocked
    // OS: P
    ACTION_ZEN_BLOCK_PEEK = 1334;

    // ACTION: DND Settings > What to block
    //   SUBTYPE: false is allowed, true is blocked
    // OS: P
    ACTION_ZEN_BLOCK_STATUS = 1335;

    // ACTION: DND Settings > What to block
    //   SUBTYPE: false is allowed, true is blocked
    // OS: P
    ACTION_ZEN_BLOCK_BADGE = 1336;

    // ACTION: DND Settings > What to block
    //   SUBTYPE: false is allowed, true is blocked
    // OS: P
    ACTION_ZEN_BLOCK_AMBIENT = 1337;

    // ACTION: DND Settings > What to block
    //   SUBTYPE: false is allowed, true is blocked
    // OS: P
    ACTION_ZEN_BLOCK_NOTIFICATION_LIST = 1338;

    // OPEN: DND Settings > What to block
    // OS: P
    ZEN_WHAT_TO_BLOCK = 1339;

    // ACTION: DND Settings > Priority only allows > System toggle
    // SUBTYPE: 0 is off, 1 is on
    // CATEGORY: SETTINGS
    // OS: P
    ACTION_ZEN_ALLOW_SYSTEM = 1340;

    // OPEN: Settings > Sounds > Do Not Disturb > Duration
    // CATEGORY: SETTINGS
    // OS: P
    NOTIFICATION_ZEN_MODE_DURATION_DIALOG = 1341;

    // OPEN: Settings > Sound & notification > Do Not Disturb > Duration -> Time Option (ie: for one hour)
    // CATEGORY: SETTINGS
    // OS: P
    NOTIFICATION_ZEN_MODE_DURATION_TIME = 1342;

    // OPEN: Settings > Sound & notification > Do Not Disturb > Duration -> Until you turn off
    // CATEGORY: SETTINGS
    // OS: P
    NOTIFICATION_ZEN_MODE_DURATION_FOREVER = 1343;

    // OPEN: Settings > Sound & notification > Do Not Disturb > Duration -> Ask every time
    // CATEGORY: SETTINGS
    // OS: P
    NOTIFICATION_ZEN_MODE_DURATION_PROMPT = 1344;

    // Notification Guts, active app ops variant
    // OS: P
    APP_OPS_GUTS = 1345;

    // ACTION: Notification Guts, active app ops variant > Settings button
    // OS: P
    ACTION_OPS_GUTS_SETTINGS = 1346;

    // ACTION: Settings > Battery settings > Battery tip > App restriction tip
    // OS: P
    ACTION_APP_RESTRICTION_TIP = 1347;

    // ACTION: Settings > Battery settings > Battery tip > High usage tip
    // OS: P
    ACTION_HIGH_USAGE_TIP = 1348;

    // ACTION: Settings > Battery settings > Battery tip > Summary tip
    // OS: P
    ACTION_SUMMARY_TIP = 1349;

    // ACTION: Settings > Battery settings > Battery tip > Smart battery tip
    // OS: P
    ACTION_SMART_BATTERY_TIP = 1350;

    // ACTION: Settings > Battery settings > Battery tip > Early warning tip
    // OS: P
    ACTION_EARLY_WARNING_TIP = 1351;

    // ACTION: Settings > Battery settings > Battery tip > Low battery tip
    // OS: P
    ACTION_LOW_BATTERY_TIP = 1352;

    // ACTION: Settings > Battery settings > Battery tip > App restriction list shown
    // OS: P
    ACTION_APP_RESTRICTION_TIP_LIST = 1353;

    // ACTION: Settings > Battery settings > Battery tip > High usage list shown
    // OS: P
    ACTION_HIGH_USAGE_TIP_LIST = 1354;

    // OPEN: Settings > Date & time > Select time zone -> Region
    // CATEGORY: SETTINGS
    // OS: P
    SETTINGS_ZONE_PICKER_REGION = 1355;

    // OPEN: Settings > Date & time > Select time zone -> Time Zone
    // CATEGORY: SETTINGS
    // OS: P
    SETTINGS_ZONE_PICKER_TIME_ZONE = 1356;

    // OPEN: Settings > Date & time > Select time zone -> Select UTC Offset
    // CATEGORY: SETTINGS
    // OS: P
    SETTINGS_ZONE_PICKER_FIXED_OFFSET = 1357;

    // Action: notification shade > manage notifications
    // OS: P
    ACTION_MANAGE_NOTIFICATIONS = 1358;

    // This value should never appear in log outputs - it is reserved for
    // internal platform metrics use.
    RESERVED_FOR_LOGBUILDER_LATENCY_MILLIS = 1359;

    // OPEN: Settings > Gestures > Prevent Ringing
    // OS: P
    SETTINGS_PREVENT_RINGING = 1360;

    // ACTION: Settings > Battery settings > Battery tip > Open app restriction page
    // CATEGORY: SETTINGS
    // OS: P
    ACTION_TIP_OPEN_APP_RESTRICTION_PAGE = 1361;

    // ACTION: Settings > Battery settings > Battery tip > Restrict app
    // CATEGORY: SETTINGS
    // OS: P
    ACTION_TIP_RESTRICT_APP = 1362;

    // ACTION: Settings > Battery settings > Battery tip > Unrestrict app
    // CATEGORY: SETTINGS
    // OS: P
    ACTION_TIP_UNRESTRICT_APP = 1363;

    // ACTION: Settings > Battery settings > Battery tip > Open smart battery page
    // CATEGORY: SETTINGS
    // OS: P
    ACTION_TIP_OPEN_SMART_BATTERY = 1364;

    // ACTION: Settings > Battery settings > Battery tip > Turn on battery saver
    // CATEGORY: SETTINGS
    // OS: P
    ACTION_TIP_TURN_ON_BATTERY_SAVER = 1365;

    // FIELD: type of anomaly in settings app
    // CATEGORY: SETTINGS
    // OS: P
    FIELD_ANOMALY_TYPE = 1366;

    // ACTION: Settings > Anomaly receiver > Anomaly received
    // CATEGORY: SETTINGS
    // OS: P
    ACTION_ANOMALY_TRIGGERED = 1367;

    // ACTION: Settings > Condition > Device muted
    // CATEGORY: SETTINGS
    // OS: P
    SETTINGS_CONDITION_DEVICE_MUTED = 1368;

    // ACTION: Settings > Condition > Device vibrate
    // CATEGORY: SETTINGS
    // OS: P
    SETTINGS_CONDITION_DEVICE_VIBRATE = 1369;

    // OPEN: Settings > Connected devices > previously connected devices
    // CATEGORY: SETTINGS
    // OS: P
    PREVIOUSLY_CONNECTED_DEVICES = 1370;

    // ACTION: A Settings Slice is requested
    // CATEGORY: SETTINGS
    // OS: P
    ACTION_SETTINGS_SLICE_REQUESTED = 1371;

    // ACTION: A Settings Slice is updated with new value
    // CATEGORY: SETTINGS
    // OS: P
    ACTION_SETTINGS_SLICE_CHANGED = 1372;

    // OPEN: Settings > Network & Internet > Wi-Fi > Wi-Fi Preferences > Turn on Wi-Fi automatically
    //       note: Wifi Scanning must be off for this dialog to show
    // CATEGORY: SETTINGS
    // OS: P
    WIFI_SCANNING_NEEDED_DIALOG = 1373;

    // OPEN: Settings > System > Gestures > Swipe up gesture
    // CATEGORY: SETTINGS
    // OS: P
    SETTINGS_GESTURE_SWIPE_UP = 1374;

    // OPEN: Settings > Storage > Dialog to format a storage volume
    // CATEGORY: SETTINGS
    // OS: P
    DIALOG_VOLUME_FORMAT = 1375;

    // OPEN: DND onboarding activity > screen on checkbox
    // CATEGORY: SETTINGS
    // OS: P
    ACTION_ZEN_ONBOARDING_SCREEN_ON = 1376;

    // OPEN: DND onboarding activity > screen off checkbox
    // CATEGORY: SETTINGS
    // OS: P
    ACTION_ZEN_ONBOARDING_SCREEN_OFF = 1377;

    // OPEN: DND onboarding activity > Ok button
    // CATEGORY: SETTINGS
    // OS: P
    ACTION_ZEN_ONBOARDING_OK = 1378;

    // OPEN: DND onboarding activity > Settings link
    // CATEGORY: SETTINGS
    // OS: P
    ACTION_ZEN_ONBOARDING_SETTINGS = 1379;

    // OPEN: DND onboarding activity
    // CATEGORY: SETTINGS
    // OS: P
    SETTINGS_ZEN_ONBOARDING = 1380;

    // OPEN: Settings > Display > Auto brightness
    // CATEGORY: SETTINGS
    // OS: P
    SETTINGS_AUTO_BRIGHTNESS = 1381;

    // OPEN: Smart replies in a notification seen at least once
    // CATEGORY: NOTIFICATION
    //   PACKAGE: App that posted the notification
    //   SUBTYPE: Number of smart replies.
    // OS: P
    SMART_REPLY_VISIBLE = 1382;

    // ACTION: Smart reply in a notification clicked.
    // CATEGORY: NOTIFICATION
    //   PACKAGE: App that posted the notification
    //   SUBTYPE: Index of smart reply clicked.
    // OS: P
    SMART_REPLY_ACTION = 1383;

    // Tagged data for SMART_REPLY_VISIBLE. Count of number of smart replies.
    // OS: P
    NOTIFICATION_SMART_REPLY_COUNT = 1384;

    // Volume dialog > ringer toggle
    // OS: P
    ACTION_VOLUME_RINGER_TOGGLE = 1385;

    // Volume dialog > settings button
    // OS: P
    ACTION_VOLUME_SETTINGS = 1386;

    // ACTION: Settings > Anomaly receiver > Anomaly ignored, don't show up in battery settings
    // CATEGORY: SETTINGS
    // OS: P
    ACTION_ANOMALY_IGNORED = 1387;

    // ACTION: Settings > Battery settings > Battery tip > Open battery saver page
    // CATEGORY: SETTINGS
    // OS: P
    ACTION_TIP_OPEN_BATTERY_SAVER_PAGE = 1388;

    // FIELD: the version code of an app
    // CATEGORY: SETTINGS
    // OS: P
    FIELD_APP_VERSION_CODE = 1389;

    // OPEN: Settings > Connected Devices > Bluetooth
    // CATEGORY: SETTINGS
    // OS: P
    BLUETOOTH_FRAGMENT = 1390;

    // Enclosing category for group of FIELD_HIDDEN_API_FOO events, logged when
    // an app uses a hidden API.
    ACTION_HIDDEN_API_ACCESSED = 1391;

    // Tagged data for ACTION_HIDDEN_API_ACCESSED. The metod of the hidden API
    // access; see enum HiddenApiAccessMethod
    // OS: P
    FIELD_HIDDEN_API_ACCESS_METHOD = 1392;

    // Tagged data for ACTION_HIDDEN_API_ACCESSED. Indicates that access was
    // denied to the API.
    // OS: P
    FIELD_HIDDEN_API_ACCESS_DENIED = 1393;

    // Tagged data for ACTION_HIDDEN_API_ACCESSED. The signature of the hidden
    // API that was accessed.
    // OS: P
    FIELD_HIDDEN_API_SIGNATURE = 1394;

    // The number of items in the shade when this notification event was logged.
    // OS: P
    NOTIFICATION_SHADE_COUNT = 1395;

    // ACTION: DND Settings > What to block
    // OS: P
    ACTION_ZEN_SOUND_ONLY = 1396;

    // ACTION: DND Settings > Notifications
    // OS: P
    ACTION_ZEN_SOUND_AND_VIS_EFFECTS = 1397;

    // ACTION: DND Settings > Notifications
    // OS: P
    ACTION_ZEN_SHOW_CUSTOM = 1398;

    // ACTION: DND Settings > Notifications
    // OS: P
    ACTION_ZEN_CUSTOM = 1399;

    // Screen: DND Settings > Notifications
    // OS: P
    SETTINGS_ZEN_NOTIFICATIONS = 1400;

    // An event category for slices.
    // OPEN: Slice became visible.
    // CLOSE: Slice became invisible.
    // ACTION: Slice was tapped.
    SLICE = 1401;

    // The authority part of the slice URI
    FIELD_SLICE_AUTHORITY = 1402;

    // The path part of the slice URI
    FIELD_SLICE_PATH = 1403;

    // The authority part of the subslice URI
    FIELD_SUBSLICE_AUTHORITY = 1404;

    // The path part of the subslice URI
    FIELD_SUBSLICE_PATH = 1405;

    // OPEN: DND onboarding activity > don't update button
    // CATEGORY: SETTINGS
    // OS: P
    ACTION_ZEN_ONBOARDING_KEEP_CURRENT_SETTINGS = 1406;

    // ACTION: Storage initialization wizard initialization choice of external/portable
    // CATEGORY: SETTINGS
    // OS: P
    ACTION_STORAGE_INIT_EXTERNAL = 1407;

    // ACTION: Storage initialization wizard initialization choice of internal/adoptable
    // CATEGORY: SETTINGS
    // OS: P
    ACTION_STORAGE_INIT_INTERNAL = 1408;

    // ACTION: Storage initialization wizard benchmark fast choice of continue
    // CATEGORY: SETTINGS
    // OS: P
    ACTION_STORAGE_BENCHMARK_FAST_CONTINUE = 1409;

    // ACTION: Storage initialization wizard benchmark slow choice of continue
    // CATEGORY: SETTINGS
    // OS: P
    ACTION_STORAGE_BENCHMARK_SLOW_CONTINUE = 1410;

    // ACTION: Storage initialization wizard benchmark slow choice of abort
    // CATEGORY: SETTINGS
    // OS: P
    ACTION_STORAGE_BENCHMARK_SLOW_ABORT = 1411;

    // ACTION: Storage initialization wizard migration choice of now
    // CATEGORY: SETTINGS
    // OS: P
    ACTION_STORAGE_MIGRATE_NOW = 1412;

    // ACTION: Storage initialization wizard migration choice of later
    // CATEGORY: SETTINGS
    // OS: P
    ACTION_STORAGE_MIGRATE_LATER = 1413;

    // Tag used to report whether an activity is being autofilled  on compatibility mode.
    // OS: P
    FIELD_AUTOFILL_COMPAT_MODE = 1414;

    // OPEN: Settings > Sound > Switch a2dp devices dialog
    // CATEGORY: SETTINGS
    // OS: P
    DIALOG_SWITCH_A2DP_DEVICES = 1415;

    // OPEN: Settings > Sound > Switch hfp devices dialog
    // CATEGORY: SETTINGS
    // OS: P
    DIALOG_SWITCH_HFP_DEVICES = 1416;

    // ACTION: User has started or ended charging
    // Type TYPE_DISMISS: Charging has ended
    // Type TYPE_ACTION: Charging has started, contains fields: battery level
    // Tag FIELD_BATTERY_LEVEL_START: Battery level at the start
    // Tag FIELD_BATTERY_LEVEL_END: Battery level at the end
    // Tag FIELD_CHARGING_DURATION: Time in ms phone was charging
    // Tag FIELD_PLUG_TYPE: Charging plug type
    ACTION_CHARGE = 1417;

    // Tag used to determine battery level when device started charging
    FIELD_BATTERY_LEVEL_START = 1418;

    // Tag used to determine battery level when device ended charging
    FIELD_BATTERY_LEVEL_END = 1419;

    // Tag used to determine length of charging
    FIELD_CHARGING_DURATION_MILLIS = 1420;

    // Tag used to determine what type of charging was started/ended
    // 1 = Plugged AC
    // 2 = Plugged USB
    // 3 = Wireless
    FIELD_PLUG_TYPE = 1421;

    // ACTION: USB-C Connector connected.
    // CATEGORY: OTHER
    // OS: P
    ACTION_USB_CONNECTOR_CONNECTED = 1422;

    // ACTION: USB-C Connector disconnected.
    // CATEGORY: OTHER
    // OS: P
    // uses FIELD_DURATION_MILLIS for connected duration
    ACTION_USB_CONNECTOR_DISCONNECTED = 1423;

    // ACTION: USB-C Audio device connected
    // CATEGORY: OTHER
    // OS: P
    ACTION_USB_AUDIO_CONNECTED = 1424;

    // FIELD: VIDPID of connected USB Audio device
    // CATEGORY: OTHER
    // OS: P
    FIELD_USB_AUDIO_VIDPID = 1425;

    // ACTION: USB-C Audio device disconnected
    // CATEGORY: OTHER
    // OS: P
    // use FIELD_DURATION_MILLIS for time
    ACTION_USB_AUDIO_DISCONNECTED = 1426;

    // ACTION: Hardware failure event
    // CATEGORY: OTHER
    // OS: P
    ACTION_HARDWARE_FAILED = 1427;

    // FIELD: Hardware failure category
    // CATEGORY: OTHER
    // OS: P
    // Uses enum HardwareType
    FIELD_HARDWARE_TYPE = 1428;

    // FIELD: Hardware failure category
    // CATEGORY: OTHER
    // OS: P
    // Uses enum HardwareFailureCode
    FIELD_HARDWARE_FAILURE_CODE = 1429;

    // ACTION: Physical drop event
    // CATEGORY: OTHER
    // OS: P
    // use FIELD_DURATION_MILLIS for time
    ACTION_PHYSICAL_DROP = 1430;

    // FIELD: Confidence in detection of drop, in integer percentage.
    // CATEGORY: OTHER
    // OS: P
    FIELD_CONFIDENCE_PERCENT = 1431;

    // FIELD: Detected bounce acceleration, in 1/1000th of a G.
    // CATEGORY: OTHER
    // OS: P
    FIELD_ACCEL_MILLI_G = 1432;

    // ACTION: Battery health snapshot
    // CATEGORY: OTHER
    // OS: P
    // uses FIELD_END_BATTERY_PERCENT for instantaneous batt %
    ACTION_BATTERY_HEALTH = 1433;

    // FIELD: Battery health snapshot type - min daily voltage, resistance, etc.
    // CATEGORY: OTHER
    // OS: P
    FIELD_BATTERY_HEALTH_SNAPSHOT_TYPE = 1434;

    // FIELD: Battery temperature at snapshot, in 1/10 deg C.
    // CATEGORY: OTHER
    // OS: P
    FIELD_BATTERY_TEMPERATURE_DECI_C = 1435;

    // FIELD: Battery voltage at snapshot, in microVolts.
    // CATEGORY: OTHER
    // OS: P
    FIELD_BATTERY_VOLTAGE_UV = 1436;

    // FIELD: Battery open circuit voltage at snapshot, in microVolts.
    // CATEGORY: OTHER
    // OS: P
    FIELD_BATTERY_OPEN_CIRCUIT_VOLTAGE_UV = 1437;

    // ACTION: Number of times the battery has charged beyond a
    //         fractional threshold of full capacity.
    // CATEGORY: OTHER
    // OS: P
    ACTION_BATTERY_CHARGE_CYCLES = 1438;

    // FIELD: BATTERY_CHARGE_CYCLES - Number of times the battery has charged
    //                                beyond a fractional threshold of full
    //                                capacity.  A comma-separated string of
    //                                buckets.  If there are eight buckets,
    //                                each bucket represents charging to n/8
    //                                percent full.
    // CATEGORY: OTHER
    // OS: P
    FIELD_BATTERY_CHARGE_CYCLES = 1439;

    // ACTION: Hush gesture - volume up + power button
    // CATEGORY: GLOBAL_SYSTEM_UI
    // OS: P
    ACTION_HUSH_GESTURE = 1440;

    // OPEN: Settings -> Developer Options -> Disable Bluetooth A2DP hardware
    // offload
    // CATEGORY: SETTINGS
    // OS: P
    DIALOG_BLUETOOTH_DISABLE_A2DP_HW_OFFLOAD = 1441;

    // ACTION: SLOW_IO - I/O operation took longer than threshold,
    //                   reported aggregated per day when > 0.
    // CATEGORY: OTHER
    // OS: P
    ACTION_SLOW_IO = 1442;

    // FIELD: IO_OPERATION_TYPE - The IO Operation that caused the high latency.
    //        The value is an integer from the enum IoOperation.
    // CATEGORY: OTHER
    // OS: P
    FIELD_IO_OPERATION_TYPE = 1443;

    // FIELD: IO_OPERATION_COUNT - Count of how many times this slow IO operation happened
    //                over the past 24hr (reported only if > 0).
    // CATEGORY: OTHER
    // OS: P
    FIELD_IO_OPERATION_COUNT = 1444;

    // ACTION: Speaker Imedance - last recorded speaker impedance.
    //                            reported max once per 24hr.
    // CATEGORY: OTHER
    // OS: P
    ACTION_SPEAKER_IMPEDANCE = 1445;

    // FIELD: Speaker Impedance in milliohms.
    // CATEGORY: OTHER
    // OS: P
    FIELD_SPEAKER_IMPEDANCE_MILLIOHMS = 1446;

    // FIELD: Speaker Location - identifies one of several speakers on a device.
    // CATEGORY: OTHER
    // OS: P
    FIELD_SPEAKER_LOCATION = 1447;

    // FIELD: Instantaneous battery resistance in microohms.
    // CATEGORY: OTHER
    // OS: P
    FIELD_BATTERY_RESISTANCE_UOHMS = 1448;

    // FIELD: Instantaneous battery current - in microamps.
    // CATEGORY: OTHER
    // OS: P
    FIELD_BATTERY_CURRENT_UA = 1449;

    // FIELD: HARDWARE_LOCATION - Identifier for instance of a hardware type on a
    //                            board.
    // CATEGORY: OTHER
    // OS: P
    FIELD_HARDWARE_LOCATION = 1450;

    // ACTION: BATTERY_CAUSED_SHUTDOWN - shutdown due to low battery, the
    //                  action is logged after the subsequent boot.
    // CATEGORY: OTHER
    // OS: P
    ACTION_BATTERY_CAUSED_SHUTDOWN = 1451;

    // FIELD: Flags used on autofill-related metrics
    // OS: P
    FIELD_AUTOFILL_FLAGS = 1452;

    // Tag used when the service returned an authenticated dataset or response.
    // Used to replace the following individual metrics, which now are logged as the value of this
    // field in the AUTOFILL_REQUEST metric:
    // - AUTOFILL_AUTHENTICATED;
    // - AUTOFILL_DATASET_AUTHENTICATED
    // - AUTOFILL_INVALID_AUTHENTICATION
    // - AUTOFILL_INVALID_DATASET_AUTHENTICATION
    // OS: P
    FIELD_AUTOFILL_AUTHENTICATION_STATUS = 1453;

    // FIELD: Index of the autofill request inside of a session.
    // OS: P
    FIELD_AUTOFILL_REQUEST_ORDINAL = 1454;

    // FIELD: Number of requests made to an autofill service during a session.
    // OS: P
    FIELD_AUTOFILL_NUMBER_REQUESTS = 1455;

    // FIELD: Id of the autofill session associated with this metric.
    // OS: P
    FIELD_AUTOFILL_SESSION_ID = 1456;

    // NOTIFICATION_SINCE_INTERRUPTION_MILLIS added to P
    // NOTIFICATION_INTERRUPTION added to P

    // ---- End P Constants, all P constants go above this line ----

    // Time since this notification last interrupted (visibly or audible) the user
    NOTIFICATION_SINCE_INTERRUPTION_MILLIS = 1500;

    // OPEN: Notification interrupted the user, either audibly or visually.
    //   Tagged data: NOTIFICATION_SINCE_INTERRUPTION_MILLIS
    // CATEGORY: NOTIFICATION
    NOTIFICATION_INTERRUPTION = 1501;

    // OPEN: Settings
    // CATEGORY: SETTINGS
    // OS: Q
    SETTINGS_HOMEPAGE = 1502;

    // OPEN: Settings > Create shortcut(widget)
    // CATEGORY: SETTINGS
    // OS: Q
    SETTINGS_CREATE_SHORTCUT = 1503;

    // ACTION: Authenticate using fingerprint
    // CATEGORY: SETTINGS
    // OS: Q
    ACTION_FACE_AUTH = 1504;

    // ACTION: Add fingerprint > Enroll fingerprint
    // CATEGORY: SETTINGS
    // OS: Q
    ACTION_FACE_ENROLL = 1505;

    // OPEN: Face Enroll introduction
    // CATEGORY: SETTINGS
    // OS: Q
    FACE_ENROLL_INTRO = 1506;

    // OPEN: Face Enroll introduction
    // CATEGORY: SETTINGS
    // OS: Q
    FACE_ENROLL_ENROLLING = 1507;

    // OPEN: Face Enroll introduction
    // CATEGORY: SETTINGS
    // OS: Q
    FACE_ENROLL_FINISHED = 1508;

    // OPEN: Face Enroll sidecar
    // CATEGORY: SETTINGS
    // OS: Q
    FACE_ENROLL_SIDECAR = 1509;

    // OPEN: Settings > Add face > Error dialog
    // OS: Q
    DIALOG_FACE_ERROR = 1510;

    // OPEN: Settings > Security > Face
    // CATEGORY: SETTINGS
    // OS: Q
    FACE = 1511;

    // OPEN: Settings > Acessibility > HearingAid pairing instructions dialog
    // CATEGORY: SETTINGS
    // OS: Q
    DIALOG_ACCESSIBILITY_HEARINGAID = 1512;

    // ACTION: Activity start
    // CATEGORY: OTHER
    // OS: Q (will also ship in PQ1A)
    ACTION_ACTIVITY_START = 1513;

    // Tagged data for ACTION_ACTIVITY_START.
    // FIELD: Calling UID
    // CATEGORY: OTHER
    // OS: Q (will also ship in PQ1A)
    FIELD_CALLING_UID = 1514;

    // Tagged data for ACTION_ACTIVITY_START.
    // FIELD: Calling package name
    // CATEGORY: OTHER
    // OS: Q (will also ship in PQ1A)
    FIELD_CALLING_PACKAGE_NAME = 1515;

    // Tagged data for ACTION_ACTIVITY_START.
    // FIELD: Calling UID proc state
    // CATEGORY: OTHER
    // OS: Q (will also ship in PQ1A)
    FIELD_CALLING_UID_PROC_STATE = 1516;

    // Tagged data for ACTION_ACTIVITY_START.
    // FIELD: Calling UID has any visible window
    // CATEGORY: OTHER
    // OS: Q (will also ship in PQ1A)
    FIELD_CALLING_UID_HAS_ANY_VISIBLE_WINDOW = 1517;

    // Tagged data for ACTION_ACTIVITY_START.
    // FIELD: Real calling UID
    // CATEGORY: OTHER
    // OS: Q (will also ship in PQ1A)
    FIELD_REAL_CALLING_UID = 1518;

    // Tagged data for ACTION_ACTIVITY_START.
    // FIELD: Real calling UID proc state
    // CATEGORY: OTHER
    // OS: Q (will also ship in PQ1A)
    FIELD_REAL_CALLING_UID_PROC_STATE = 1519;

    // Tagged data for ACTION_ACTIVITY_START.
    // FIELD: Real calling UID has any visible window
    // CATEGORY: OTHER
    // OS: Q (will also ship in PQ1A)
    FIELD_REAL_CALLING_UID_HAS_ANY_VISIBLE_WINDOW = 1520;

    // Tagged data for ACTION_ACTIVITY_START.
    // FIELD: Target UID
    // CATEGORY: OTHER
    // OS: Q (will also ship in PQ1A)
    FIELD_TARGET_UID = 1521;

    // Tagged data for ACTION_ACTIVITY_START.
    // FIELD: Target UID package name
    // CATEGORY: OTHER
    // OS: Q (will also ship in PQ1A)
    FIELD_TARGET_PACKAGE_NAME = 1522;

    // Tagged data for ACTION_ACTIVITY_START.
    // FIELD: Target UID proc state
    // CATEGORY: OTHER
    // OS: Q (will also ship in PQ1A)
    FIELD_TARGET_UID_PROC_STATE = 1523;

    // Tagged data for ACTION_ACTIVITY_START.
    // FIELD: Target UID has any visible window
    // CATEGORY: OTHER
    // OS: Q (will also ship in PQ1A)
    FIELD_TARGET_UID_HAS_ANY_VISIBLE_WINDOW = 1524;

    // Tagged data for ACTION_ACTIVITY_START.
    // FIELD: Target doze whitelist tag
    // CATEGORY: OTHER
    // OS: Q (will also ship in PQ1A)
    FIELD_TARGET_WHITELIST_TAG = 1525;

    // Tagged data for ACTION_ACTIVITY_START.
    // FIELD: Target short component name
    // CATEGORY: OTHER
    // OS: Q (will also ship in PQ1A)
    FIELD_TARGET_SHORT_COMPONENT_NAME = 1526;

    // Tagged data for ACTION_ACTIVITY_START.
    // FIELD: Coming from pending intent
    // CATEGORY: OTHER
    // OS: Q (will also ship in PQ1A)
    FIELD_COMING_FROM_PENDING_INTENT = 1527;

    // Tagged data for ACTION_ACTIVITY_START.
    // FIELD: Intent action
    // CATEGORY: OTHER
    // OS: Q (will also ship in PQ1A)
    FIELD_INTENT_ACTION = 1528;

    // Tagged data for ACTION_ACTIVITY_START.
    // FIELD: Caller app process record process name
    // CATEGORY: OTHER
    // OS: Q (will also ship in PQ1A)
    FIELD_PROCESS_RECORD_PROCESS_NAME = 1529;

    // Tagged data for ACTION_ACTIVITY_START.
    // FIELD: Caller app process record current proc state
    // CATEGORY: OTHER
    // OS: Q (will also ship in PQ1A)
    FIELD_PROCESS_RECORD_CUR_PROC_STATE = 1530;

    // Tagged data for ACTION_ACTIVITY_START.
    // FIELD: Caller app process record has client activities
    // CATEGORY: OTHER
    // OS: Q (will also ship in PQ1A)
    FIELD_PROCESS_RECORD_HAS_CLIENT_ACTIVITIES = 1531;

    // Tagged data for ACTION_ACTIVITY_START.
    // FIELD: Caller app process record has foreground services
    // CATEGORY: OTHER
    // OS: Q (will also ship in PQ1A)
    FIELD_PROCESS_RECORD_HAS_FOREGROUND_SERVICES = 1532;

    // Tagged data for ACTION_ACTIVITY_START.
    // FIELD: Caller app process record has foreground activities
    // CATEGORY: OTHER
    // OS: Q (will also ship in PQ1A)
    FIELD_PROCESS_RECORD_HAS_FOREGROUND_ACTIVITIES = 1533;

    // Tagged data for ACTION_ACTIVITY_START.
    // FIELD: Caller app process record has top UI
    // CATEGORY: OTHER
    // OS: Q (will also ship in PQ1A)
    FIELD_PROCESS_RECORD_HAS_TOP_UI = 1534;

    // Tagged data for ACTION_ACTIVITY_START.
    // FIELD: Caller app process record has overlay UI
    // CATEGORY: OTHER
    // OS: Q (will also ship in PQ1A)
    FIELD_PROCESS_RECORD_HAS_OVERLAY_UI = 1535;

    // Tagged data for ACTION_ACTIVITY_START.
    // FIELD: Caller app process record pending UI clean
    // CATEGORY: OTHER
    // OS: Q (will also ship in PQ1A)
    FIELD_PROCESS_RECORD_PENDING_UI_CLEAN = 1536;

    // Tagged data for ACTION_ACTIVITY_START.
    // FIELD: Millis since caller app's process record last interaction event
    // CATEGORY: OTHER
    // OS: Q (will also ship in PQ1A)
    FIELD_PROCESS_RECORD_MILLIS_SINCE_LAST_INTERACTION_EVENT = 1537;

    // Tagged data for ACTION_ACTIVITY_START.
    // FIELD: Millis since caller app's process record fg interaction
    // CATEGORY: OTHER
    // OS: Q (will also ship in PQ1A)
    FIELD_PROCESS_RECORD_MILLIS_SINCE_FG_INTERACTION = 1538;

    // Tagged data for ACTION_ACTIVITY_START.
    // FIELD: Millis since caller app's process record last became unimportant
    // CATEGORY: OTHER
    // OS: Q (will also ship in PQ1A)
    FIELD_PROCESS_RECORD_MILLIS_SINCE_UNIMPORTANT = 1539;

    // Tagged data for ACTION_ACTIVITY_START.
    // FIELD: Activity record launch mode
    // CATEGORY: OTHER
    // OS: Q (will also ship in PQ1A)
    FIELD_ACTIVITY_RECORD_LAUNCH_MODE = 1540;

    // Tagged data for ACTION_ACTIVITY_START.
    // FIELD: Activity record target activity
    // CATEGORY: OTHER
    // OS: Q (will also ship in PQ1A)
    FIELD_ACTIVITY_RECORD_TARGET_ACTIVITY = 1541;

    // Tagged data for ACTION_ACTIVITY_START.
    // FIELD: Activity record flags
    // CATEGORY: OTHER
    // OS: Q (will also ship in PQ1A)
    FIELD_ACTIVITY_RECORD_FLAGS = 1542;

    // Tagged data for ACTION_ACTIVITY_START.
    // FIELD: Activity record real activity
    // CATEGORY: OTHER
    // OS: Q (will also ship in PQ1A)
    FIELD_ACTIVITY_RECORD_REAL_ACTIVITY = 1543;

    // Tagged data for ACTION_ACTIVITY_START.
    // FIELD: Activity record short component name
    // CATEGORY: OTHER
    // OS: Q (will also ship in PQ1A)
    FIELD_ACTIVITY_RECORD_SHORT_COMPONENT_NAME = 1544;

    // Tagged data for ACTION_ACTIVITY_START.
    // FIELD: Activity record process name
    // CATEGORY: OTHER
    // OS: Q (will also ship in PQ1A)
    FIELD_ACTIVITY_RECORD_PROCESS_NAME = 1545;

    // Tagged data for ACTION_ACTIVITY_START.
    // FIELD: Activity record is fullscreen
    // CATEGORY: OTHER
    // OS: Q (will also ship in PQ1A)
    FIELD_ACTIVITY_RECORD_IS_FULLSCREEN = 1546;

    // Tagged data for ACTION_ACTIVITY_START.
    // FIELD: Activity record is no display
    // CATEGORY: OTHER
    // OS: Q (will also ship in PQ1A)
    FIELD_ACTIVITY_RECORD_IS_NO_DISPLAY = 1547;

    // Tagged data for ACTION_ACTIVITY_START.
    // FIELD: Millis since activity was last visible
    // CATEGORY: OTHER
    // OS: Q (will also ship in PQ1A)
    FIELD_ACTIVITY_RECORD_MILLIS_SINCE_LAST_VISIBLE = 1548;

    // Tagged data for ACTION_ACTIVITY_START.
    // FIELD: Activity record's resultTo packageName
    // CATEGORY: OTHER
    // OS: Q (will also ship in PQ1A)
    FIELD_ACTIVITY_RECORD_RESULT_TO_PKG_NAME = 1549;

    // Tagged data for ACTION_ACTIVITY_START.
    // FIELD: Activity record's resultTo shortComponentName
    // CATEGORY: OTHER
    // OS: Q (will also ship in PQ1A)
    FIELD_ACTIVITY_RECORD_RESULT_TO_SHORT_COMPONENT_NAME = 1550;

    // Tagged data for ACTION_ACTIVITY_START.
    // FIELD: Activity record is visible
    // CATEGORY: OTHER
    // OS: Q (will also ship in PQ1A)
    FIELD_ACTIVITY_RECORD_IS_VISIBLE = 1551;

    // Tagged data for ACTION_ACTIVITY_START.
    // FIELD: Activity record is visible ignoring keyguard
    // CATEGORY: OTHER
    // OS: Q (will also ship in PQ1A)
    FIELD_ACTIVITY_RECORD_IS_VISIBLE_IGNORING_KEYGUARD = 1552;

    // Tagged data for ACTION_ACTIVITY_START.
    // FIELD: Millis since activity's last launch
    // CATEGORY: OTHER
    // OS: Q (will also ship in PQ1A)
    FIELD_ACTIVITY_RECORD_MILLIS_SINCE_LAST_LAUNCH = 1553;

    // OPEN: Emergency dialer opened
    // CLOSE: Emergency dialer closed
    //  SUBTYPE: The entry type that user opened emergency dialer
    // CATEGORY: EMERGENCY_DIALER
    // OS: Q
    EMERGENCY_DIALER = 1558;

    // FIELD: The screen is currently locked
    // CATEGORY: EMERGENCY_DIALER
    // OS: Q
    FIELD_EMERGENCY_DIALER_IS_SCREEN_LOCKED = 1559;

    // FIELD: Bit flag indicating the actions performed by user
    // CATEGORY: EMERGENCY_DIALER
    // OS: Q
    FIELD_EMERGENCY_DIALER_USER_ACTIONS = 1560;

    // FIELD: The duration user stayed at emergency dialer
    // CATEGORY: EMERGENCY_DIALER
    // OS: Q
    FIELD_EMERGENCY_DIALER_DURATION_MS = 1561;

    // ACTION: Making call via emergency dialer
    //  SUBTYPE: The UI that user made phone call
    // CATEGORY: EMERGENCY_DIALER
    // OS: Q
    EMERGENCY_DIALER_MAKE_CALL = 1562;

    // FIELD: The phone number type of a call user made
    // CATEGORY: EMERGENCY_DIALER
    // OS: Q
    FIELD_EMERGENCY_DIALER_PHONE_NUMBER_TYPE = 1563;

    // FIELD: There is a shortcut for the phone number
    // CATEGORY: EMERGENCY_DIALER
    // OS: Q
    FIELD_EMERGENCY_DIALER_PHONE_NUMBER_HAS_SHORTCUT = 1564;

    // FIELD: The phone is in pocket while using emergency dialer
    // CATEGORY: EMERGENCY_DIALER
    // OS: Q
    FIELD_EMERGENCY_DIALER_IN_POCKET = 1565;

    // ACTION: The second tap on emergency shortcut to make a phone call
    // CATEGORY: EMERGENCY_DIALER
    // OS: Q
    EMERGENCY_DIALER_SHORTCUT_CONFIRM_TAP = 1566;

    // FIELD: The time in milliseconds of second tap on shortcut since first tap
    // CATEGORY: EMERGENCY_DIALER
    // OS: Q
    FIELD_EMERGENCY_DIALER_SHORTCUT_TAPS_INTERVAL = 1567;

<<<<<<< HEAD
=======
    // OPEN: Power menu is opened
    // CATEGORY: GLOBAL_SYSTEM_UI
    // OS: Q
    POWER_MENU = 1568;

    // ACTION: User tapped emergency dialer icon in the power menu.
    // CATEGORY: GLOBAL_SYSTEM_UI
    // OS: Q
    ACTION_EMERGENCY_DIALER_FROM_POWER_MENU = 1569;

>>>>>>> 04898ff5
    // ---- End Q Constants, all Q constants go above this line ----

    // Add new aosp constants above this line.
    // END OF AOSP CONSTANTS
  }
}<|MERGE_RESOLUTION|>--- conflicted
+++ resolved
@@ -6482,8 +6482,6 @@
     // OS: Q
     FIELD_EMERGENCY_DIALER_SHORTCUT_TAPS_INTERVAL = 1567;
 
-<<<<<<< HEAD
-=======
     // OPEN: Power menu is opened
     // CATEGORY: GLOBAL_SYSTEM_UI
     // OS: Q
@@ -6494,7 +6492,6 @@
     // OS: Q
     ACTION_EMERGENCY_DIALER_FROM_POWER_MENU = 1569;
 
->>>>>>> 04898ff5
     // ---- End Q Constants, all Q constants go above this line ----
 
     // Add new aosp constants above this line.
