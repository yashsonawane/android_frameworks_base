/*
 * Copyright (C) 2007 The Android Open Source Project
 *
 * Licensed under the Apache License, Version 2.0 (the "License");
 * you may not use this file except in compliance with the License.
 * You may obtain a copy of the License at
 *
 *      http://www.apache.org/licenses/LICENSE-2.0
 *
 * Unless required by applicable law or agreed to in writing, software
 * distributed under the License is distributed on an "AS IS" BASIS,
 * WITHOUT WARRANTIES OR CONDITIONS OF ANY KIND, either express or implied.
 * See the License for the specific language governing permissions and
 * limitations under the License.
 */

package android.graphics;

import android.annotation.UnsupportedAppUsage;
import java.io.InputStream;
import java.io.OutputStream;

/**
 * A Picture records drawing calls (via the canvas returned by beginRecording)
 * and can then play them back into Canvas (via {@link Picture#draw(Canvas)} or
 * {@link Canvas#drawPicture(Picture)}).For most content (e.g. text, lines, rectangles),
 * drawing a sequence from a picture can be faster than the equivalent API
 * calls, since the picture performs its playback without incurring any
 * method-call overhead.
 *
 * <p class="note"><strong>Note:</strong> Prior to API level 23 a picture cannot
 * be replayed on a hardware accelerated canvas.</p>
 */
public class Picture {
<<<<<<< HEAD
    private PictureCanvas mRecordingCanvas;
=======
    private Canvas mRecordingCanvas;
    @UnsupportedAppUsage
>>>>>>> 95f8ca9f
    private long mNativePicture;
    private boolean mRequiresHwAcceleration;

    private static final int WORKING_STREAM_STORAGE = 16 * 1024;

    /**
     * Creates an empty picture that is ready to record.
     */
    public Picture() {
        this(nativeConstructor(0));
    }

    /**
     * Create a picture by making a copy of what has already been recorded in
     * src. The contents of src are unchanged, and if src changes later, those
     * changes will not be reflected in this picture.
     */
    public Picture(Picture src) {
        this(nativeConstructor(src != null ? src.mNativePicture : 0));
    }

    private Picture(long nativePicture) {
        if (nativePicture == 0) {
            throw new RuntimeException();
        }
        mNativePicture = nativePicture;
    }

    @Override
    protected void finalize() throws Throwable {
        try {
            nativeDestructor(mNativePicture);
            mNativePicture = 0;
        } finally {
            super.finalize();
        }
    }

    /**
     * To record a picture, call beginRecording() and then draw into the Canvas
     * that is returned. Nothing we appear on screen, but all of the draw
     * commands (e.g. {@link Canvas#drawRect(Rect, Paint)}) will be recorded.
     * To stop recording, call endRecording(). After endRecording() the Canvas
     * that was returned must no longer be used, and nothing should be drawn
     * into it.
     */
    public Canvas beginRecording(int width, int height) {
        if (mRecordingCanvas != null) {
            throw new IllegalStateException("Picture already recording, must call #endRecording()");
        }
        long ni = nativeBeginRecording(mNativePicture, width, height);
        mRecordingCanvas = new PictureCanvas(this, ni);
        mRequiresHwAcceleration = false;
        return mRecordingCanvas;
    }

    /**
     * Call endRecording when the picture is built. After this call, the picture
     * may be drawn, but the canvas that was returned by beginRecording must not
     * be used anymore. This is automatically called if {@link Picture#draw}
     * or {@link Canvas#drawPicture(Picture)} is called.
     */
    public void endRecording() {
        if (mRecordingCanvas != null) {
            mRequiresHwAcceleration = mRecordingCanvas.mHoldsHwBitmap;
            mRecordingCanvas = null;
            nativeEndRecording(mNativePicture);
        }
    }

    /**
     * Get the width of the picture as passed to beginRecording. This
     * does not reflect (per se) the content of the picture.
     */
    public int getWidth() {
      return nativeGetWidth(mNativePicture);
    }

    /**
     * Get the height of the picture as passed to beginRecording. This
     * does not reflect (per se) the content of the picture.
     */
    public int getHeight() {
      return nativeGetHeight(mNativePicture);
    }

    /**
     * Indicates whether or not this Picture contains recorded commands that only work when
     * drawn to a hardware-accelerated canvas. If this returns true then this Picture can only
     * be drawn to another Picture or to a Canvas where canvas.isHardwareAccelerated() is true.
     *
     * Note this value is only updated after recording has finished by a call to
     * {@link #endRecording()}. Prior to that it will be the default value of false.
     *
     * @return true if the Picture can only be drawn to a hardware-accelerated canvas,
     *         false otherwise.
     */
    public boolean requiresHardwareAcceleration() {
        return mRequiresHwAcceleration;
    }

    /**
     * Draw this picture on the canvas.
     * <p>
     * Prior to {@link android.os.Build.VERSION_CODES#LOLLIPOP}, this call could
     * have the side effect of changing the matrix and clip of the canvas
     * if this picture had imbalanced saves/restores.
     *
     * <p>
     * <strong>Note:</strong> This forces the picture to internally call
     * {@link Picture#endRecording()} in order to prepare for playback.
     *
     * @param canvas  The picture is drawn to this canvas
     */
    public void draw(Canvas canvas) {
        if (mRecordingCanvas != null) {
            endRecording();
        }
        if (mRequiresHwAcceleration && !canvas.isHardwareAccelerated()) {
            canvas.onHwBitmapInSwMode();
        }
        nativeDraw(canvas.getNativeCanvasWrapper(), mNativePicture);
    }

    /**
     * Create a new picture (already recorded) from the data in the stream. This
     * data was generated by a previous call to writeToStream(). Pictures that
     * have been persisted across device restarts are not guaranteed to decode
     * properly and are highly discouraged.
     *
     * @see #writeToStream(java.io.OutputStream)
     * @deprecated The recommended alternative is to not use writeToStream and
     * instead draw the picture into a Bitmap from which you can persist it as
     * raw or compressed pixels.
     */
    @Deprecated
    public static Picture createFromStream(InputStream stream) {
        return new Picture(nativeCreateFromStream(stream, new byte[WORKING_STREAM_STORAGE]));
    }

    /**
     * Write the picture contents to a stream. The data can be used to recreate
     * the picture in this or another process by calling createFromStream(...)
     * The resulting stream is NOT to be persisted across device restarts as
     * there is no guarantee that the Picture can be successfully reconstructed.
     *
     * @see #createFromStream(java.io.InputStream)
     * @deprecated The recommended alternative is to draw the picture into a
     * Bitmap from which you can persist it as raw or compressed pixels.
     */
    @Deprecated
    public void writeToStream(OutputStream stream) {
        // do explicit check before calling the native method
        if (stream == null) {
            throw new NullPointerException();
        }
        if (!nativeWriteToStream(mNativePicture, stream, new byte[WORKING_STREAM_STORAGE])) {
            throw new RuntimeException();
        }
    }

    // return empty picture if src is 0, or a copy of the native src
    private static native long nativeConstructor(long nativeSrcOr0);
    private static native long nativeCreateFromStream(InputStream stream, byte[] storage);
    private static native int nativeGetWidth(long nativePicture);
    private static native int nativeGetHeight(long nativePicture);
    private static native long nativeBeginRecording(long nativeCanvas, int w, int h);
    private static native void nativeEndRecording(long nativeCanvas);
    private static native void nativeDraw(long nativeCanvas, long nativePicture);
    private static native boolean nativeWriteToStream(long nativePicture,
                                           OutputStream stream, byte[] storage);
    private static native void nativeDestructor(long nativePicture);

    private static class PictureCanvas extends Canvas {
        private final Picture mPicture;
        boolean mHoldsHwBitmap;

        public PictureCanvas(Picture pict, long nativeCanvas) {
            super(nativeCanvas);
            mPicture = pict;
            // Disable bitmap density scaling. This matches DisplayListCanvas.
            mDensity = 0;
        }

        @Override
        public void setBitmap(Bitmap bitmap) {
            throw new RuntimeException("Cannot call setBitmap on a picture canvas");
        }

        @Override
        public void drawPicture(Picture picture) {
            if (mPicture == picture) {
                throw new RuntimeException("Cannot draw a picture into its recording canvas");
            }
            super.drawPicture(picture);
        }

        @Override
        protected void onHwBitmapInSwMode() {
            mHoldsHwBitmap = true;
        }
    }
}<|MERGE_RESOLUTION|>--- conflicted
+++ resolved
@@ -32,12 +32,8 @@
  * be replayed on a hardware accelerated canvas.</p>
  */
 public class Picture {
-<<<<<<< HEAD
     private PictureCanvas mRecordingCanvas;
-=======
-    private Canvas mRecordingCanvas;
     @UnsupportedAppUsage
->>>>>>> 95f8ca9f
     private long mNativePicture;
     private boolean mRequiresHwAcceleration;
 
