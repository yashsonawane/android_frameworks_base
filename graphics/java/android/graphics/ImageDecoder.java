/*
 * Copyright (C) 2017 The Android Open Source Project
 *
 * Licensed under the Apache License, Version 2.0 (the "License");
 * you may not use this file except in compliance with the License.
 * You may obtain a copy of the License at
 *
 *      http://www.apache.org/licenses/LICENSE-2.0
 *
 * Unless required by applicable law or agreed to in writing, software
 * distributed under the License is distributed on an "AS IS" BASIS,
 * WITHOUT WARRANTIES OR CONDITIONS OF ANY KIND, either express or implied.
 * See the License for the specific language governing permissions and
 * limitations under the License.
 */

package android.graphics;

import static android.system.OsConstants.SEEK_CUR;
import static android.system.OsConstants.SEEK_SET;

import static java.lang.annotation.RetentionPolicy.SOURCE;

import android.annotation.IntDef;
import android.annotation.NonNull;
import android.annotation.Nullable;
import android.annotation.TestApi;
import android.content.ContentResolver;
import android.content.res.AssetFileDescriptor;
import android.content.res.AssetManager;
import android.content.res.AssetManager.AssetInputStream;
import android.content.res.Resources;
import android.graphics.drawable.AnimatedImageDrawable;
import android.graphics.drawable.BitmapDrawable;
import android.graphics.drawable.Drawable;
import android.graphics.drawable.NinePatchDrawable;
import android.net.Uri;
import android.os.Build;
import android.system.ErrnoException;
import android.system.Os;
import android.util.DisplayMetrics;
import android.util.Size;
import android.util.TypedValue;

import dalvik.system.CloseGuard;

import libcore.io.IoUtils;

import java.io.File;
import java.io.FileDescriptor;
import java.io.FileInputStream;
import java.io.FileNotFoundException;
import java.io.IOException;
import java.io.InputStream;
import java.lang.annotation.Retention;
import java.nio.ByteBuffer;
import java.util.concurrent.atomic.AtomicBoolean;

/**
 *  Class for decoding images as {@link Bitmap}s or {@link Drawable}s.
 */
public final class ImageDecoder implements AutoCloseable {
    /** @hide **/
    public static int sApiLevel;

    /**
     *  Source of the encoded image data.
     */
    public static abstract class Source {
        private Source() {}

        /* @hide */
        @Nullable
        Resources getResources() { return null; }

        /* @hide */
        int getDensity() { return Bitmap.DENSITY_NONE; }

        /* @hide */
        final int computeDstDensity() {
            Resources res = getResources();
            if (res == null) {
                return Bitmap.getDefaultDensity();
            }

            return res.getDisplayMetrics().densityDpi;
        }

        /* @hide */
        @NonNull
        abstract ImageDecoder createImageDecoder() throws IOException;
    };

    private static class ByteArraySource extends Source {
        ByteArraySource(@NonNull byte[] data, int offset, int length) {
            mData = data;
            mOffset = offset;
            mLength = length;
        };
        private final byte[] mData;
        private final int    mOffset;
        private final int    mLength;

        @Override
        public ImageDecoder createImageDecoder() throws IOException {
            return nCreate(mData, mOffset, mLength, this);
        }
    }

    private static class ByteBufferSource extends Source {
        ByteBufferSource(@NonNull ByteBuffer buffer) {
            mBuffer = buffer;
        }
        private final ByteBuffer mBuffer;

        @Override
        public ImageDecoder createImageDecoder() throws IOException {
            if (!mBuffer.isDirect() && mBuffer.hasArray()) {
                int offset = mBuffer.arrayOffset() + mBuffer.position();
                int length = mBuffer.limit() - mBuffer.position();
                return nCreate(mBuffer.array(), offset, length, this);
            }
            return nCreate(mBuffer, mBuffer.position(), mBuffer.limit(), this);
        }
    }

    private static class ContentResolverSource extends Source {
        ContentResolverSource(@NonNull ContentResolver resolver, @NonNull Uri uri,
                @Nullable Resources res) {
            mResolver = resolver;
            mUri = uri;
            mResources = res;
        }

        private final ContentResolver mResolver;
        private final Uri mUri;
        private final Resources mResources;

        @Nullable
        Resources getResources() { return mResources; }

        @Override
        public ImageDecoder createImageDecoder() throws IOException {
            AssetFileDescriptor assetFd = null;
            try {
                if (mUri.getScheme() == ContentResolver.SCHEME_CONTENT) {
                    assetFd = mResolver.openTypedAssetFileDescriptor(mUri,
                            "image/*", null);
                } else {
                    assetFd = mResolver.openAssetFileDescriptor(mUri, "r");
                }
            } catch (FileNotFoundException e) {
                // Some images cannot be opened as AssetFileDescriptors (e.g.
                // bmp, ico). Open them as InputStreams.
                InputStream is = mResolver.openInputStream(mUri);
                if (is == null) {
                    throw new FileNotFoundException(mUri.toString());
                }

                return createFromStream(is, true, this);
            }

            final FileDescriptor fd = assetFd.getFileDescriptor();
            final long offset = assetFd.getStartOffset();

            ImageDecoder decoder = null;
            try {
                try {
                    Os.lseek(fd, offset, SEEK_SET);
                    decoder = nCreate(fd, this);
                } catch (ErrnoException e) {
                    decoder = createFromStream(new FileInputStream(fd), true, this);
                }
            } finally {
                if (decoder == null) {
                    IoUtils.closeQuietly(assetFd);
                } else {
                    decoder.mAssetFd = assetFd;
                }
            }
            return decoder;
        }
    }

    @NonNull
    private static ImageDecoder createFromFile(@NonNull File file,
            @NonNull Source source) throws IOException {
        FileInputStream stream = new FileInputStream(file);
        FileDescriptor fd = stream.getFD();
        try {
            Os.lseek(fd, 0, SEEK_CUR);
        } catch (ErrnoException e) {
            return createFromStream(stream, true, source);
        }

        ImageDecoder decoder = null;
        try {
            decoder = nCreate(fd, source);
        } finally {
            if (decoder == null) {
                IoUtils.closeQuietly(stream);
            } else {
                decoder.mInputStream = stream;
                decoder.mOwnsInputStream = true;
            }
        }
        return decoder;
    }

    @NonNull
    private static ImageDecoder createFromStream(@NonNull InputStream is,
            boolean closeInputStream, Source source) throws IOException {
        // Arbitrary size matches BitmapFactory.
        byte[] storage = new byte[16 * 1024];
        ImageDecoder decoder = null;
        try {
            decoder = nCreate(is, storage, source);
        } finally {
            if (decoder == null) {
                if (closeInputStream) {
                    IoUtils.closeQuietly(is);
                }
            } else {
                decoder.mInputStream = is;
                decoder.mOwnsInputStream = closeInputStream;
                decoder.mTempStorage = storage;
            }
        }

        return decoder;
    }

    /**
     * For backwards compatibility, this does *not* close the InputStream.
     */
    private static class InputStreamSource extends Source {
        InputStreamSource(Resources res, InputStream is, int inputDensity) {
            if (is == null) {
                throw new IllegalArgumentException("The InputStream cannot be null");
            }
            mResources = res;
            mInputStream = is;
            mInputDensity = res != null ? inputDensity : Bitmap.DENSITY_NONE;
        }

        final Resources mResources;
        InputStream mInputStream;
        final int mInputDensity;

        @Override
        public Resources getResources() { return mResources; }

        @Override
        public int getDensity() { return mInputDensity; }

        @Override
        public ImageDecoder createImageDecoder() throws IOException {

            synchronized (this) {
                if (mInputStream == null) {
                    throw new IOException("Cannot reuse InputStreamSource");
                }
                InputStream is = mInputStream;
                mInputStream = null;
                return createFromStream(is, false, this);
            }
        }
    }

    /**
     * Takes ownership of the AssetInputStream.
     *
     * @hide
     */
    public static class AssetInputStreamSource extends Source {
        public AssetInputStreamSource(@NonNull AssetInputStream ais,
                @NonNull Resources res, @NonNull TypedValue value) {
            mAssetInputStream = ais;
            mResources = res;

            if (value.density == TypedValue.DENSITY_DEFAULT) {
                mDensity = DisplayMetrics.DENSITY_DEFAULT;
            } else if (value.density != TypedValue.DENSITY_NONE) {
                mDensity = value.density;
            } else {
                mDensity = Bitmap.DENSITY_NONE;
            }
        }

        private AssetInputStream mAssetInputStream;
        private final Resources  mResources;
        private final int        mDensity;

        @Override
        public Resources getResources() { return mResources; }

        @Override
        public int getDensity() {
            return mDensity;
        }

        @Override
        public ImageDecoder createImageDecoder() throws IOException {
            synchronized (this) {
                if (mAssetInputStream == null) {
                    throw new IOException("Cannot reuse AssetInputStreamSource");
                }
                AssetInputStream ais = mAssetInputStream;
                mAssetInputStream = null;
                return createFromAsset(ais, this);
            }
        }
    }

    private static class ResourceSource extends Source {
        ResourceSource(@NonNull Resources res, int resId) {
            mResources = res;
            mResId = resId;
            mResDensity = Bitmap.DENSITY_NONE;
        }

        final Resources mResources;
        final int       mResId;
        int             mResDensity;

        @Override
        public Resources getResources() { return mResources; }

        @Override
        public int getDensity() { return mResDensity; }

        @Override
        public ImageDecoder createImageDecoder() throws IOException {
            TypedValue value = new TypedValue();
            // This is just used in order to access the underlying Asset and
            // keep it alive.
            InputStream is = mResources.openRawResource(mResId, value);

            if (value.density == TypedValue.DENSITY_DEFAULT) {
                mResDensity = DisplayMetrics.DENSITY_DEFAULT;
            } else if (value.density != TypedValue.DENSITY_NONE) {
                mResDensity = value.density;
            }

            return createFromAsset((AssetInputStream) is, this);
        }
    }

    /**
     *  ImageDecoder will own the AssetInputStream.
     */
    private static ImageDecoder createFromAsset(AssetInputStream ais,
            Source source) throws IOException {
        ImageDecoder decoder = null;
        try {
            long asset = ais.getNativeAsset();
            decoder = nCreate(asset, source);
        } finally {
            if (decoder == null) {
                IoUtils.closeQuietly(ais);
            } else {
                decoder.mInputStream = ais;
                decoder.mOwnsInputStream = true;
            }
        }
        return decoder;
    }

    private static class AssetSource extends Source {
        AssetSource(@NonNull AssetManager assets, @NonNull String fileName) {
            mAssets = assets;
            mFileName = fileName;
        }

        private final AssetManager mAssets;
        private final String mFileName;

        @Override
        public ImageDecoder createImageDecoder() throws IOException {
            InputStream is = mAssets.open(mFileName);
            return createFromAsset((AssetInputStream) is, this);
        }
    }

    private static class FileSource extends Source {
        FileSource(@NonNull File file) {
            mFile = file;
        }

        private final File mFile;

        @Override
        public ImageDecoder createImageDecoder() throws IOException {
            return createFromFile(mFile, this);
        }
    }

    /**
     *  Contains information about the encoded image.
     */
    public static class ImageInfo {
        private final Size mSize;
        private ImageDecoder mDecoder;

        private ImageInfo(@NonNull ImageDecoder decoder) {
            mSize = new Size(decoder.mWidth, decoder.mHeight);
            mDecoder = decoder;
        }

        /**
         * Size of the image, without scaling or cropping.
         */
        @NonNull
        public Size getSize() {
            return mSize;
        }

        /**
         * The mimeType of the image.
         */
        @NonNull
        public String getMimeType() {
            return mDecoder.getMimeType();
        }

        /**
         * Whether the image is animated.
         *
         * <p>Calling {@link #decodeDrawable} will return an
         * {@link AnimatedImageDrawable}.</p>
         */
        public boolean isAnimated() {
            return mDecoder.mAnimated;
        }
    };

    /** @removed
     * @deprecated Subsumed by {@link #DecodeException}.
     */
    @java.lang.Deprecated
    public static class IncompleteException extends IOException {};

    /**
     *  Optional listener supplied to {@link #decodeDrawable} or
     *  {@link #decodeBitmap}.
     */
    public static interface OnHeaderDecodedListener {
        /**
         *  Called when the header is decoded and the size is known.
         *
         *  @param decoder allows changing the default settings of the decode.
         *  @param info Information about the encoded image.
         *  @param source that created the decoder.
         */
        public void onHeaderDecoded(@NonNull ImageDecoder decoder,
                @NonNull ImageInfo info, @NonNull Source source);

    };

    /** @removed
     * @deprecated Replaced by {@link #DecodeException#SOURCE_EXCEPTION}.
     */
    @java.lang.Deprecated
    public static final int ERROR_SOURCE_EXCEPTION  = 1;

    /** @removed
     * @deprecated Replaced by {@link #DecodeException#SOURCE_INCOMPLETE}.
     */
    @java.lang.Deprecated
    public static final int ERROR_SOURCE_INCOMPLETE = 2;

    /** @removed
     * @deprecated Replaced by {@link #DecodeException#SOURCE_MALFORMED_DATA}.
     */
    @java.lang.Deprecated
    public static final int ERROR_SOURCE_ERROR      = 3;

<<<<<<< HEAD
    /** @hide **/
    @Retention(SOURCE)
    @IntDef(value = { ERROR_SOURCE_EXCEPTION, ERROR_SOURCE_INCOMPLETE, ERROR_SOURCE_ERROR },
            prefix = {"ERROR_"})
    public @interface Error {};
=======
    /**
     *  Information about an interrupted decode.
     */
    public static final class DecodeException extends IOException {
        /**
         *  An Exception was thrown reading the {@link Source}.
         */
        public static final int SOURCE_EXCEPTION  = 1;

        /**
         *  The encoded data was incomplete.
         */
        public static final int SOURCE_INCOMPLETE = 2;

        /**
         *  The encoded data contained an error.
         */
        public static final int SOURCE_MALFORMED_DATA      = 3;

        /** @hide **/
        @Retention(SOURCE)
        @IntDef(value = { SOURCE_EXCEPTION, SOURCE_INCOMPLETE, SOURCE_MALFORMED_DATA },
                prefix = {"SOURCE_"})
        public @interface Error {};

        @Error final int mError;
        @NonNull final Source mSource;

        DecodeException(@Error int error, @Nullable Throwable cause, @NonNull Source source) {
            super(errorMessage(error, cause), cause);
            mError = error;
            mSource = source;
        }

        /**
         * Private method called by JNI.
         */
        @SuppressWarnings("unused")
        DecodeException(@Error int error, @Nullable String msg, @Nullable Throwable cause,
                @NonNull Source source) {
            super(msg + errorMessage(error, cause), cause);
            mError = error;
            mSource = source;
        }

        /**
         *  Retrieve the reason that decoding was interrupted.
         *
         *  <p>If the error is {@link #SOURCE_EXCEPTION}, the underlying
         *  {@link java.lang.Throwable} can be retrieved with
         *  {@link java.lang.Throwable#getCause}.</p>
         */
        @Error
        public int getError() {
            return mError;
        }

        /**
         *  Retrieve the {@link Source} that was interrupted.
         */
        @NonNull
        public Source getSource() {
            return mSource;
        }

        private static String errorMessage(@Error int error, @Nullable Throwable cause) {
            switch (error) {
                case SOURCE_EXCEPTION:
                    return "Exception in input: " + cause;
                case SOURCE_INCOMPLETE:
                    return "Input was incomplete.";
                case SOURCE_MALFORMED_DATA:
                    return "Input contained an error.";
                default:
                    return "";
            }
        }
    }
>>>>>>> ceb14e01

    /**
     *  Information about an interrupted decode.
     */
    public static final class DecodeException extends IOException {
        @Error final int mError;
        @NonNull final Source mSource;

        DecodeException(@Error int error, @Nullable Throwable cause, @NonNull Source source) {
            super(errorMessage(error, cause), cause);
            mError = error;
            mSource = source;
        }

        /**
         * Private method called by JNI.
         */
        @SuppressWarnings("unused")
        DecodeException(@Error int error, @Nullable String msg, @Nullable Throwable cause,
                @NonNull Source source) {
            super(msg + errorMessage(error, cause), cause);
            mError = error;
            mSource = source;
        }

        /**
         *  Retrieve the reason that decoding was interrupted.
         *
         *  <p>If the error is {@link #ERROR_SOURCE_EXCEPTION}, the underlying
         *  {@link java.lang.Throwable} can be retrieved with
         *  {@link java.lang.Throwable#getCause}.</p>
         */
        @Error
        public int getError() {
            return mError;
        }

        /**
         *  Retrieve the {@link Source} that was interrupted.
         */
        @NonNull
        public Source getSource() {
            return mSource;
        }

        private static String errorMessage(@Error int error, @Nullable Throwable cause) {
            switch (error) {
                case ERROR_SOURCE_EXCEPTION:
                    return "Exception in input: " + cause;
                case ERROR_SOURCE_INCOMPLETE:
                    return "Input was incomplete.";
                case ERROR_SOURCE_ERROR:
                    return "Input contained an error.";
                default:
                    return "";
            }
        }
    }

    /**
     *  Optional listener supplied to the ImageDecoder.
     *
     *  Without this listener, errors will throw {@link java.io.IOException}.
     */
    public static interface OnPartialImageListener {
        /**
         *  Called when there is only a partial image to display.
         *
         *  If decoding is interrupted after having decoded a partial image,
         *  this listener lets the client know that and allows them to
         *  optionally finish the rest of the decode/creation process to create
         *  a partial {@link Drawable}/{@link Bitmap}.
         *
         *  @param e containing information about the decode interruption.
         *  @return True to create and return a {@link Drawable}/{@link Bitmap}
         *      with partial data. False (which is the default) to abort the
         *      decode and throw {@code e}.
         */
        boolean onPartialImage(@NonNull DecodeException e);
    };

    // Fields
    private long          mNativePtr;
    private final int     mWidth;
    private final int     mHeight;
    private final boolean mAnimated;

    private int     mDesiredWidth;
    private int     mDesiredHeight;
    private int     mAllocator = ALLOCATOR_DEFAULT;
    private boolean mRequireUnpremultiplied = false;
    private boolean mMutable = false;
    private boolean mConserveMemory = false;
    private boolean mDecodeAsAlphaMask = false;
    private Rect    mCropRect;
    private Rect    mOutPaddingRect;
    private Source  mSource;

    private PostProcessor          mPostProcessor;
    private OnPartialImageListener mOnPartialImageListener;

    // Objects for interacting with the input.
    private InputStream         mInputStream;
    private boolean             mOwnsInputStream;
    private byte[]              mTempStorage;
    private AssetFileDescriptor mAssetFd;
    private final AtomicBoolean mClosed = new AtomicBoolean();
    private final CloseGuard    mCloseGuard = CloseGuard.get();

    /**
     * Private constructor called by JNI. {@link #close} must be
     * called after decoding to delete native resources.
     */
    @SuppressWarnings("unused")
    private ImageDecoder(long nativePtr, int width, int height,
            boolean animated) {
        mNativePtr = nativePtr;
        mWidth = width;
        mHeight = height;
        mDesiredWidth = width;
        mDesiredHeight = height;
        mAnimated = animated;
        mCloseGuard.open("close");
    }

    @Override
    protected void finalize() throws Throwable {
        try {
            if (mCloseGuard != null) {
                mCloseGuard.warnIfOpen();
            }

            // Avoid closing these in finalizer.
            mInputStream = null;
            mAssetFd = null;

            close();
        } finally {
            super.finalize();
        }
    }

    /**
     * Create a new {@link Source} from a resource.
     *
     * @param res the {@link Resources} object containing the image data.
     * @param resId resource ID of the image data.
     * @return a new Source object, which can be passed to
     *      {@link #decodeDrawable} or {@link #decodeBitmap}.
     */
    @NonNull
    public static Source createSource(@NonNull Resources res, int resId)
    {
        return new ResourceSource(res, resId);
    }

    /**
     * Create a new {@link Source} from a {@link android.net.Uri}.
     *
     * @param cr to retrieve from.
     * @param uri of the image file.
     * @return a new Source object, which can be passed to
     *      {@link #decodeDrawable} or {@link #decodeBitmap}.
     */
    @NonNull
    public static Source createSource(@NonNull ContentResolver cr,
            @NonNull Uri uri) {
        return new ContentResolverSource(cr, uri, null);
    }

    /**
     * Provide Resources for density scaling.
     *
     * @hide
     */
    @NonNull
    public static Source createSource(@NonNull ContentResolver cr,
            @NonNull Uri uri, @Nullable Resources res) {
        return new ContentResolverSource(cr, uri, res);
    }

    /**
     * Create a new {@link Source} from a file in the "assets" directory.
     */
    @NonNull
    public static Source createSource(@NonNull AssetManager assets, @NonNull String fileName) {
        return new AssetSource(assets, fileName);
    }

    /**
     * Create a new {@link Source} from a byte array.
     *
     * @param data byte array of compressed image data.
     * @param offset offset into data for where the decoder should begin
     *      parsing.
     * @param length number of bytes, beginning at offset, to parse.
     * @throws NullPointerException if data is null.
     * @throws ArrayIndexOutOfBoundsException if offset and length are
     *      not within data.
     * @hide
     */
    @NonNull
    public static Source createSource(@NonNull byte[] data, int offset,
            int length) throws ArrayIndexOutOfBoundsException {
        if (data == null) {
            throw new NullPointerException("null byte[] in createSource!");
        }
        if (offset < 0 || length < 0 || offset >= data.length ||
                offset + length > data.length) {
            throw new ArrayIndexOutOfBoundsException(
                    "invalid offset/length!");
        }
        return new ByteArraySource(data, offset, length);
    }

    /**
     * See {@link #createSource(byte[], int, int).
     * @hide
     */
    @NonNull
    public static Source createSource(@NonNull byte[] data) {
        return createSource(data, 0, data.length);
    }

    /**
     * Create a new {@link Source} from a {@link java.nio.ByteBuffer}.
     *
     * <p>Decoding will start from {@link java.nio.ByteBuffer#position()}. The
     * position of {@code buffer} will not be affected.</p>
     *
     * <p>Note: If this {@code Source} is passed to {@link #decodeDrawable}, and
     * the encoded image is animated, the returned {@link AnimatedImageDrawable}
     * will continue reading from the {@code buffer}, so its contents must not
     * be modified, even after the {@code AnimatedImageDrawable} is returned.
     * {@code buffer}'s contents should never be modified during decode.</p>
     */
    @NonNull
    public static Source createSource(@NonNull ByteBuffer buffer) {
        return new ByteBufferSource(buffer.slice());
    }

    /**
     * Internal API used to generate bitmaps for use by Drawables (i.e. BitmapDrawable)
     * @hide
     */
    public static Source createSource(Resources res, InputStream is) {
        return new InputStreamSource(res, is, Bitmap.getDefaultDensity());
    }

    /**
     * Internal API used to generate bitmaps for use by Drawables (i.e. BitmapDrawable)
     * @hide
     */
    @TestApi
    public static Source createSource(Resources res, InputStream is, int density) {
        return new InputStreamSource(res, is, density);
    }

    /**
     * Create a new {@link Source} from a {@link java.io.File}.
     */
    @NonNull
    public static Source createSource(@NonNull File file) {
        return new FileSource(file);
    }

    /**
     *  Return the width and height of a given sample size.
     *
     *  <p>This takes an input that functions like
     *  {@link BitmapFactory.Options#inSampleSize}. It returns a width and
     *  height that can be acheived by sampling the encoded image. Other widths
     *  and heights may be supported, but will require an additional (internal)
     *  scaling step. Such internal scaling is *not* supported with
     *  {@link #setRequireUnpremultiplied} set to {@code true}.</p>
     *
     *  @param sampleSize Sampling rate of the encoded image.
     *  @return {@link android.util.Size} of the width and height after
     *      sampling.
     */
    @NonNull
    public Size getSampledSize(int sampleSize) {
        if (sampleSize <= 0) {
            throw new IllegalArgumentException("sampleSize must be positive! "
                    + "provided " + sampleSize);
        }
        if (mNativePtr == 0) {
            throw new IllegalStateException("ImageDecoder is closed!");
        }

        return nGetSampledSize(mNativePtr, sampleSize);
    }

    // Modifiers
    /**
     *  Resize the output to have the following size.
     *
     *  @param width must be greater than 0.
     *  @param height must be greater than 0.
     *  @return this object for chaining.
     */
    public ImageDecoder setResize(int width, int height) {
        if (width <= 0 || height <= 0) {
            throw new IllegalArgumentException("Dimensions must be positive! "
                    + "provided (" + width + ", " + height + ")");
        }

        mDesiredWidth = width;
        mDesiredHeight = height;
        return this;
    }

    /**
     *  Resize based on a sample size.
     *
     *  <p>This has the same effect as passing the result of
     *  {@link #getSampledSize} to {@link #setResize(int, int)}.</p>
     *
     *  @param sampleSize Sampling rate of the encoded image.
     *  @return this object for chaining.
     */
    public ImageDecoder setResize(int sampleSize) {
        Size size = this.getSampledSize(sampleSize);
        return this.setResize(size.getWidth(), size.getHeight());
    }

    private boolean requestedResize() {
        return mWidth != mDesiredWidth || mHeight != mDesiredHeight;
    }

    // These need to stay in sync with ImageDecoder.cpp's Allocator enum.
    /**
     *  Use the default allocation for the pixel memory.
     *
     *  Will typically result in a {@link Bitmap.Config#HARDWARE}
     *  allocation, but may be software for small images. In addition, this will
     *  switch to software when HARDWARE is incompatible, e.g.
     *  {@link #setMutable}, {@link #setDecodeAsAlphaMask}.
     */
    public static final int ALLOCATOR_DEFAULT = 0;

    /**
     *  Use a software allocation for the pixel memory.
     *
     *  Useful for drawing to a software {@link Canvas} or for
     *  accessing the pixels on the final output.
     */
    public static final int ALLOCATOR_SOFTWARE = 1;

    /**
     *  Use shared memory for the pixel memory.
     *
     *  Useful for sharing across processes.
     */
    public static final int ALLOCATOR_SHARED_MEMORY = 2;

    /**
     *  Require a {@link Bitmap.Config#HARDWARE} {@link Bitmap}.
     *
     *  When this is combined with incompatible options, like
     *  {@link #setMutable} or {@link #setDecodeAsAlphaMask}, {@link #decodeDrawable}
     *  / {@link #decodeBitmap} will throw an
     *  {@link java.lang.IllegalStateException}.
     */
    public static final int ALLOCATOR_HARDWARE = 3;

    /** @hide **/
    @Retention(SOURCE)
    @IntDef(value = { ALLOCATOR_DEFAULT, ALLOCATOR_SOFTWARE,
              ALLOCATOR_SHARED_MEMORY, ALLOCATOR_HARDWARE },
              prefix = {"ALLOCATOR_"})
    public @interface Allocator {};

    /**
     *  Choose the backing for the pixel memory.
     *
     *  This is ignored for animated drawables.
     *
     *  @param allocator Type of allocator to use.
     *  @return this object for chaining.
     */
    public ImageDecoder setAllocator(@Allocator int allocator) {
        if (allocator < ALLOCATOR_DEFAULT || allocator > ALLOCATOR_HARDWARE) {
            throw new IllegalArgumentException("invalid allocator " + allocator);
        }
        mAllocator = allocator;
        return this;
    }

    /**
     *  Return the allocator for the pixel memory.
     */
    @Allocator
    public int getAllocator() {
        return mAllocator;
    }

    /**
     *  Specify whether the {@link Bitmap} should have unpremultiplied pixels.
     *
     *  <p>By default, ImageDecoder will create a {@link Bitmap} with
     *  premultiplied pixels, which is required for drawing with the
     *  {@link android.view.View} system (i.e. to a {@link Canvas}). Calling
     *  this method with a value of {@code true} will result in
     *  {@link #decodeBitmap} returning a {@link Bitmap} with unpremultiplied
     *  pixels. See {@link Bitmap#isPremultiplied}. This is incompatible with
     *  {@link #decodeDrawable}; attempting to decode an unpremultiplied
     *  {@link Drawable} will throw an {@link java.lang.IllegalStateException}.
     *  </p>
     *
     *  @return this object for chaining.
     */
    public ImageDecoder setRequireUnpremultiplied(boolean requireUnpremultiplied) {
        mRequireUnpremultiplied = requireUnpremultiplied;
        return this;
    }

    /**
     *  Return whether the {@link Bitmap} will have unpremultiplied pixels.
     */
    public boolean getRequireUnpremultiplied() {
        return mRequireUnpremultiplied;
    }

    /**
     *  Modify the image after decoding and scaling.
     *
     *  <p>This allows adding effects prior to returning a {@link Drawable} or
     *  {@link Bitmap}. For a {@code Drawable} or an immutable {@code Bitmap},
     *  this is the only way to process the image after decoding.</p>
     *
     *  <p>If set on a nine-patch image, the nine-patch data is ignored.</p>
     *
     *  <p>For an animated image, the drawing commands drawn on the
     *  {@link Canvas} will be recorded immediately and then applied to each
     *  frame.</p>
     *
     *  @return this object for chaining.
     */
    public ImageDecoder setPostProcessor(@Nullable PostProcessor p) {
        mPostProcessor = p;
        return this;
    }

    /**
     *  Return the {@link PostProcessor} currently set.
     */
    @Nullable
    public PostProcessor getPostProcessor() {
        return mPostProcessor;
    }

    /**
     *  Set (replace) the {@link OnPartialImageListener} on this object.
     *
     *  <p>Will be called if there is an error in the input. Without one, an
     *  error will result in an Exception being thrown.</p>
     *
     *  @return this object for chaining.
     */
    public ImageDecoder setOnPartialImageListener(@Nullable OnPartialImageListener l) {
        mOnPartialImageListener = l;
        return this;
    }

    /**
     *  Return the {@link OnPartialImageListener} currently set.
     */
    @Nullable
    public OnPartialImageListener getOnPartialImageListener() {
        return mOnPartialImageListener;
    }

    /**
     *  Crop the output to {@code subset} of the (possibly) scaled image.
     *
     *  <p>{@code subset} must be contained within the size set by
     *  {@link #setResize} or the bounds of the image if setResize was not
     *  called. Otherwise an {@link IllegalStateException} will be thrown by
     *  {@link #decodeDrawable}/{@link #decodeBitmap}.</p>
     *
     *  <p>NOT intended as a replacement for
     *  {@link BitmapRegionDecoder#decodeRegion}. This supports all formats,
     *  but merely crops the output.</p>
     *
     *  @return this object for chaining.
     */
    public ImageDecoder setCrop(@Nullable Rect subset) {
        mCropRect = subset;
        return this;
    }

    /**
     *  Return the cropping rectangle, if set.
     */
    @Nullable
    public Rect getCrop() {
        return mCropRect;
    }

    /**
     *  Set a Rect for retrieving nine patch padding.
     *
     *  If the image is a nine patch, this Rect will be set to the padding
     *  rectangle during decode. Otherwise it will not be modified.
     *
     *  @return this object for chaining.
     *
     *  @hide
     */
    public ImageDecoder setOutPaddingRect(@NonNull Rect outPadding) {
        mOutPaddingRect = outPadding;
        return this;
    }

    /**
     *  Specify whether the {@link Bitmap} should be mutable.
     *
     *  <p>By default, a {@link Bitmap} created will be immutable, but that can
     *  be changed with this call.</p>
     *
     *  <p>Mutable Bitmaps are incompatible with {@link #ALLOCATOR_HARDWARE},
     *  because {@link Bitmap.Config#HARDWARE} Bitmaps cannot be mutable.
     *  Attempting to combine them will throw an
     *  {@link java.lang.IllegalStateException}.</p>
     *
     *  <p>Mutable Bitmaps are also incompatible with {@link #decodeDrawable},
     *  which would require retrieving the Bitmap from the returned Drawable in
     *  order to modify. Attempting to decode a mutable {@link Drawable} will
     *  throw an {@link java.lang.IllegalStateException}.</p>
     *
     *  @return this object for chaining.
     */
    public ImageDecoder setMutable(boolean mutable) {
        mMutable = mutable;
        return this;
    }

    /**
     *  Return whether the {@link Bitmap} will be mutable.
     */
    public boolean getMutable() {
        return mMutable;
    }

    /**
     *  Specify whether to potentially save RAM at the expense of quality.
     *
     *  <p>Setting this to {@code true} may result in a {@link Bitmap} with a
     *  denser {@link Bitmap.Config}, depending on the image. For example, an
     *  opaque {@link Bitmap} with 8 bits or precision for each of its red,
     *  green and blue components would decode to
     *  {@link Bitmap.Config#ARGB_8888} by default, but setting this to
     *  {@code true} will result in decoding to {@link Bitmap.Config#RGB_565}.
     *  This necessarily lowers the quality of the output, but saves half
     *  the memory used.</p>
     *
     *  @return this object for chaining.
     */
    public ImageDecoder setConserveMemory(boolean conserveMemory) {
        mConserveMemory = conserveMemory;
        return this;
    }

    /**
     *  Return whether this object will try to save RAM at the expense of quality.
     *
     *  <p>This returns whether {@link #setConserveMemory} was set to {@code true}.
     *  It may still return {@code true} even if the {@code ImageDecoder} does not
     *  have a way to save RAM at the expense of quality for this image.</p>
     */
    public boolean getConserveMemory() {
        return mConserveMemory;
    }

    /**
     *  Specify whether to potentially treat the output as an alpha mask.
     *
     *  <p>If this is set to {@code true} and the image is encoded in a format
     *  with only one channel, treat that channel as alpha. Otherwise this call has
     *  no effect.</p>
     *
     *  <p>setDecodeAsAlphaMask is incompatible with {@link #ALLOCATOR_HARDWARE}. Trying to
     *  combine them will result in {@link #decodeDrawable}/
     *  {@link #decodeBitmap} throwing an
     *  {@link java.lang.IllegalStateException}.</p>
     *
     *  @return this object for chaining.
     */
    public ImageDecoder setDecodeAsAlphaMask(boolean decodeAsAlphaMask) {
        mDecodeAsAlphaMask = decodeAsAlphaMask;
        return this;
    }

    /** @removed
     * @deprecated Call {@link #setDecodeAsAlphaMask} instead.
     */
    @java.lang.Deprecated
    public ImageDecoder setAsAlphaMask(boolean asAlphaMask) {
        return this.setDecodeAsAlphaMask(asAlphaMask);
    }

    /**
     *  Return whether to treat single channel input as alpha.
     *
     *  <p>This returns whether {@link #setDecodeAsAlphaMask} was set to {@code true}.
     *  It may still return {@code true} even if the image has more than one
     *  channel and therefore will not be treated as an alpha mask.</p>
     */
    public boolean getDecodeAsAlphaMask() {
        return mDecodeAsAlphaMask;
    }

    /** @removed
     * @deprecated Call {@link #getDecodeAsAlphaMask} instead.
     */
    @java.lang.Deprecated
    public boolean getAsAlphaMask() {
        return this.getDecodeAsAlphaMask();
    }

    @Override
    public void close() {
        mCloseGuard.close();
        if (!mClosed.compareAndSet(false, true)) {
            return;
        }
        nClose(mNativePtr);
        mNativePtr = 0;

        if (mOwnsInputStream) {
            IoUtils.closeQuietly(mInputStream);
        }
        IoUtils.closeQuietly(mAssetFd);

        mInputStream = null;
        mAssetFd = null;
        mTempStorage = null;
    }

    private void checkState() {
        if (mNativePtr == 0) {
            throw new IllegalStateException("Cannot use closed ImageDecoder!");
        }

        checkSubset(mDesiredWidth, mDesiredHeight, mCropRect);

        if (mAllocator == ALLOCATOR_HARDWARE) {
            if (mMutable) {
                throw new IllegalStateException("Cannot make mutable HARDWARE Bitmap!");
            }
            if (mDecodeAsAlphaMask) {
                throw new IllegalStateException("Cannot make HARDWARE Alpha mask Bitmap!");
            }
        }

        if (mPostProcessor != null && mRequireUnpremultiplied) {
            throw new IllegalStateException("Cannot draw to unpremultiplied pixels!");
        }
    }

    private static void checkSubset(int width, int height, Rect r) {
        if (r == null) {
            return;
        }
        if (r.left < 0 || r.top < 0 || r.right > width || r.bottom > height) {
            throw new IllegalStateException("Subset " + r + " not contained by "
                    + "scaled image bounds: (" + width + " x " + height + ")");
        }
    }

    @NonNull
    private Bitmap decodeBitmapInternal() throws IOException {
        checkState();
        return nDecodeBitmap(mNativePtr, this, mPostProcessor != null,
                mDesiredWidth, mDesiredHeight, mCropRect,
                mMutable, mAllocator, mRequireUnpremultiplied,
                mConserveMemory, mDecodeAsAlphaMask);
    }

    private void callHeaderDecoded(@Nullable OnHeaderDecodedListener listener,
            @NonNull Source src) {
        if (listener != null) {
            ImageInfo info = new ImageInfo(this);
            try {
                listener.onHeaderDecoded(this, info, src);
            } finally {
                info.mDecoder = null;
            }
        }
    }

    /**
     *  Create a {@link Drawable} from a {@code Source}.
     *
     *  @param src representing the encoded image.
     *  @param listener for learning the {@link ImageInfo} and changing any
     *      default settings on the {@code ImageDecoder}. This will be called on
     *      the same thread as {@code decodeDrawable} before that method returns.
     *  @return Drawable for displaying the image.
     *  @throws IOException if {@code src} is not found, is an unsupported
     *      format, or cannot be decoded for any reason.
     */
    @NonNull
    public static Drawable decodeDrawable(@NonNull Source src,
            @NonNull OnHeaderDecodedListener listener) throws IOException {
        if (listener == null) {
            throw new IllegalArgumentException("listener cannot be null! "
                    + "Use decodeDrawable(Source) to not have a listener");
        }
        return decodeDrawableImpl(src, listener);
    }

    @NonNull
    private static Drawable decodeDrawableImpl(@NonNull Source src,
            @Nullable OnHeaderDecodedListener listener) throws IOException {
        try (ImageDecoder decoder = src.createImageDecoder()) {
            decoder.mSource = src;
            decoder.callHeaderDecoded(listener, src);

            if (decoder.mRequireUnpremultiplied) {
                // Though this could be supported (ignored) for opaque images,
                // it seems better to always report this error.
                throw new IllegalStateException("Cannot decode a Drawable " +
                                                "with unpremultiplied pixels!");
            }

            if (decoder.mMutable) {
                throw new IllegalStateException("Cannot decode a mutable " +
                                                "Drawable!");
            }

            // this call potentially manipulates the decoder so it must be performed prior to
            // decoding the bitmap and after decode set the density on the resulting bitmap
            final int srcDensity = computeDensity(src, decoder);
            if (decoder.mAnimated) {
                // AnimatedImageDrawable calls postProcessAndRelease only if
                // mPostProcessor exists.
                ImageDecoder postProcessPtr = decoder.mPostProcessor == null ?
                        null : decoder;
                Drawable d = new AnimatedImageDrawable(decoder.mNativePtr,
                        postProcessPtr, decoder.mDesiredWidth,
                        decoder.mDesiredHeight, srcDensity,
                        src.computeDstDensity(), decoder.mCropRect,
                        decoder.mInputStream, decoder.mAssetFd);
                // d has taken ownership of these objects.
                decoder.mInputStream = null;
                decoder.mAssetFd = null;
                return d;
            }

            Bitmap bm = decoder.decodeBitmapInternal();
            bm.setDensity(srcDensity);

            Resources res = src.getResources();
            byte[] np = bm.getNinePatchChunk();
            if (np != null && NinePatch.isNinePatchChunk(np)) {
                Rect opticalInsets = new Rect();
                bm.getOpticalInsets(opticalInsets);
                Rect padding = decoder.mOutPaddingRect;
                if (padding == null) {
                    padding = new Rect();
                }
                nGetPadding(decoder.mNativePtr, padding);
                return new NinePatchDrawable(res, bm, np, padding,
                        opticalInsets, null);
            }

            return new BitmapDrawable(res, bm);
        }
    }

    /**
     * See {@link #decodeDrawable(Source, OnHeaderDecodedListener)}.
     */
    @NonNull
    public static Drawable decodeDrawable(@NonNull Source src)
            throws IOException {
        return decodeDrawableImpl(src, null);
    }

    /**
     *  Create a {@link Bitmap} from a {@code Source}.
     *
     *  @param src representing the encoded image.
     *  @param listener for learning the {@link ImageInfo} and changing any
     *      default settings on the {@code ImageDecoder}. This will be called on
     *      the same thread as {@code decodeBitmap} before that method returns.
     *  @return Bitmap containing the image.
     *  @throws IOException if {@code src} is not found, is an unsupported
     *      format, or cannot be decoded for any reason.
     */
    @NonNull
    public static Bitmap decodeBitmap(@NonNull Source src,
            @NonNull OnHeaderDecodedListener listener) throws IOException {
        if (listener == null) {
            throw new IllegalArgumentException("listener cannot be null! "
                    + "Use decodeBitmap(Source) to not have a listener");
        }
        return decodeBitmapImpl(src, listener);
    }

    @NonNull
    private static Bitmap decodeBitmapImpl(@NonNull Source src,
            @Nullable OnHeaderDecodedListener listener) throws IOException {
        try (ImageDecoder decoder = src.createImageDecoder()) {
            decoder.mSource = src;
            decoder.callHeaderDecoded(listener, src);

            // this call potentially manipulates the decoder so it must be performed prior to
            // decoding the bitmap
            final int srcDensity = computeDensity(src, decoder);
            Bitmap bm = decoder.decodeBitmapInternal();
            bm.setDensity(srcDensity);

            Rect padding = decoder.mOutPaddingRect;
            if (padding != null) {
                byte[] np = bm.getNinePatchChunk();
                if (np != null && NinePatch.isNinePatchChunk(np)) {
                    nGetPadding(decoder.mNativePtr, padding);
                }
            }

            return bm;
        }
    }

    // This method may modify the decoder so it must be called prior to performing the decode
    private static int computeDensity(@NonNull Source src, @NonNull ImageDecoder decoder) {
        // if the caller changed the size then we treat the density as unknown
        if (decoder.requestedResize()) {
            return Bitmap.DENSITY_NONE;
        }

        // Special stuff for compatibility mode: if the target density is not
        // the same as the display density, but the resource -is- the same as
        // the display density, then don't scale it down to the target density.
        // This allows us to load the system's density-correct resources into
        // an application in compatibility mode, without scaling those down
        // to the compatibility density only to have them scaled back up when
        // drawn to the screen.
        Resources res = src.getResources();
        final int srcDensity = src.getDensity();
        if (res != null && res.getDisplayMetrics().noncompatDensityDpi == srcDensity) {
            return srcDensity;
        }

        // For P and above, only resize if it would be a downscale. Scale up prior
        // to P in case the app relies on the Bitmap's size without considering density.
        final int dstDensity = src.computeDstDensity();
        if (srcDensity == Bitmap.DENSITY_NONE || srcDensity == dstDensity
                || (srcDensity < dstDensity && sApiLevel >= Build.VERSION_CODES.P)) {
            return srcDensity;
        }

        float scale = (float) dstDensity / srcDensity;
        int scaledWidth = (int) (decoder.mWidth * scale + 0.5f);
        int scaledHeight = (int) (decoder.mHeight * scale + 0.5f);
        decoder.setResize(scaledWidth, scaledHeight);
        return dstDensity;
    }

    @NonNull
    private String getMimeType() {
        return nGetMimeType(mNativePtr);
    }

    /**
     *  See {@link #decodeBitmap(Source, OnHeaderDecodedListener)}.
     */
    @NonNull
    public static Bitmap decodeBitmap(@NonNull Source src) throws IOException {
        return decodeBitmapImpl(src, null);
    }

    /**
     * Private method called by JNI.
     */
    @SuppressWarnings("unused")
    private int postProcessAndRelease(@NonNull Canvas canvas) {
        try {
            return mPostProcessor.onPostProcess(canvas);
        } finally {
            canvas.release();
        }
    }

    /**
     * Private method called by JNI.
     */
    @SuppressWarnings("unused")
<<<<<<< HEAD
    private void onPartialImage(@Error int error, @Nullable Throwable cause)
=======
    private void onPartialImage(@DecodeException.Error int error, @Nullable Throwable cause)
>>>>>>> ceb14e01
            throws DecodeException {
        DecodeException exception = new DecodeException(error, cause, mSource);
        if (mOnPartialImageListener == null
                || !mOnPartialImageListener.onPartialImage(exception)) {
            throw exception;
        }
    }

    private static native ImageDecoder nCreate(long asset, Source src) throws IOException;
    private static native ImageDecoder nCreate(ByteBuffer buffer, int position,
                                               int limit, Source src) throws IOException;
    private static native ImageDecoder nCreate(byte[] data, int offset, int length,
                                               Source src) throws IOException;
    private static native ImageDecoder nCreate(InputStream is, byte[] storage,
                                               Source src) throws IOException;
    // The fd must be seekable.
    private static native ImageDecoder nCreate(FileDescriptor fd, Source src) throws IOException;
    @NonNull
    private static native Bitmap nDecodeBitmap(long nativePtr,
            @NonNull ImageDecoder decoder,
            boolean doPostProcess,
            int width, int height,
            @Nullable Rect cropRect, boolean mutable,
            int allocator, boolean requireUnpremul,
            boolean conserveMemory, boolean decodeAsAlphaMask)
        throws IOException;
    private static native Size nGetSampledSize(long nativePtr,
                                               int sampleSize);
    private static native void nGetPadding(long nativePtr, @NonNull Rect outRect);
    private static native void nClose(long nativePtr);
    private static native String nGetMimeType(long nativePtr);
}<|MERGE_RESOLUTION|>--- conflicted
+++ resolved
@@ -475,13 +475,6 @@
     @java.lang.Deprecated
     public static final int ERROR_SOURCE_ERROR      = 3;
 
-<<<<<<< HEAD
-    /** @hide **/
-    @Retention(SOURCE)
-    @IntDef(value = { ERROR_SOURCE_EXCEPTION, ERROR_SOURCE_INCOMPLETE, ERROR_SOURCE_ERROR },
-            prefix = {"ERROR_"})
-    public @interface Error {};
-=======
     /**
      *  Information about an interrupted decode.
      */
@@ -554,65 +547,6 @@
                 case SOURCE_INCOMPLETE:
                     return "Input was incomplete.";
                 case SOURCE_MALFORMED_DATA:
-                    return "Input contained an error.";
-                default:
-                    return "";
-            }
-        }
-    }
->>>>>>> ceb14e01
-
-    /**
-     *  Information about an interrupted decode.
-     */
-    public static final class DecodeException extends IOException {
-        @Error final int mError;
-        @NonNull final Source mSource;
-
-        DecodeException(@Error int error, @Nullable Throwable cause, @NonNull Source source) {
-            super(errorMessage(error, cause), cause);
-            mError = error;
-            mSource = source;
-        }
-
-        /**
-         * Private method called by JNI.
-         */
-        @SuppressWarnings("unused")
-        DecodeException(@Error int error, @Nullable String msg, @Nullable Throwable cause,
-                @NonNull Source source) {
-            super(msg + errorMessage(error, cause), cause);
-            mError = error;
-            mSource = source;
-        }
-
-        /**
-         *  Retrieve the reason that decoding was interrupted.
-         *
-         *  <p>If the error is {@link #ERROR_SOURCE_EXCEPTION}, the underlying
-         *  {@link java.lang.Throwable} can be retrieved with
-         *  {@link java.lang.Throwable#getCause}.</p>
-         */
-        @Error
-        public int getError() {
-            return mError;
-        }
-
-        /**
-         *  Retrieve the {@link Source} that was interrupted.
-         */
-        @NonNull
-        public Source getSource() {
-            return mSource;
-        }
-
-        private static String errorMessage(@Error int error, @Nullable Throwable cause) {
-            switch (error) {
-                case ERROR_SOURCE_EXCEPTION:
-                    return "Exception in input: " + cause;
-                case ERROR_SOURCE_INCOMPLETE:
-                    return "Input was incomplete.";
-                case ERROR_SOURCE_ERROR:
                     return "Input contained an error.";
                 default:
                     return "";
@@ -1452,11 +1386,7 @@
      * Private method called by JNI.
      */
     @SuppressWarnings("unused")
-<<<<<<< HEAD
-    private void onPartialImage(@Error int error, @Nullable Throwable cause)
-=======
     private void onPartialImage(@DecodeException.Error int error, @Nullable Throwable cause)
->>>>>>> ceb14e01
             throws DecodeException {
         DecodeException exception = new DecodeException(error, cause, mSource);
         if (mOnPartialImageListener == null
