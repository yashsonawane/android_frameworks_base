/*
 * Copyright (C) 2006 The Android Open Source Project
 *
 * Licensed under the Apache License, Version 2.0 (the "License");
 * you may not use this file except in compliance with the License.
 * You may obtain a copy of the License at
 *
 *      http://www.apache.org/licenses/LICENSE-2.0
 *
 * Unless required by applicable law or agreed to in writing, software
 * distributed under the License is distributed on an "AS IS" BASIS,
 * WITHOUT WARRANTIES OR CONDITIONS OF ANY KIND, either express or implied.
 * See the License for the specific language governing permissions and
 * limitations under the License.
 */

package com.android.server.am;

import com.android.server.AttributeCache;
import com.android.server.am.ActivityStack.ActivityState;

import android.app.Activity;
import android.content.ComponentName;
import android.content.Intent;
import android.content.pm.ActivityInfo;
import android.content.pm.ApplicationInfo;
import android.content.res.Configuration;
import android.graphics.Bitmap;
import android.os.Bundle;
import android.os.Message;
import android.os.Process;
import android.os.RemoteException;
import android.os.SystemClock;
import android.util.EventLog;
import android.util.Log;
import android.util.Slog;
import android.util.TimeUtils;
import android.view.IApplicationToken;

import java.io.PrintWriter;
import java.lang.ref.WeakReference;
import java.util.ArrayList;
import java.util.HashSet;

/**
 * An entry in the history stack, representing an activity.
 */
class ActivityRecord extends IApplicationToken.Stub {
    final ActivityManagerService service; // owner
    final ActivityStack stack; // owner
    final ActivityInfo info; // all about me
    final int launchedFromUid; // always the uid who started the activity.
    final Intent intent;    // the original intent that generated us
    final ComponentName realActivity;  // the intent component, or target of an alias.
    final String shortComponentName; // the short component name of the intent
    final String resolvedType; // as per original caller;
    final String packageName; // the package implementing intent's component
    final String processName; // process where this component wants to run
    final String taskAffinity; // as per ActivityInfo.taskAffinity
    final boolean stateNotNeeded; // As per ActivityInfo.flags
    final boolean fullscreen;     // covers the full screen?
    final boolean componentSpecified;  // did caller specifiy an explicit component?
    final boolean isHomeActivity; // do we consider this to be a home activity?
    final String baseDir;   // where activity source (resources etc) located
    final String resDir;   // where public activity source (public resources etc) located
    final String dataDir;   // where activity data should go
    CharSequence nonLocalizedLabel;  // the label information from the package mgr.
    int labelRes;           // the label information from the package mgr.
    int icon;               // resource identifier of activity's icon.
    int theme;              // resource identifier of activity's theme.
    TaskRecord task;        // the task this is in.
    long launchTime;        // when we starting launching this activity
    long startTime;         // last time this activity was started
    long cpuTimeAtResume;   // the cpu time of host process at the time of resuming activity
    Configuration configuration; // configuration activity was last running in
    ActivityRecord resultTo; // who started this entry, so will get our reply
    final String resultWho; // additional identifier for use by resultTo.
    final int requestCode;  // code given by requester (resultTo)
    ArrayList results;      // pending ActivityResult objs we have received
    HashSet<WeakReference<PendingIntentRecord>> pendingResults; // all pending intents for this act
    ArrayList newIntents;   // any pending new intents for single-top mode
    HashSet<ConnectionRecord> connections; // All ConnectionRecord we hold
    UriPermissionOwner uriPermissions; // current special URI access perms.
    ProcessRecord app;  // if non-null, hosting application
    Bitmap thumbnail;       // icon representation of paused screen
    CharSequence description; // textual description of paused screen
    ActivityState state;    // current state we are in
    Bundle  icicle;         // last saved activity state
    boolean frontOfTask;    // is this the root activity of its task?
    boolean launchFailed;   // set if a launched failed, to abort on 2nd try
    boolean haveState;      // have we gotten the last activity state?
    boolean stopped;        // is activity pause finished?
    boolean delayedResume;  // not yet resumed because of stopped app switches?
    boolean finishing;      // activity in pending finish list?
    boolean configDestroy;  // need to destroy due to config change?
    int configChangeFlags;  // which config values have changed
    boolean keysPaused;     // has key dispatching been paused for it?
    boolean inHistory;      // are we in the history stack?
    int launchMode;         // the launch mode activity attribute.
    boolean visible;        // does this activity's window need to be shown?
    boolean waitingVisible; // true if waiting for a new act to become vis
    boolean nowVisible;     // is this activity's window visible?
    boolean thumbnailNeeded;// has someone requested a thumbnail?
    boolean idle;           // has the activity gone idle?
    boolean hasBeenLaunched;// has this activity ever been launched?
    boolean frozenBeforeDestroy;// has been frozen but not yet destroyed.
    boolean immersive;      // immersive mode (don't interrupt if possible)

    String stringName;      // for caching of toString().
    
    void dump(PrintWriter pw, String prefix) {
        pw.print(prefix); pw.print("packageName="); pw.print(packageName);
                pw.print(" processName="); pw.println(processName);
        pw.print(prefix); pw.print("launchedFromUid="); pw.print(launchedFromUid);
                pw.print(" app="); pw.println(app);
        pw.print(prefix); pw.println(intent);
        pw.print(prefix); pw.print("frontOfTask="); pw.print(frontOfTask);
                pw.print(" task="); pw.println(task);
        pw.print(prefix); pw.print("taskAffinity="); pw.println(taskAffinity);
        pw.print(prefix); pw.print("realActivity=");
                pw.println(realActivity.flattenToShortString());
        pw.print(prefix); pw.print("base="); pw.print(baseDir);
                if (!resDir.equals(baseDir)) pw.print(" res="); pw.print(resDir);
                pw.print(" data="); pw.println(dataDir);
        pw.print(prefix); pw.print("labelRes=0x");
                pw.print(Integer.toHexString(labelRes));
                pw.print(" icon=0x"); pw.print(Integer.toHexString(icon));
                pw.print(" theme=0x"); pw.println(Integer.toHexString(theme));
        pw.print(prefix); pw.print("stateNotNeeded="); pw.print(stateNotNeeded);
                pw.print(" componentSpecified="); pw.print(componentSpecified);
                pw.print(" isHomeActivity="); pw.println(isHomeActivity);
        pw.print(prefix); pw.print("configuration="); pw.println(configuration);
        if (resultTo != null || resultWho != null) {
            pw.print(prefix); pw.print("resultTo="); pw.print(resultTo);
                    pw.print(" resultWho="); pw.print(resultWho);
                    pw.print(" resultCode="); pw.println(requestCode);
        }
        if (results != null) {
            pw.print(prefix); pw.print("results="); pw.println(results);
        }
        if (pendingResults != null) {
            pw.print(prefix); pw.print("pendingResults="); pw.println(pendingResults);
        }
        if (uriPermissions != null) {
            if (uriPermissions.readUriPermissions != null) {
                pw.print(prefix); pw.print("readUriPermissions=");
                        pw.println(uriPermissions.readUriPermissions);
            }
            if (uriPermissions.writeUriPermissions != null) {
                pw.print(prefix); pw.print("writeUriPermissions=");
                        pw.println(uriPermissions.writeUriPermissions);
            }
        }
        pw.print(prefix); pw.print("launchFailed="); pw.print(launchFailed);
                pw.print(" haveState="); pw.print(haveState);
                pw.print(" icicle="); pw.println(icicle);
        pw.print(prefix); pw.print("state="); pw.print(state);
                pw.print(" stopped="); pw.print(stopped);
                pw.print(" delayedResume="); pw.print(delayedResume);
                pw.print(" finishing="); pw.println(finishing);
        pw.print(prefix); pw.print("keysPaused="); pw.print(keysPaused);
                pw.print(" inHistory="); pw.print(inHistory);
<<<<<<< HEAD
                pw.print(" persistent="); pw.print(persistent);
                pw.print(" immersive="); pw.print(immersive);
=======
>>>>>>> efa4f7f8
                pw.print(" launchMode="); pw.println(launchMode);
        pw.print(prefix); pw.print("fullscreen="); pw.print(fullscreen);
                pw.print(" visible="); pw.print(visible);
                pw.print(" frozenBeforeDestroy="); pw.print(frozenBeforeDestroy);
                pw.print(" thumbnailNeeded="); pw.print(thumbnailNeeded);
                pw.print(" idle="); pw.println(idle);
        if (launchTime != 0 || startTime != 0) {
            pw.print(prefix); pw.print("launchTime=");
                    TimeUtils.formatDuration(launchTime, pw); pw.print(" startTime=");
                    TimeUtils.formatDuration(startTime, pw); pw.println("");
        }
        if (waitingVisible || nowVisible) {
            pw.print(prefix); pw.print("waitingVisible="); pw.print(waitingVisible);
                    pw.print(" nowVisible="); pw.println(nowVisible);
        }
        if (configDestroy || configChangeFlags != 0) {
            pw.print(prefix); pw.print("configDestroy="); pw.print(configDestroy);
                    pw.print(" configChangeFlags=");
                    pw.println(Integer.toHexString(configChangeFlags));
        }
        if (connections != null) {
            pw.print(prefix); pw.print("connections="); pw.println(connections);
        }
    }

    ActivityRecord(ActivityManagerService _service, ActivityStack _stack, ProcessRecord _caller,
            int _launchedFromUid, Intent _intent, String _resolvedType,
            ActivityInfo aInfo, Configuration _configuration,
            ActivityRecord _resultTo, String _resultWho, int _reqCode,
            boolean _componentSpecified) {
        service = _service;
        stack = _stack;
        info = aInfo;
        launchedFromUid = _launchedFromUid;
        intent = _intent;
        shortComponentName = _intent.getComponent().flattenToShortString();
        resolvedType = _resolvedType;
        componentSpecified = _componentSpecified;
        configuration = _configuration;
        resultTo = _resultTo;
        resultWho = _resultWho;
        requestCode = _reqCode;
        state = ActivityState.INITIALIZING;
        frontOfTask = false;
        launchFailed = false;
        haveState = false;
        stopped = false;
        delayedResume = false;
        finishing = false;
        configDestroy = false;
        keysPaused = false;
        inHistory = false;
        visible = true;
        waitingVisible = false;
        nowVisible = false;
        thumbnailNeeded = false;
        idle = false;
        hasBeenLaunched = false;

        if (aInfo != null) {
            if (aInfo.targetActivity == null
                    || aInfo.launchMode == ActivityInfo.LAUNCH_MULTIPLE
                    || aInfo.launchMode == ActivityInfo.LAUNCH_SINGLE_TOP) {
                realActivity = _intent.getComponent();
            } else {
                realActivity = new ComponentName(aInfo.packageName,
                        aInfo.targetActivity);
            }
            taskAffinity = aInfo.taskAffinity;
            stateNotNeeded = (aInfo.flags&
                    ActivityInfo.FLAG_STATE_NOT_NEEDED) != 0;
            baseDir = aInfo.applicationInfo.sourceDir;
            resDir = aInfo.applicationInfo.publicSourceDir;
            dataDir = aInfo.applicationInfo.dataDir;
            nonLocalizedLabel = aInfo.nonLocalizedLabel;
            labelRes = aInfo.labelRes;
            if (nonLocalizedLabel == null && labelRes == 0) {
                ApplicationInfo app = aInfo.applicationInfo;
                nonLocalizedLabel = app.nonLocalizedLabel;
                labelRes = app.labelRes;
            }
            icon = aInfo.getIconResource();
            theme = aInfo.getThemeResource();
            if ((aInfo.flags&ActivityInfo.FLAG_MULTIPROCESS) != 0
                    && _caller != null
                    && (aInfo.applicationInfo.uid == Process.SYSTEM_UID
                            || aInfo.applicationInfo.uid == _caller.info.uid)) {
                processName = _caller.processName;
            } else {
                processName = aInfo.processName;
            }

            if (intent != null && (aInfo.flags & ActivityInfo.FLAG_EXCLUDE_FROM_RECENTS) != 0) {
                intent.addFlags(Intent.FLAG_ACTIVITY_EXCLUDE_FROM_RECENTS);
            }
            
            packageName = aInfo.applicationInfo.packageName;
            launchMode = aInfo.launchMode;
            
            AttributeCache.Entry ent = AttributeCache.instance().get(packageName,
                    theme != 0 ? theme : android.R.style.Theme,
                    com.android.internal.R.styleable.Window);
            fullscreen = ent != null && !ent.array.getBoolean(
                    com.android.internal.R.styleable.Window_windowIsFloating, false)
                    && !ent.array.getBoolean(
                    com.android.internal.R.styleable.Window_windowIsTranslucent, false);
            
            if (!_componentSpecified || _launchedFromUid == Process.myUid()
                    || _launchedFromUid == 0) {
                // If we know the system has determined the component, then
                // we can consider this to be a home activity...
                if (Intent.ACTION_MAIN.equals(_intent.getAction()) &&
                        _intent.hasCategory(Intent.CATEGORY_HOME) &&
                        _intent.getCategories().size() == 1 &&
                        _intent.getData() == null &&
                        _intent.getType() == null &&
                        (intent.getFlags()&Intent.FLAG_ACTIVITY_NEW_TASK) != 0 &&
                        !"android".equals(realActivity.getClassName())) {
                    // This sure looks like a home activity!
                    // Note the last check is so we don't count the resolver
                    // activity as being home...  really, we don't care about
                    // doing anything special with something that comes from
                    // the core framework package.
                    isHomeActivity = true;
                } else {
                    isHomeActivity = false;
                }
            } else {
                isHomeActivity = false;
            }

            immersive = (aInfo.flags & ActivityInfo.FLAG_IMMERSIVE) != 0;
        } else {
            realActivity = null;
            taskAffinity = null;
            stateNotNeeded = false;
            baseDir = null;
            resDir = null;
            dataDir = null;
            processName = null;
            packageName = null;
            fullscreen = true;
            isHomeActivity = false;
            immersive = false;
        }
    }

    UriPermissionOwner getUriPermissionsLocked() {
        if (uriPermissions == null) {
            uriPermissions = new UriPermissionOwner(service, this);
        }
        return uriPermissions;
    }

    void addResultLocked(ActivityRecord from, String resultWho,
            int requestCode, int resultCode,
            Intent resultData) {
        ActivityResult r = new ActivityResult(from, resultWho,
        		requestCode, resultCode, resultData);
        if (results == null) {
            results = new ArrayList();
        }
        results.add(r);
    }

    void removeResultsLocked(ActivityRecord from, String resultWho,
            int requestCode) {
        if (results != null) {
            for (int i=results.size()-1; i>=0; i--) {
                ActivityResult r = (ActivityResult)results.get(i);
                if (r.mFrom != from) continue;
                if (r.mResultWho == null) {
                    if (resultWho != null) continue;
                } else {
                    if (!r.mResultWho.equals(resultWho)) continue;
                }
                if (r.mRequestCode != requestCode) continue;

                results.remove(i);
            }
        }
    }

    void addNewIntentLocked(Intent intent) {
        if (newIntents == null) {
            newIntents = new ArrayList();
        }
        newIntents.add(intent);
    }
    
    /**
     * Deliver a new Intent to an existing activity, so that its onNewIntent()
     * method will be called at the proper time.
     */
    final void deliverNewIntentLocked(int callingUid, Intent intent) {
        boolean sent = false;
        if (state == ActivityState.RESUMED
                && app != null && app.thread != null) {
            try {
                ArrayList<Intent> ar = new ArrayList<Intent>();
                intent = new Intent(intent);
                ar.add(intent);
                service.grantUriPermissionFromIntentLocked(callingUid, packageName,
                        intent, getUriPermissionsLocked());
                app.thread.scheduleNewIntent(ar, this);
                sent = true;
            } catch (RemoteException e) {
                Slog.w(ActivityManagerService.TAG,
                        "Exception thrown sending new intent to " + this, e);
            } catch (NullPointerException e) {
                Slog.w(ActivityManagerService.TAG,
                        "Exception thrown sending new intent to " + this, e);
            }
        }
        if (!sent) {
            addNewIntentLocked(new Intent(intent));
        }
    }

    void removeUriPermissionsLocked() {
        if (uriPermissions != null) {
            uriPermissions.removeUriPermissionsLocked();
            uriPermissions = null;
        }
    }

    void pauseKeyDispatchingLocked() {
        if (!keysPaused) {
            keysPaused = true;
            service.mWindowManager.pauseKeyDispatching(this);
        }
    }

    void resumeKeyDispatchingLocked() {
        if (keysPaused) {
            keysPaused = false;
            service.mWindowManager.resumeKeyDispatching(this);
        }
    }

    // IApplicationToken

    public boolean mayFreezeScreenLocked(ProcessRecord app) {
        // Only freeze the screen if this activity is currently attached to
        // an application, and that application is not blocked or unresponding.
        // In any other case, we can't count on getting the screen unfrozen,
        // so it is best to leave as-is.
        return app == null || (!app.crashing && !app.notResponding);
    }
    
    public void startFreezingScreenLocked(ProcessRecord app, int configChanges) {
        if (mayFreezeScreenLocked(app)) {
            service.mWindowManager.startAppFreezingScreen(this, configChanges);
        }
    }
    
    public void stopFreezingScreenLocked(boolean force) {
        if (force || frozenBeforeDestroy) {
            frozenBeforeDestroy = false;
            service.mWindowManager.stopAppFreezingScreen(this, force);
        }
    }
    
    public void windowsVisible() {
        synchronized(service) {
            if (launchTime != 0) {
                final long curTime = SystemClock.uptimeMillis();
                final long thisTime = curTime - launchTime;
                final long totalTime = stack.mInitialStartTime != 0
                        ? (curTime - stack.mInitialStartTime) : thisTime;
                if (ActivityManagerService.SHOW_ACTIVITY_START_TIME) {
                    EventLog.writeEvent(EventLogTags.ACTIVITY_LAUNCH_TIME,
                            System.identityHashCode(this), shortComponentName,
                            thisTime, totalTime);
                    StringBuilder sb = service.mStringBuilder;
                    sb.setLength(0);
                    sb.append("Displayed ");
                    sb.append(shortComponentName);
                    sb.append(": ");
                    TimeUtils.formatDuration(thisTime, sb);
                    if (thisTime != totalTime) {
                        sb.append(" (total ");
                        TimeUtils.formatDuration(totalTime, sb);
                        sb.append(")");
                    }
                    Log.i(ActivityManagerService.TAG, sb.toString());
                }
                stack.reportActivityLaunchedLocked(false, this, thisTime, totalTime);
                if (totalTime > 0) {
                    service.mUsageStatsService.noteLaunchTime(realActivity, (int)totalTime);
                }
                launchTime = 0;
                stack.mInitialStartTime = 0;
            }
            startTime = 0;
            stack.reportActivityVisibleLocked(this);
            if (ActivityManagerService.DEBUG_SWITCH) Log.v(
                    ActivityManagerService.TAG, "windowsVisible(): " + this);
            if (!nowVisible) {
                nowVisible = true;
                if (!idle) {
                    // Instead of doing the full stop routine here, let's just
                    // hide any activities we now can, and let them stop when
                    // the normal idle happens.
                    stack.processStoppingActivitiesLocked(false);
                } else {
                    // If this activity was already idle, then we now need to
                    // make sure we perform the full stop of any activities
                    // that are waiting to do so.  This is because we won't
                    // do that while they are still waiting for this one to
                    // become visible.
                    final int N = stack.mWaitingVisibleActivities.size();
                    if (N > 0) {
                        for (int i=0; i<N; i++) {
                            ActivityRecord r = (ActivityRecord)
                                stack.mWaitingVisibleActivities.get(i);
                            r.waitingVisible = false;
                            if (ActivityManagerService.DEBUG_SWITCH) Log.v(
                                    ActivityManagerService.TAG,
                                    "Was waiting for visible: " + r);
                        }
                        stack.mWaitingVisibleActivities.clear();
                        Message msg = Message.obtain();
                        msg.what = ActivityStack.IDLE_NOW_MSG;
                        stack.mHandler.sendMessage(msg);
                    }
                }
                service.scheduleAppGcsLocked();
            }
        }
    }

    public void windowsGone() {
        if (ActivityManagerService.DEBUG_SWITCH) Log.v(
                ActivityManagerService.TAG, "windowsGone(): " + this);
        nowVisible = false;
    }
    
    private ActivityRecord getWaitingHistoryRecordLocked() {
        // First find the real culprit...  if we are waiting
        // for another app to start, then we have paused dispatching
        // for this activity.
        ActivityRecord r = this;
        if (r.waitingVisible) {
            // Hmmm, who might we be waiting for?
            r = stack.mResumedActivity;
            if (r == null) {
                r = stack.mPausingActivity;
            }
            // Both of those null?  Fall back to 'this' again
            if (r == null) {
                r = this;
            }
        }
        
        return r;
    }

    public boolean keyDispatchingTimedOut() {
        ActivityRecord r;
        ProcessRecord anrApp = null;
        synchronized(service) {
            r = getWaitingHistoryRecordLocked();
            if (r != null && r.app != null) {
                if (r.app.debugging) {
                    return false;
                }
                
                if (service.mDidDexOpt) {
                    // Give more time since we were dexopting.
                    service.mDidDexOpt = false;
                    return false;
                }
                
                if (r.app.instrumentationClass == null) { 
                    anrApp = r.app;
                } else {
                    Bundle info = new Bundle();
                    info.putString("shortMsg", "keyDispatchingTimedOut");
                    info.putString("longMsg", "Timed out while dispatching key event");
                    service.finishInstrumentationLocked(
                            r.app, Activity.RESULT_CANCELED, info);
                }
            }
        }
        
        if (anrApp != null) {
            service.appNotResponding(anrApp, r, this,
                    "keyDispatchingTimedOut");
        }
        
        return true;
    }
    
    /** Returns the key dispatching timeout for this application token. */
    public long getKeyDispatchingTimeout() {
        synchronized(service) {
            ActivityRecord r = getWaitingHistoryRecordLocked();
            if (r == null || r.app == null
                    || r.app.instrumentationClass == null) {
                return ActivityManagerService.KEY_DISPATCHING_TIMEOUT;
            }
            
            return ActivityManagerService.INSTRUMENTATION_KEY_DISPATCHING_TIMEOUT;
        }
    }

    /**
     * This method will return true if the activity is either visible, is becoming visible, is
     * currently pausing, or is resumed.
     */
    public boolean isInterestingToUserLocked() {
        return visible || nowVisible || state == ActivityState.PAUSING || 
                state == ActivityState.RESUMED;
     }
    
    public String toString() {
        if (stringName != null) {
            return stringName;
        }
        StringBuilder sb = new StringBuilder(128);
        sb.append("HistoryRecord{");
        sb.append(Integer.toHexString(System.identityHashCode(this)));
        sb.append(' ');
        sb.append(intent.getComponent().flattenToShortString());
        sb.append('}');
        return stringName = sb.toString();
    }
}<|MERGE_RESOLUTION|>--- conflicted
+++ resolved
@@ -160,11 +160,7 @@
                 pw.print(" finishing="); pw.println(finishing);
         pw.print(prefix); pw.print("keysPaused="); pw.print(keysPaused);
                 pw.print(" inHistory="); pw.print(inHistory);
-<<<<<<< HEAD
-                pw.print(" persistent="); pw.print(persistent);
                 pw.print(" immersive="); pw.print(immersive);
-=======
->>>>>>> efa4f7f8
                 pw.print(" launchMode="); pw.println(launchMode);
         pw.print(prefix); pw.print("fullscreen="); pw.print(fullscreen);
                 pw.print(" visible="); pw.print(visible);
