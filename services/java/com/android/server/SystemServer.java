--- conflicted
+++ resolved
@@ -401,11 +401,6 @@
         NetworkScoreService networkScore = null;
         NsdService serviceDiscovery= null;
         WindowManagerService wm = null;
-<<<<<<< HEAD
-        BluetoothManagerService bluetooth = null;
-=======
-        UsbService usb = null;
->>>>>>> d1e2789b
         SerialService serial = null;
         NetworkTimeUpdateService networkTimeUpdater = null;
         CommonTimeManagementService commonTimeMgmtService = null;
