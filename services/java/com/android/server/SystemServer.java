--- conflicted
+++ resolved
@@ -186,49 +186,23 @@
                 SystemClock.setCurrentTimeMillis(EARLIEST_SUPPORTED_TIME);
             }
 
-<<<<<<< HEAD
-        // If the system has "persist.sys.language" and friends set, replace them with
-        // "persist.sys.locale". Note that the default locale at this point is calculated
-        // using the "-Duser.locale" command line flag. That flag is usually populated by
-        // AndroidRuntime using the same set of system properties, but only the system_server
-        // and system apps are allowed to set them.
-        //
-        // NOTE: Most changes made here will need an equivalent change to
-        // core/jni/AndroidRuntime.cpp
-        if (!SystemProperties.get("persist.sys.language").isEmpty()) {
-            final String languageTag = Locale.getDefault().toLanguageTag();
-
-            SystemProperties.set("persist.sys.locale", languageTag);
-            SystemProperties.set("persist.sys.language", "");
-            SystemProperties.set("persist.sys.country", "");
-            SystemProperties.set("persist.sys.localevar", "");
-        }
-
-        // Here we go!
-        Slog.i(TAG, "Entered the Android system server!");
-        EventLog.writeEvent(EventLogTags.BOOT_PROGRESS_SYSTEM_RUN, SystemClock.uptimeMillis());
-
-        // In case the runtime switched since last boot (such as when
-        // the old runtime was removed in an OTA), set the system
-        // property so that it is in sync. We can't do this in
-        // libnativehelper's JniInvocation::Init code where we already
-        // had to fallback to a different runtime because it is
-        // running as root and we need to be the system user to set
-        // the property. http://b/11463182
-        SystemProperties.set("persist.sys.dalvik.vm.lib.2", VMRuntime.getRuntime().vmLibrary());
-
-        // Enable the sampling profiler.
-        if (SamplingProfilerIntegration.isEnabled()) {
-            SamplingProfilerIntegration.start();
-            mProfilerSnapshotTimer = new Timer();
-            mProfilerSnapshotTimer.schedule(new TimerTask() {
-                @Override
-                public void run() {
-                    SamplingProfilerIntegration.writeSnapshot("system_server", null);
-                }
-            }, SNAPSHOT_INTERVAL, SNAPSHOT_INTERVAL);
-        }
-=======
+            // If the system has "persist.sys.language" and friends set, replace them with
+            // "persist.sys.locale". Note that the default locale at this point is calculated
+            // using the "-Duser.locale" command line flag. That flag is usually populated by
+            // AndroidRuntime using the same set of system properties, but only the system_server
+            // and system apps are allowed to set them.
+            //
+            // NOTE: Most changes made here will need an equivalent change to
+            // core/jni/AndroidRuntime.cpp
+            if (!SystemProperties.get("persist.sys.language").isEmpty()) {
+                final String languageTag = Locale.getDefault().toLanguageTag();
+
+                SystemProperties.set("persist.sys.locale", languageTag);
+                SystemProperties.set("persist.sys.language", "");
+                SystemProperties.set("persist.sys.country", "");
+                SystemProperties.set("persist.sys.localevar", "");
+            }
+
             // Here we go!
             Slog.i(TAG, "Entered the Android system server!");
             EventLog.writeEvent(EventLogTags.BOOT_PROGRESS_SYSTEM_RUN, SystemClock.uptimeMillis());
@@ -253,7 +227,6 @@
                         }
                     }, SNAPSHOT_INTERVAL, SNAPSHOT_INTERVAL);
             }
->>>>>>> ef57e5e0
 
             // Mmmmmm... more memory!
             VMRuntime.getRuntime().clearGrowthLimit();
@@ -279,14 +252,8 @@
             android.os.Process.setCanSelfBackground(false);
             Looper.prepareMainLooper();
 
-<<<<<<< HEAD
-        // Initialize native services.
-        System.loadLibrary("android_servers");
-=======
             // Initialize native services.
             System.loadLibrary("android_servers");
-            nativeInit();
->>>>>>> ef57e5e0
 
             // Check whether we failed to shut down last time we tried.
             // This call may not return.
@@ -581,15 +548,7 @@
             } else if (disableBluetooth) {
                 Slog.i(TAG, "Bluetooth Service disabled by config");
             } else {
-<<<<<<< HEAD
-                Slog.i(TAG, "Bluetooth Service");
                 mSystemServiceManager.startService(BluetoothService.class);
-=======
-                traceBeginAndSlog("StartBluetoothManagerService");
-                bluetooth = new BluetoothManagerService(context);
-                ServiceManager.addService(BluetoothAdapter.BLUETOOTH_MANAGER_SERVICE, bluetooth);
-                Trace.traceEnd(Trace.TRACE_TAG_SYSTEM_SERVER);
->>>>>>> ef57e5e0
             }
         } catch (RuntimeException e) {
             Slog.e("System", "******************************************");
@@ -609,43 +568,23 @@
 
         // Bring up services needed for UI.
         if (mFactoryTestMode != FactoryTest.FACTORY_TEST_LOW_LEVEL) {
-<<<<<<< HEAD
+            traceBeginAndSlog("StartInputMethodManagerService");
             try {
-                Slog.i(TAG, "Input Method Service");
                 imm = new InputMethodManagerService(context, wm);
                 ServiceManager.addService(Context.INPUT_METHOD_SERVICE, imm);
             } catch (Throwable e) {
                 reportWtf("starting Input Manager Service", e);
             }
-
+            Trace.traceEnd(Trace.TRACE_TAG_SYSTEM_SERVER);
+
+            traceBeginAndSlog("StartAccessibilityManagerService");
             try {
-                Slog.i(TAG, "Accessibility Manager");
                 ServiceManager.addService(Context.ACCESSIBILITY_SERVICE,
                         new AccessibilityManagerService(context));
             } catch (Throwable e) {
                 reportWtf("starting Accessibility Manager", e);
-=======
-            //if (!disableNonCoreServices) { // TODO: View depends on these; mock them?
-            if (true) {
-                traceBeginAndSlog("StartInputMethodManagerService");
-                try {
-                    imm = new InputMethodManagerService(context, wm);
-                    ServiceManager.addService(Context.INPUT_METHOD_SERVICE, imm);
-                } catch (Throwable e) {
-                    reportWtf("starting Input Manager Service", e);
-                }
-                Trace.traceEnd(Trace.TRACE_TAG_SYSTEM_SERVER);
-
-                traceBeginAndSlog("StartAccessibilityManagerService");
-                try {
-                    ServiceManager.addService(Context.ACCESSIBILITY_SERVICE,
-                            new AccessibilityManagerService(context));
-                } catch (Throwable e) {
-                    reportWtf("starting Accessibility Manager", e);
-                }
-                Trace.traceEnd(Trace.TRACE_TAG_SYSTEM_SERVER);
->>>>>>> ef57e5e0
-            }
+            }
+            Trace.traceEnd(Trace.TRACE_TAG_SYSTEM_SERVER);
         }
 
         try {
@@ -657,35 +596,25 @@
         if (mFactoryTestMode != FactoryTest.FACTORY_TEST_LOW_LEVEL) {
             if (!disableStorage &&
                 !"0".equals(SystemProperties.get("system_init.startmountservice"))) {
-                traceBeginAndSlog("StartMountService");
                 try {
                     /*
                      * NotificationManagerService is dependant on MountService,
                      * (for media / usb notifications) so we must start MountService first.
                      */
-<<<<<<< HEAD
                     mSystemServiceManager.startService(MOUNT_SERVICE_CLASS);
                     mountService = IMountService.Stub.asInterface(
                             ServiceManager.getService("mount"));
-=======
-                    mountService = new MountService(context);
-                    ServiceManager.addService("mount", mountService);
->>>>>>> ef57e5e0
                 } catch (Throwable e) {
                     reportWtf("starting Mount Service", e);
                 }
-                Trace.traceEnd(Trace.TRACE_TAG_SYSTEM_SERVER);
-            }
-        }
-
-<<<<<<< HEAD
+            }
+        }
+
         // We start this here so that we update our configuration to set watch or television
         // as appropriate.
         mSystemServiceManager.startService(UiModeManagerService.class);
 
-=======
         Trace.traceBegin(Trace.TRACE_TAG_SYSTEM_SERVER, "PerformBootDexOpt");
->>>>>>> ef57e5e0
         try {
             mPackageManagerService.performBootDexOpt();
         } catch (Throwable e) {
@@ -850,16 +779,12 @@
              * first before continuing.
              */
             if (mountService != null && !mOnlyCore) {
-<<<<<<< HEAD
+                Trace.traceBegin(Trace.TRACE_TAG_SYSTEM_SERVER, "WaitForAsecScan");
                 try {
                     mountService.waitForAsecScan();
                 } catch (RemoteException ignored) {
                 }
-=======
-                Trace.traceBegin(Trace.TRACE_TAG_SYSTEM_SERVER, "WaitForAsecScan");
-                mountService.waitForAsecScan();
-                Trace.traceEnd(Trace.TRACE_TAG_SYSTEM_SERVER);
->>>>>>> ef57e5e0
+                Trace.traceEnd(Trace.TRACE_TAG_SYSTEM_SERVER);
             }
 
             Trace.traceBegin(Trace.TRACE_TAG_SYSTEM_SERVER, "MakeAccountManagerServiceReady");
@@ -939,51 +864,28 @@
                 Trace.traceEnd(Trace.TRACE_TAG_SYSTEM_SERVER);
             }
 
-<<<<<<< HEAD
+            traceBeginAndSlog("StartAudioService");
             try {
-                Slog.i(TAG, "Audio Service");
                 audioService = new AudioService(context);
                 ServiceManager.addService(Context.AUDIO_SERVICE, audioService);
             } catch (Throwable e) {
                 reportWtf("starting Audio Service", e);
-=======
-            if (!disableMedia && !"0".equals(SystemProperties.get("system_init.startaudioservice"))) {
-                traceBeginAndSlog("StartAudioService");
-                try {
-                    audioService = new AudioService(context);
-                    ServiceManager.addService(Context.AUDIO_SERVICE, audioService);
-                } catch (Throwable e) {
-                    reportWtf("starting Audio Service", e);
-                }
-                Trace.traceEnd(Trace.TRACE_TAG_SYSTEM_SERVER);
->>>>>>> ef57e5e0
-            }
+            }
+            Trace.traceEnd(Trace.TRACE_TAG_SYSTEM_SERVER);
 
             if (!disableNonCoreServices) {
                 mSystemServiceManager.startService(DockObserver.class);
             }
 
-<<<<<<< HEAD
+            traceBeginAndSlog("StartWiredAccessoryManager");
             try {
-                Slog.i(TAG, "Wired Accessory Manager");
                 // Listen for wired headset changes
                 inputManager.setWiredAccessoryCallbacks(
                         new WiredAccessoryManager(context, inputManager));
             } catch (Throwable e) {
                 reportWtf("starting WiredAccessoryManager", e);
-=======
-            if (!disableMedia) {
-                traceBeginAndSlog("StartWiredAccessoryManager");
-                try {
-                    // Listen for wired headset changes
-                    inputManager.setWiredAccessoryCallbacks(
-                            new WiredAccessoryManager(context, inputManager));
-                } catch (Throwable e) {
-                    reportWtf("starting WiredAccessoryManager", e);
-                }
-                Trace.traceEnd(Trace.TRACE_TAG_SYSTEM_SERVER);
->>>>>>> ef57e5e0
-            }
+            }
+            Trace.traceEnd(Trace.TRACE_TAG_SYSTEM_SERVER);
 
             if (!disableNonCoreServices) {
                 if (mPackageManager.hasSystemFeature(PackageManager.FEATURE_MIDI)) {
@@ -1060,25 +962,14 @@
                 Trace.traceEnd(Trace.TRACE_TAG_SYSTEM_SERVER);
             }
 
-<<<<<<< HEAD
+            traceBeginAndSlog("StartCommonTimeManagementService");
             try {
-                Slog.i(TAG, "CommonTimeManagementService");
                 commonTimeMgmtService = new CommonTimeManagementService(context);
                 ServiceManager.addService("commontime_management", commonTimeMgmtService);
             } catch (Throwable e) {
                 reportWtf("starting CommonTimeManagementService service", e);
-=======
-            if (!disableMedia) {
-                traceBeginAndSlog("StartCommonTimeManagementService");
-                try {
-                    commonTimeMgmtService = new CommonTimeManagementService(context);
-                    ServiceManager.addService("commontime_management", commonTimeMgmtService);
-                } catch (Throwable e) {
-                    reportWtf("starting CommonTimeManagementService service", e);
-                }
-                Trace.traceEnd(Trace.TRACE_TAG_SYSTEM_SERVER);
->>>>>>> ef57e5e0
-            }
+            }
+            Trace.traceEnd(Trace.TRACE_TAG_SYSTEM_SERVER);
 
             if (!disableNetwork) {
                 traceBeginAndSlog("CertBlacklister");
@@ -1143,12 +1034,7 @@
 
                 traceBeginAndSlog("StartBackgroundDexOptService");
                 try {
-<<<<<<< HEAD
-                    Slog.i(TAG, "BackgroundDexOptService");
                     BackgroundDexOptService.schedule(context, 0);
-=======
-                    BackgroundDexOptService.schedule(context);
->>>>>>> ef57e5e0
                 } catch (Throwable e) {
                     reportWtf("starting BackgroundDexOptService", e);
                 }
@@ -1307,16 +1193,6 @@
                 Trace.traceEnd(Trace.TRACE_TAG_SYSTEM_SERVER);
                 Trace.traceBegin(Trace.TRACE_TAG_SYSTEM_SERVER, "MakeMountServiceReady");
                 try {
-<<<<<<< HEAD
-=======
-                    if (mountServiceF != null) mountServiceF.systemReady();
-                } catch (Throwable e) {
-                    reportWtf("making Mount Service ready", e);
-                }
-                Trace.traceEnd(Trace.TRACE_TAG_SYSTEM_SERVER);
-                Trace.traceBegin(Trace.TRACE_TAG_SYSTEM_SERVER, "MakeNetworkScoreServiceReady");
-                try {
->>>>>>> ef57e5e0
                     if (networkScoreF != null) networkScoreF.systemReady();
                 } catch (Throwable e) {
                     reportWtf("making Network Score Service ready", e);
