/*
 * Copyright (C) 2014 The Android Open Source Project
 *
 * Licensed under the Apache License, Version 2.0 (the "License");
 * you may not use this file except in compliance with the License.
 * You may obtain a copy of the License at
 *
 *      http://www.apache.org/licenses/LICENSE-2.0
 *
 * Unless required by applicable law or agreed to in writing, software
 * distributed under the License is distributed on an "AS IS" BASIS,
 * WITHOUT WARRANTIES OR CONDITIONS OF ANY KIND, either express or implied.
 * See the License for the specific language governing permissions and
 * limitations under the License.
 */

package com.android.server.pm;

import android.annotation.NonNull;
import android.annotation.Nullable;
import android.annotation.UserIdInt;
import android.app.AppGlobals;
import android.content.ComponentName;
import android.content.Context;
import android.content.Intent;
import android.content.pm.ActivityInfo;
import android.content.pm.ApplicationInfo;
import android.content.pm.ILauncherApps;
import android.content.pm.IOnAppsChangedListener;
import android.content.pm.IPackageManager;
import android.content.pm.LauncherApps.ShortcutQuery;
import android.content.pm.PackageInfo;
import android.content.pm.PackageManager;
import android.content.pm.PackageManager.NameNotFoundException;
import android.content.pm.ParceledListSlice;
import android.content.pm.ResolveInfo;
import android.content.pm.ShortcutInfo;
import android.content.pm.ShortcutServiceInternal;
import android.content.pm.ShortcutServiceInternal.ShortcutChangeListener;
import android.content.pm.UserInfo;
import android.graphics.Rect;
import android.net.Uri;
import android.os.Binder;
import android.os.Bundle;
import android.os.Handler;
import android.os.IInterface;
import android.os.ParcelFileDescriptor;
import android.os.RemoteCallbackList;
import android.os.RemoteException;
import android.os.UserHandle;
import android.os.UserManager;
import android.provider.Settings;
import android.util.Log;
import android.util.Slog;

import com.android.internal.annotations.VisibleForTesting;
import com.android.internal.content.PackageMonitor;
import com.android.internal.os.BackgroundThread;
import com.android.internal.util.Preconditions;
import com.android.server.LocalServices;
import com.android.server.SystemService;

import java.util.ArrayList;
import java.util.List;

/**
 * Service that manages requests and callbacks for launchers that support
 * managed profiles.
 */
public class LauncherAppsService extends SystemService {

    private final LauncherAppsImpl mLauncherAppsImpl;

    public LauncherAppsService(Context context) {
        super(context);
        mLauncherAppsImpl = new LauncherAppsImpl(context);
    }

    @Override
    public void onStart() {
        publishBinderService(Context.LAUNCHER_APPS_SERVICE, mLauncherAppsImpl);
    }

    static class BroadcastCookie {
        public final UserHandle user;
        public final String packageName;

        BroadcastCookie(UserHandle userHandle, String packageName) {
            this.user = userHandle;
            this.packageName = packageName;
        }
    }

    @VisibleForTesting
    static class LauncherAppsImpl extends ILauncherApps.Stub {
        private static final boolean DEBUG = false;
        private static final String TAG = "LauncherAppsService";
        private final Context mContext;
        private final PackageManager mPm;
        private final UserManager mUm;
        private final ShortcutServiceInternal mShortcutServiceInternal;
        private final PackageCallbackList<IOnAppsChangedListener> mListeners
                = new PackageCallbackList<IOnAppsChangedListener>();

        private final MyPackageMonitor mPackageMonitor = new MyPackageMonitor();

        private final Handler mCallbackHandler;

        public LauncherAppsImpl(Context context) {
            mContext = context;
            mPm = mContext.getPackageManager();
            mUm = (UserManager) mContext.getSystemService(Context.USER_SERVICE);
            mShortcutServiceInternal = Preconditions.checkNotNull(
                    LocalServices.getService(ShortcutServiceInternal.class));
            mShortcutServiceInternal.addListener(mPackageMonitor);
            mCallbackHandler = BackgroundThread.getHandler();
        }

        @VisibleForTesting
        int injectBinderCallingUid() {
            return getCallingUid();
        }

        final int injectCallingUserId() {
            return UserHandle.getUserId(injectBinderCallingUid());
        }

        @VisibleForTesting
        long injectClearCallingIdentity() {
            return Binder.clearCallingIdentity();
        }

        // Injection point.
        @VisibleForTesting
        void injectRestoreCallingIdentity(long token) {
            Binder.restoreCallingIdentity(token);
        }

        private int getCallingUserId() {
            return UserHandle.getUserId(injectBinderCallingUid());
        }

        /*
         * @see android.content.pm.ILauncherApps#addOnAppsChangedListener(
         *          android.content.pm.IOnAppsChangedListener)
         */
        @Override
        public void addOnAppsChangedListener(String callingPackage, IOnAppsChangedListener listener)
                throws RemoteException {
            verifyCallingPackage(callingPackage);
            synchronized (mListeners) {
                if (DEBUG) {
                    Log.d(TAG, "Adding listener from " + Binder.getCallingUserHandle());
                }
                if (mListeners.getRegisteredCallbackCount() == 0) {
                    if (DEBUG) {
                        Log.d(TAG, "Starting package monitoring");
                    }
                    startWatchingPackageBroadcasts();
                }
                mListeners.unregister(listener);
                mListeners.register(listener, new BroadcastCookie(UserHandle.of(getCallingUserId()),
                        callingPackage));
            }
        }

        /*
         * @see android.content.pm.ILauncherApps#removeOnAppsChangedListener(
         *          android.content.pm.IOnAppsChangedListener)
         */
        @Override
        public void removeOnAppsChangedListener(IOnAppsChangedListener listener)
                throws RemoteException {
            synchronized (mListeners) {
                if (DEBUG) {
                    Log.d(TAG, "Removing listener from " + Binder.getCallingUserHandle());
                }
                mListeners.unregister(listener);
                if (mListeners.getRegisteredCallbackCount() == 0) {
                    stopWatchingPackageBroadcasts();
                }
            }
        }

        /**
         * Register a receiver to watch for package broadcasts
         */
        private void startWatchingPackageBroadcasts() {
            mPackageMonitor.register(mContext, UserHandle.ALL, true, mCallbackHandler);
        }

        /**
         * Unregister package broadcast receiver
         */
        private void stopWatchingPackageBroadcasts() {
            if (DEBUG) {
                Log.d(TAG, "Stopped watching for packages");
            }
            mPackageMonitor.unregister();
        }

        void checkCallbackCount() {
            synchronized (mListeners) {
                if (DEBUG) {
                    Log.d(TAG, "Callback count = " + mListeners.getRegisteredCallbackCount());
                }
                if (mListeners.getRegisteredCallbackCount() == 0) {
                    stopWatchingPackageBroadcasts();
                }
            }
        }

        /**
         * Checks if the caller is in the same group as the userToCheck.
         */
        private void ensureInUserProfiles(UserHandle userToCheck, String message) {
            ensureInUserProfiles(userToCheck.getIdentifier(), message);
        }

        private void ensureInUserProfiles(int targetUserId, String message) {
            final int callingUserId = injectCallingUserId();

            if (targetUserId == callingUserId) return;

            long ident = injectClearCallingIdentity();
            try {
                UserInfo callingUserInfo = mUm.getUserInfo(callingUserId);
                UserInfo targetUserInfo = mUm.getUserInfo(targetUserId);
                if (targetUserInfo == null
                        || targetUserInfo.profileGroupId == UserInfo.NO_PROFILE_GROUP_ID
                        || targetUserInfo.profileGroupId != callingUserInfo.profileGroupId) {
                    throw new SecurityException(message);
                }
            } finally {
                injectRestoreCallingIdentity(ident);
            }
        }

        @VisibleForTesting // We override it in unit tests
        void verifyCallingPackage(String callingPackage) {
            int packageUid = -1;
            try {
                packageUid = mPm.getPackageUidAsUser(callingPackage,
                        PackageManager.MATCH_DIRECT_BOOT_AWARE
                                | PackageManager.MATCH_DIRECT_BOOT_UNAWARE
                                | PackageManager.MATCH_UNINSTALLED_PACKAGES,
                        UserHandle.getUserId(getCallingUid()));
            } catch (NameNotFoundException e) {
                Log.e(TAG, "Package not found: " + callingPackage);
            }
            if (packageUid != Binder.getCallingUid()) {
                throw new SecurityException("Calling package name mismatch");
            }
        }

        /**
         * Checks if the user is enabled.
         */
        private boolean isUserEnabled(UserHandle user) {
            return isUserEnabled(user.getIdentifier());
        }

        private boolean isUserEnabled(int userId) {
            long ident = injectClearCallingIdentity();
            try {
                UserInfo targetUserInfo = mUm.getUserInfo(userId);
                return targetUserInfo != null && targetUserInfo.isEnabled();
            } finally {
                injectRestoreCallingIdentity(ident);
            }
        }

        @Override
        public ParceledListSlice<ResolveInfo> getLauncherActivities(String packageName, UserHandle user)
                throws RemoteException {
            ensureInUserProfiles(user, "Cannot retrieve activities for unrelated profile " + user);
            if (!isUserEnabled(user)) {
                return null;
            }

            final Intent mainIntent = new Intent(Intent.ACTION_MAIN, null);
            mainIntent.addCategory(Intent.CATEGORY_LAUNCHER);
            mainIntent.setPackage(packageName);
            long ident = Binder.clearCallingIdentity();
            try {
                List<ResolveInfo> apps = mPm.queryIntentActivitiesAsUser(mainIntent,
                        PackageManager.MATCH_DIRECT_BOOT_AWARE
                                | PackageManager.MATCH_DIRECT_BOOT_UNAWARE,
                        user.getIdentifier());
                return new ParceledListSlice<>(apps);
            } finally {
                Binder.restoreCallingIdentity(ident);
            }
        }

        @Override
        public ActivityInfo resolveActivity(ComponentName component, UserHandle user)
                throws RemoteException {
            ensureInUserProfiles(user, "Cannot resolve activity for unrelated profile " + user);
            if (!isUserEnabled(user)) {
                return null;
            }

            long ident = Binder.clearCallingIdentity();
            try {
                IPackageManager pm = AppGlobals.getPackageManager();
                return pm.getActivityInfo(component,
                        PackageManager.MATCH_DIRECT_BOOT_AWARE
                                | PackageManager.MATCH_DIRECT_BOOT_UNAWARE,
                        user.getIdentifier());
            } finally {
                Binder.restoreCallingIdentity(ident);
            }
        }

        @Override
        public boolean isPackageEnabled(String packageName, UserHandle user)
                throws RemoteException {
            ensureInUserProfiles(user, "Cannot check package for unrelated profile " + user);
            if (!isUserEnabled(user)) {
                return false;
            }

            long ident = Binder.clearCallingIdentity();
            try {
                IPackageManager pm = AppGlobals.getPackageManager();
                PackageInfo info = pm.getPackageInfo(packageName,
                        PackageManager.MATCH_DIRECT_BOOT_AWARE
                                | PackageManager.MATCH_DIRECT_BOOT_UNAWARE,
                        user.getIdentifier());
                return info != null && info.applicationInfo.enabled;
            } finally {
                Binder.restoreCallingIdentity(ident);
            }
        }

        @Override
        public ApplicationInfo getApplicationInfo(String packageName, int flags, UserHandle user)
                throws RemoteException {
            ensureInUserProfiles(user, "Cannot check package for unrelated profile " + user);
            if (!isUserEnabled(user)) {
                return null;
            }

            long ident = Binder.clearCallingIdentity();
            try {
                IPackageManager pm = AppGlobals.getPackageManager();
                ApplicationInfo info = pm.getApplicationInfo(packageName, flags,
                        user.getIdentifier());
                return info;
            } finally {
                Binder.restoreCallingIdentity(ident);
            }
        }

        private void ensureShortcutPermission(@NonNull String callingPackage, UserHandle user) {
            ensureShortcutPermission(callingPackage, user.getIdentifier());
        }

        private void ensureShortcutPermission(@NonNull String callingPackage, int userId) {
            verifyCallingPackage(callingPackage);
            ensureInUserProfiles(userId, "Cannot start activity for unrelated profile " + userId);

            if (!mShortcutServiceInternal.hasShortcutHostPermission(getCallingUserId(),
                    callingPackage)) {
                throw new SecurityException("Caller can't access shortcut information");
            }
        }

        @Override
        public ParceledListSlice getShortcuts(String callingPackage, long changedSince,
                String packageName, List shortcutIds, ComponentName componentName, int flags,
                UserHandle user) {
            ensureShortcutPermission(callingPackage, user);
            if (!isUserEnabled(user)) {
                return new ParceledListSlice<>(new ArrayList(0));
            }
            if (shortcutIds != null && packageName == null) {
                throw new IllegalArgumentException(
                        "To query by shortcut ID, package name must also be set");
            }

<<<<<<< HEAD
=======
            // TODO(b/29399275): Eclipse compiler requires explicit List<ShortcutInfo> cast below.
>>>>>>> e7f9de78
            return new ParceledListSlice<>((List<ShortcutInfo>)
                    mShortcutServiceInternal.getShortcuts(getCallingUserId(),
                            callingPackage, changedSince, packageName, shortcutIds,
                            componentName, flags, user.getIdentifier()));
        }

        @Override
        public void pinShortcuts(String callingPackage, String packageName, List<String> ids,
                UserHandle user) {
            ensureShortcutPermission(callingPackage, user);
            if (!isUserEnabled(user)) {
                throw new IllegalStateException("Cannot pin shortcuts for disabled profile "
                        + user);
            }

            mShortcutServiceInternal.pinShortcuts(getCallingUserId(),
                    callingPackage, packageName, ids, user.getIdentifier());
        }

        @Override
        public int getShortcutIconResId(String callingPackage, String packageName, String id,
                int userId) {
            ensureShortcutPermission(callingPackage, userId);
            if (!isUserEnabled(userId)) {
                return 0;
            }

            return mShortcutServiceInternal.getShortcutIconResId(getCallingUserId(),
                    callingPackage, packageName, id, userId);
        }

        @Override
        public ParcelFileDescriptor getShortcutIconFd(String callingPackage,
                String packageName, String id, int userId) {
            ensureShortcutPermission(callingPackage, userId);
            if (!isUserEnabled(userId)) {
                return null;
            }

            return mShortcutServiceInternal.getShortcutIconFd(getCallingUserId(),
                    callingPackage, packageName, id, userId);
        }

        @Override
        public boolean hasShortcutHostPermission(String callingPackage) {
            verifyCallingPackage(callingPackage);
            return mShortcutServiceInternal.hasShortcutHostPermission(getCallingUserId(),
                    callingPackage);
        }

        @Override
        public boolean startShortcut(String callingPackage, String packageName, String shortcutId,
                Rect sourceBounds, Bundle startActivityOptions, int userId) {
            verifyCallingPackage(callingPackage);
            ensureInUserProfiles(userId, "Cannot start activity for unrelated profile " + userId);

            if (!isUserEnabled(userId)) {
                throw new IllegalStateException("Cannot start a shortcut for disabled profile "
                        + userId);
            }

            // Even without the permission, pinned shortcuts are always launchable.
            if (!mShortcutServiceInternal.isPinnedByCaller(getCallingUserId(),
                    callingPackage, packageName, shortcutId, userId)) {
                ensureShortcutPermission(callingPackage, userId);
            }

            final Intent intent = mShortcutServiceInternal.createShortcutIntent(getCallingUserId(),
                    callingPackage, packageName, shortcutId, userId);
            if (intent == null) {
                return false;
            }
            // Note the target activity doesn't have to be exported.

            intent.setSourceBounds(sourceBounds);
            prepareIntentForLaunch(intent, sourceBounds);

            final long ident = Binder.clearCallingIdentity();
            try {
                mContext.startActivityAsUser(intent, startActivityOptions, UserHandle.of(userId));
            } finally {
                Binder.restoreCallingIdentity(ident);
            }
            return true;
        }

        @Override
        public boolean isActivityEnabled(ComponentName component, UserHandle user)
                throws RemoteException {
            ensureInUserProfiles(user, "Cannot check component for unrelated profile " + user);
            if (!isUserEnabled(user)) {
                return false;
            }

            long ident = Binder.clearCallingIdentity();
            try {
                IPackageManager pm = AppGlobals.getPackageManager();
                ActivityInfo info = pm.getActivityInfo(component,
                        PackageManager.MATCH_DIRECT_BOOT_AWARE
                                | PackageManager.MATCH_DIRECT_BOOT_UNAWARE,
                        user.getIdentifier());
                return info != null;
            } finally {
                Binder.restoreCallingIdentity(ident);
            }
        }

        @Override
        public void startActivityAsUser(ComponentName component, Rect sourceBounds,
                Bundle opts, UserHandle user) throws RemoteException {
            ensureInUserProfiles(user, "Cannot start activity for unrelated profile " + user);
            if (!isUserEnabled(user)) {
                throw new IllegalStateException("Cannot start activity for disabled profile "  + user);
            }

            Intent launchIntent = new Intent(Intent.ACTION_MAIN);
            launchIntent.addCategory(Intent.CATEGORY_LAUNCHER);
            prepareIntentForLaunch(launchIntent, sourceBounds);
            launchIntent.setPackage(component.getPackageName());

            long ident = Binder.clearCallingIdentity();
            try {
                IPackageManager pm = AppGlobals.getPackageManager();
                ActivityInfo info = pm.getActivityInfo(component,
                        PackageManager.MATCH_DIRECT_BOOT_AWARE
                                | PackageManager.MATCH_DIRECT_BOOT_UNAWARE,
                        user.getIdentifier());
                if (!info.exported) {
                    throw new SecurityException("Cannot launch non-exported components "
                            + component);
                }

                // Check that the component actually has Intent.CATEGORY_LAUCNCHER
                // as calling startActivityAsUser ignores the category and just
                // resolves based on the component if present.
                List<ResolveInfo> apps = mPm.queryIntentActivitiesAsUser(launchIntent,
                        PackageManager.MATCH_DIRECT_BOOT_AWARE
                                | PackageManager.MATCH_DIRECT_BOOT_UNAWARE,
                        user.getIdentifier());
                final int size = apps.size();
                for (int i = 0; i < size; ++i) {
                    ActivityInfo activityInfo = apps.get(i).activityInfo;
                    if (activityInfo.packageName.equals(component.getPackageName()) &&
                            activityInfo.name.equals(component.getClassName())) {
                        // Found an activity with category launcher that matches
                        // this component so ok to launch.
                        launchIntent.setComponent(component);
                        mContext.startActivityAsUser(launchIntent, opts, user);
                        return;
                    }
                }
                throw new SecurityException("Attempt to launch activity without "
                        + " category Intent.CATEGORY_LAUNCHER " + component);
            } finally {
                Binder.restoreCallingIdentity(ident);
            }
        }

        private void prepareIntentForLaunch(@NonNull Intent launchIntent,
                @Nullable Rect sourceBounds) {
            launchIntent.setSourceBounds(sourceBounds);
            launchIntent.addFlags(Intent.FLAG_ACTIVITY_NEW_TASK
                    | Intent.FLAG_ACTIVITY_RESET_TASK_IF_NEEDED);
        }

        @Override
        public void showAppDetailsAsUser(ComponentName component, Rect sourceBounds,
                Bundle opts, UserHandle user) throws RemoteException {
            ensureInUserProfiles(user, "Cannot show app details for unrelated profile " + user);
            if (!isUserEnabled(user)) {
                throw new IllegalStateException("Cannot show app details for disabled profile "
                        + user);
            }

            long ident = Binder.clearCallingIdentity();
            try {
                String packageName = component.getPackageName();
                Intent intent = new Intent(Settings.ACTION_APPLICATION_DETAILS_SETTINGS,
                        Uri.fromParts("package", packageName, null));
                intent.setFlags(Intent.FLAG_ACTIVITY_NEW_TASK | Intent.FLAG_ACTIVITY_CLEAR_TASK);
                intent.setSourceBounds(sourceBounds);
                mContext.startActivityAsUser(intent, opts, user);
            } finally {
                Binder.restoreCallingIdentity(ident);
            }
        }

        /** Checks if user is a profile of or same as listeningUser.
         * and the user is enabled. */
        private boolean isEnabledProfileOf(UserHandle user, UserHandle listeningUser,
                String debugMsg) {
            if (user.getIdentifier() == listeningUser.getIdentifier()) {
                if (DEBUG) Log.d(TAG, "Delivering msg to same user " + debugMsg);
                return true;
            }
            long ident = injectClearCallingIdentity();
            try {
                UserInfo userInfo = mUm.getUserInfo(user.getIdentifier());
                UserInfo listeningUserInfo = mUm.getUserInfo(listeningUser.getIdentifier());
                if (userInfo == null || listeningUserInfo == null
                        || userInfo.profileGroupId == UserInfo.NO_PROFILE_GROUP_ID
                        || userInfo.profileGroupId != listeningUserInfo.profileGroupId
                        || !userInfo.isEnabled()) {
                    if (DEBUG) {
                        Log.d(TAG, "Not delivering msg from " + user + " to " + listeningUser + ":"
                                + debugMsg);
                    }
                    return false;
                } else {
                    if (DEBUG) {
                        Log.d(TAG, "Delivering msg from " + user + " to " + listeningUser + ":"
                                + debugMsg);
                    }
                    return true;
                }
            } finally {
                injectRestoreCallingIdentity(ident);
            }
        }

        @VisibleForTesting
        void postToPackageMonitorHandler(Runnable r) {
            mCallbackHandler.post(r);
        }

        private class MyPackageMonitor extends PackageMonitor implements ShortcutChangeListener {

            // TODO Simplify with lambdas.

            @Override
            public void onPackageAdded(String packageName, int uid) {
                UserHandle user = new UserHandle(getChangingUserId());
                final int n = mListeners.beginBroadcast();
                for (int i = 0; i < n; i++) {
                    IOnAppsChangedListener listener = mListeners.getBroadcastItem(i);
                    BroadcastCookie cookie = (BroadcastCookie) mListeners.getBroadcastCookie(i);
                    if (!isEnabledProfileOf(user, cookie.user, "onPackageAdded")) continue;
                    try {
                        listener.onPackageAdded(user, packageName);
                    } catch (RemoteException re) {
                        Slog.d(TAG, "Callback failed ", re);
                    }
                }
                mListeners.finishBroadcast();

                super.onPackageAdded(packageName, uid);
            }

            @Override
            public void onPackageRemoved(String packageName, int uid) {
                UserHandle user = new UserHandle(getChangingUserId());
                final int n = mListeners.beginBroadcast();
                for (int i = 0; i < n; i++) {
                    IOnAppsChangedListener listener = mListeners.getBroadcastItem(i);
                    BroadcastCookie cookie = (BroadcastCookie) mListeners.getBroadcastCookie(i);
                    if (!isEnabledProfileOf(user, cookie.user, "onPackageRemoved")) continue;
                    try {
                        listener.onPackageRemoved(user, packageName);
                    } catch (RemoteException re) {
                        Slog.d(TAG, "Callback failed ", re);
                    }
                }
                mListeners.finishBroadcast();

                super.onPackageRemoved(packageName, uid);
            }

            @Override
            public void onPackageModified(String packageName) {
                UserHandle user = new UserHandle(getChangingUserId());
                final int n = mListeners.beginBroadcast();
                for (int i = 0; i < n; i++) {
                    IOnAppsChangedListener listener = mListeners.getBroadcastItem(i);
                    BroadcastCookie cookie = (BroadcastCookie) mListeners.getBroadcastCookie(i);
                    if (!isEnabledProfileOf(user, cookie.user, "onPackageModified")) continue;
                    try {
                        listener.onPackageChanged(user, packageName);
                    } catch (RemoteException re) {
                        Slog.d(TAG, "Callback failed ", re);
                    }
                }
                mListeners.finishBroadcast();

                super.onPackageModified(packageName);
            }

            @Override
            public void onPackagesAvailable(String[] packages) {
                UserHandle user = new UserHandle(getChangingUserId());
                final int n = mListeners.beginBroadcast();
                for (int i = 0; i < n; i++) {
                    IOnAppsChangedListener listener = mListeners.getBroadcastItem(i);
                    BroadcastCookie cookie = (BroadcastCookie) mListeners.getBroadcastCookie(i);
                    if (!isEnabledProfileOf(user, cookie.user, "onPackagesAvailable")) continue;
                    try {
                        listener.onPackagesAvailable(user, packages, isReplacing());
                    } catch (RemoteException re) {
                        Slog.d(TAG, "Callback failed ", re);
                    }
                }
                mListeners.finishBroadcast();

                super.onPackagesAvailable(packages);
            }

            @Override
            public void onPackagesUnavailable(String[] packages) {
                UserHandle user = new UserHandle(getChangingUserId());
                final int n = mListeners.beginBroadcast();
                for (int i = 0; i < n; i++) {
                    IOnAppsChangedListener listener = mListeners.getBroadcastItem(i);
                    BroadcastCookie cookie = (BroadcastCookie) mListeners.getBroadcastCookie(i);
                    if (!isEnabledProfileOf(user, cookie.user, "onPackagesUnavailable")) continue;
                    try {
                        listener.onPackagesUnavailable(user, packages, isReplacing());
                    } catch (RemoteException re) {
                        Slog.d(TAG, "Callback failed ", re);
                    }
                }
                mListeners.finishBroadcast();

                super.onPackagesUnavailable(packages);
            }

            @Override
            public void onPackagesSuspended(String[] packages) {
                UserHandle user = new UserHandle(getChangingUserId());
                final int n = mListeners.beginBroadcast();
                for (int i = 0; i < n; i++) {
                    IOnAppsChangedListener listener = mListeners.getBroadcastItem(i);
                    BroadcastCookie cookie = (BroadcastCookie) mListeners.getBroadcastCookie(i);
                    if (!isEnabledProfileOf(user, cookie.user, "onPackagesSuspended")) continue;
                    try {
                        listener.onPackagesSuspended(user, packages);
                    } catch (RemoteException re) {
                        Slog.d(TAG, "Callback failed ", re);
                    }
                }
                mListeners.finishBroadcast();

                super.onPackagesSuspended(packages);
            }

            @Override
            public void onPackagesUnsuspended(String[] packages) {
                UserHandle user = new UserHandle(getChangingUserId());
                final int n = mListeners.beginBroadcast();
                for (int i = 0; i < n; i++) {
                    IOnAppsChangedListener listener = mListeners.getBroadcastItem(i);
                    BroadcastCookie cookie = (BroadcastCookie) mListeners.getBroadcastCookie(i);
                    if (!isEnabledProfileOf(user, cookie.user, "onPackagesUnsuspended")) continue;
                    try {
                        listener.onPackagesUnsuspended(user, packages);
                    } catch (RemoteException re) {
                        Slog.d(TAG, "Callback failed ", re);
                    }
                }
                mListeners.finishBroadcast();

                super.onPackagesUnsuspended(packages);
            }

            @Override
            public void onShortcutChanged(@NonNull String packageName,
                    @UserIdInt int userId) {
                postToPackageMonitorHandler(() -> onShortcutChangedInner(packageName, userId));
            }

            private void onShortcutChangedInner(@NonNull String packageName,
                    @UserIdInt int userId) {
                final UserHandle user = UserHandle.of(userId);

                final int n = mListeners.beginBroadcast();
                for (int i = 0; i < n; i++) {
                    IOnAppsChangedListener listener = mListeners.getBroadcastItem(i);
                    BroadcastCookie cookie = (BroadcastCookie) mListeners.getBroadcastCookie(i);
                    if (!isEnabledProfileOf(user, cookie.user, "onShortcutChanged")) continue;

                    final int launcherUserId = cookie.user.getIdentifier();

                    // Make sure the caller has the permission.
                    if (!mShortcutServiceInternal.hasShortcutHostPermission(
                            launcherUserId, cookie.packageName)) {
                        continue;
                    }
                    // Each launcher has a different set of pinned shortcuts, so we need to do a
                    // query in here.
                    // (As of now, only one launcher has the permission at a time, so it's bit
                    // moot, but we may change the permission model eventually.)
                    final List<ShortcutInfo> list =
                            mShortcutServiceInternal.getShortcuts(launcherUserId,
                                    cookie.packageName,
                                    /* changedSince= */ 0, packageName, /* shortcutIds=*/ null,
                                    /* component= */ null,
                                    ShortcutQuery.FLAG_GET_KEY_FIELDS_ONLY
                                    | ShortcutQuery.FLAG_GET_ALL_KINDS
                                    , userId);
                    try {
                        listener.onShortcutChanged(user, packageName,
                                new ParceledListSlice<>(list));
                    } catch (RemoteException re) {
                        Slog.d(TAG, "Callback failed ", re);
                    }
                }
                mListeners.finishBroadcast();
            }
        }

        class PackageCallbackList<T extends IInterface> extends RemoteCallbackList<T> {
            @Override
            public void onCallbackDied(T callback, Object cookie) {
                checkCallbackCount();
            }
        }
    }
}<|MERGE_RESOLUTION|>--- conflicted
+++ resolved
@@ -380,10 +380,7 @@
                         "To query by shortcut ID, package name must also be set");
             }
 
-<<<<<<< HEAD
-=======
             // TODO(b/29399275): Eclipse compiler requires explicit List<ShortcutInfo> cast below.
->>>>>>> e7f9de78
             return new ParceledListSlice<>((List<ShortcutInfo>)
                     mShortcutServiceInternal.getShortcuts(getCallingUserId(),
                             callingPackage, changedSince, packageName, shortcutIds,
