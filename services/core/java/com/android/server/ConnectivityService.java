--- conflicted
+++ resolved
@@ -3816,11 +3816,7 @@
      * <p>Must be called on the handler thread.
      */
     private VpnInfo[] getAllVpnInfo() {
-<<<<<<< HEAD
         enforceConnectivityInternalPermission();
-=======
-        ensureRunningOnConnectivityServiceThread();
->>>>>>> 4cf1c0fb
         synchronized (mVpns) {
             if (mLockdownEnabled) {
                 return new VpnInfo[0];
@@ -5906,7 +5902,6 @@
      * Must be called on the handler thread.
      */
     private Network[] getDefaultNetworks() {
-        ensureRunningOnConnectivityServiceThread();
         ArrayList<Network> defaultNetworks = new ArrayList<>();
         NetworkAgentInfo defaultNetwork = getDefaultNetwork();
         for (NetworkAgentInfo nai : mNetworkAgentInfos.values()) {
@@ -5922,10 +5917,6 @@
      * properties tracked by NetworkStatsService on an active iface has changed.
      */
     private void notifyIfacesChangedForNetworkStats() {
-<<<<<<< HEAD
-=======
-        ensureRunningOnConnectivityServiceThread();
->>>>>>> 4cf1c0fb
         String activeIface = null;
         LinkProperties activeLinkProperties = getActiveLinkProperties();
         if (activeLinkProperties != null) {
