/*
 * Copyright (C) 2007 The Android Open Source Project
 *
 * Licensed under the Apache License, Version 2.0 (the "License");
 * you may not use this file except in compliance with the License.
 * You may obtain a copy of the License at
 *
 *      http://www.apache.org/licenses/LICENSE-2.0
 *
 * Unless required by applicable law or agreed to in writing, software
 * distributed under the License is distributed on an "AS IS" BASIS,
 * WITHOUT WARRANTIES OR CONDITIONS OF ANY KIND, either express or implied.
 * See the License for the specific language governing permissions and
 * limitations under the License.
 */

package com.android.server.notification;

import static android.app.ActivityManager.RunningAppProcessInfo.IMPORTANCE_FOREGROUND;
import static android.app.Notification.CATEGORY_CALL;
import static android.app.Notification.FLAG_AUTOGROUP_SUMMARY;
import static android.app.Notification.FLAG_BUBBLE;
import static android.app.Notification.FLAG_FOREGROUND_SERVICE;
import static android.app.Notification.FLAG_NO_CLEAR;
import static android.app.Notification.FLAG_ONGOING_EVENT;
import static android.app.Notification.FLAG_ONLY_ALERT_ONCE;
import static android.app.NotificationManager.ACTION_APP_BLOCK_STATE_CHANGED;
import static android.app.NotificationManager.ACTION_NOTIFICATION_CHANNEL_BLOCK_STATE_CHANGED;
import static android.app.NotificationManager.ACTION_NOTIFICATION_CHANNEL_GROUP_BLOCK_STATE_CHANGED;
import static android.app.NotificationManager.ACTION_NOTIFICATION_POLICY_ACCESS_GRANTED_CHANGED;
import static android.app.NotificationManager.IMPORTANCE_LOW;
import static android.app.NotificationManager.IMPORTANCE_MIN;
import static android.app.NotificationManager.IMPORTANCE_NONE;
import static android.app.NotificationManager.INTERRUPTION_FILTER_PRIORITY;
import static android.app.NotificationManager.Policy.SUPPRESSED_EFFECTS_UNSET;
import static android.app.NotificationManager.Policy.SUPPRESSED_EFFECT_AMBIENT;
import static android.app.NotificationManager.Policy.SUPPRESSED_EFFECT_BADGE;
import static android.app.NotificationManager.Policy.SUPPRESSED_EFFECT_FULL_SCREEN_INTENT;
import static android.app.NotificationManager.Policy.SUPPRESSED_EFFECT_LIGHTS;
import static android.app.NotificationManager.Policy.SUPPRESSED_EFFECT_NOTIFICATION_LIST;
import static android.app.NotificationManager.Policy.SUPPRESSED_EFFECT_PEEK;
import static android.app.NotificationManager.Policy.SUPPRESSED_EFFECT_SCREEN_OFF;
import static android.app.NotificationManager.Policy.SUPPRESSED_EFFECT_SCREEN_ON;
import static android.app.NotificationManager.Policy.SUPPRESSED_EFFECT_STATUS_BAR;
import static android.content.Context.BIND_ALLOW_WHITELIST_MANAGEMENT;
import static android.content.Context.BIND_AUTO_CREATE;
import static android.content.Context.BIND_FOREGROUND_SERVICE;
import static android.content.Context.BIND_NOT_PERCEPTIBLE;
import static android.content.pm.ActivityInfo.DOCUMENT_LAUNCH_ALWAYS;
import static android.content.pm.PackageManager.FEATURE_LEANBACK;
import static android.content.pm.PackageManager.FEATURE_TELEVISION;
import static android.content.pm.PackageManager.MATCH_ALL;
import static android.content.pm.PackageManager.MATCH_DIRECT_BOOT_AWARE;
import static android.content.pm.PackageManager.MATCH_DIRECT_BOOT_UNAWARE;
import static android.content.pm.PackageManager.PERMISSION_GRANTED;
import static android.os.IServiceManager.DUMP_FLAG_PRIORITY_CRITICAL;
import static android.os.IServiceManager.DUMP_FLAG_PRIORITY_NORMAL;
import static android.os.UserHandle.USER_NULL;
import static android.os.UserHandle.USER_SYSTEM;
import static android.service.notification.NotificationListenerService.HINT_HOST_DISABLE_CALL_EFFECTS;
import static android.service.notification.NotificationListenerService.HINT_HOST_DISABLE_EFFECTS;
import static android.service.notification.NotificationListenerService.HINT_HOST_DISABLE_NOTIFICATION_EFFECTS;
import static android.service.notification.NotificationListenerService.NOTIFICATION_CHANNEL_OR_GROUP_ADDED;
import static android.service.notification.NotificationListenerService.NOTIFICATION_CHANNEL_OR_GROUP_DELETED;
import static android.service.notification.NotificationListenerService.NOTIFICATION_CHANNEL_OR_GROUP_UPDATED;
import static android.service.notification.NotificationListenerService.REASON_APP_CANCEL;
import static android.service.notification.NotificationListenerService.REASON_APP_CANCEL_ALL;
import static android.service.notification.NotificationListenerService.REASON_CANCEL;
import static android.service.notification.NotificationListenerService.REASON_CANCEL_ALL;
import static android.service.notification.NotificationListenerService.REASON_CHANNEL_BANNED;
import static android.service.notification.NotificationListenerService.REASON_CLICK;
import static android.service.notification.NotificationListenerService.REASON_ERROR;
import static android.service.notification.NotificationListenerService.REASON_GROUP_SUMMARY_CANCELED;
import static android.service.notification.NotificationListenerService.REASON_LISTENER_CANCEL;
import static android.service.notification.NotificationListenerService.REASON_LISTENER_CANCEL_ALL;
import static android.service.notification.NotificationListenerService.REASON_PACKAGE_BANNED;
import static android.service.notification.NotificationListenerService.REASON_PACKAGE_CHANGED;
import static android.service.notification.NotificationListenerService.REASON_PACKAGE_SUSPENDED;
import static android.service.notification.NotificationListenerService.REASON_PROFILE_TURNED_OFF;
import static android.service.notification.NotificationListenerService.REASON_SNOOZED;
import static android.service.notification.NotificationListenerService.REASON_TIMEOUT;
import static android.service.notification.NotificationListenerService.REASON_UNAUTOBUNDLED;
import static android.service.notification.NotificationListenerService.REASON_USER_STOPPED;
import static android.service.notification.NotificationListenerService.TRIM_FULL;
import static android.service.notification.NotificationListenerService.TRIM_LIGHT;
import static android.util.StatsLogInternal.BUBBLE_DEVELOPER_ERROR_REPORTED__ERROR__ACTIVITY_INFO_MISSING;
import static android.util.StatsLogInternal.BUBBLE_DEVELOPER_ERROR_REPORTED__ERROR__ACTIVITY_INFO_NOT_RESIZABLE;
import static android.util.StatsLogInternal.BUBBLE_DEVELOPER_ERROR_REPORTED__ERROR__DOCUMENT_LAUNCH_NOT_ALWAYS;
import static android.view.WindowManager.LayoutParams.TYPE_TOAST;

import static com.android.server.am.PendingIntentRecord.FLAG_ACTIVITY_SENDER;
import static com.android.server.am.PendingIntentRecord.FLAG_BROADCAST_SENDER;
import static com.android.server.am.PendingIntentRecord.FLAG_SERVICE_SENDER;
import static com.android.server.notification.PreferencesHelper.DEFAULT_ALLOW_BUBBLE;
import static com.android.server.utils.PriorityDump.PRIORITY_ARG;
import static com.android.server.utils.PriorityDump.PRIORITY_ARG_CRITICAL;
import static com.android.server.utils.PriorityDump.PRIORITY_ARG_NORMAL;

import android.Manifest;
import android.Manifest.permission;
import android.annotation.CallbackExecutor;
import android.annotation.NonNull;
import android.annotation.Nullable;
import android.app.ActivityManager;
import android.app.ActivityManagerInternal;
import android.app.AlarmManager;
import android.app.AppGlobals;
import android.app.AppOpsManager;
import android.app.AutomaticZenRule;
import android.app.IActivityManager;
import android.app.INotificationManager;
import android.app.ITransientNotification;
import android.app.IUriGrantsManager;
import android.app.Notification;
import android.app.NotificationChannel;
import android.app.NotificationChannelGroup;
import android.app.NotificationManager;
import android.app.NotificationManager.Policy;
import android.app.PendingIntent;
import android.app.Person;
import android.app.RemoteInput;
import android.app.StatusBarManager;
import android.app.UriGrantsManager;
import android.app.admin.DeviceAdminInfo;
import android.app.admin.DevicePolicyManagerInternal;
import android.app.backup.BackupManager;
import android.app.role.OnRoleHoldersChangedListener;
import android.app.role.RoleManager;
import android.app.usage.UsageEvents;
import android.app.usage.UsageStatsManagerInternal;
import android.companion.ICompanionDeviceManager;
import android.content.BroadcastReceiver;
import android.content.ComponentName;
import android.content.ContentProvider;
import android.content.ContentResolver;
import android.content.Context;
import android.content.Intent;
import android.content.IntentFilter;
import android.content.pm.ActivityInfo;
import android.content.pm.ApplicationInfo;
import android.content.pm.IPackageManager;
import android.content.pm.PackageManager;
import android.content.pm.PackageManager.NameNotFoundException;
import android.content.pm.PackageManagerInternal;
import android.content.pm.ParceledListSlice;
import android.content.pm.UserInfo;
import android.content.res.Resources;
import android.database.ContentObserver;
import android.media.AudioAttributes;
import android.media.AudioManager;
import android.media.AudioManagerInternal;
import android.media.IRingtonePlayer;
import android.metrics.LogMaker;
import android.net.Uri;
import android.os.Binder;
import android.os.Build;
import android.os.Bundle;
import android.os.Environment;
import android.os.Handler;
import android.os.HandlerThread;
import android.os.IBinder;
import android.os.IDeviceIdleController;
import android.os.IInterface;
import android.os.Looper;
import android.os.Message;
import android.os.ParcelFileDescriptor;
import android.os.Process;
import android.os.RemoteException;
import android.os.ResultReceiver;
import android.os.ServiceManager;
import android.os.ShellCallback;
import android.os.SystemClock;
import android.os.SystemProperties;
import android.os.UserHandle;
import android.os.UserManager;
import android.os.VibrationEffect;
import android.os.Vibrator;
import android.provider.DeviceConfig;
import android.provider.Settings;
import android.service.notification.Adjustment;
import android.service.notification.Condition;
import android.service.notification.IConditionProvider;
import android.service.notification.INotificationListener;
import android.service.notification.IStatusBarNotificationHolder;
import android.service.notification.ListenersDisablingEffectsProto;
import android.service.notification.NotificationAssistantService;
import android.service.notification.NotificationListenerService;
import android.service.notification.NotificationRankingUpdate;
import android.service.notification.NotificationRecordProto;
import android.service.notification.NotificationServiceDumpProto;
import android.service.notification.NotificationStats;
import android.service.notification.SnoozeCriterion;
import android.service.notification.StatusBarNotification;
import android.service.notification.ZenModeConfig;
import android.service.notification.ZenModeProto;
import android.telephony.PhoneStateListener;
import android.telephony.TelephonyManager;
import android.text.TextUtils;
import android.util.ArrayMap;
import android.util.ArraySet;
import android.util.AtomicFile;
import android.util.IntArray;
import android.util.Log;
import android.util.Pair;
import android.util.Slog;
import android.util.SparseArray;
import android.util.StatsLog;
import android.util.TimeUtils;
import android.util.Xml;
import android.util.proto.ProtoOutputStream;
import android.view.accessibility.AccessibilityEvent;
import android.view.accessibility.AccessibilityManager;
import android.widget.Toast;

import com.android.internal.R;
import com.android.internal.annotations.GuardedBy;
import com.android.internal.annotations.VisibleForTesting;
import com.android.internal.config.sysui.SystemUiDeviceConfigFlags;
import com.android.internal.logging.MetricsLogger;
import com.android.internal.logging.nano.MetricsProto;
import com.android.internal.logging.nano.MetricsProto.MetricsEvent;
import com.android.internal.notification.SystemNotificationChannels;
import com.android.internal.os.BackgroundThread;
import com.android.internal.os.SomeArgs;
import com.android.internal.statusbar.NotificationVisibility;
import com.android.internal.util.ArrayUtils;
import com.android.internal.util.CollectionUtils;
import com.android.internal.util.DumpUtils;
import com.android.internal.util.FastXmlSerializer;
import com.android.internal.util.Preconditions;
import com.android.internal.util.XmlUtils;
import com.android.internal.util.function.TriPredicate;
import com.android.server.DeviceIdleController;
import com.android.server.EventLogTags;
import com.android.server.IoThread;
import com.android.server.LocalServices;
import com.android.server.SystemService;
import com.android.server.lights.Light;
import com.android.server.lights.LightsManager;
import com.android.server.notification.ManagedServices.ManagedServiceInfo;
import com.android.server.notification.ManagedServices.UserProfiles;
import com.android.server.pm.PackageManagerService;
import com.android.server.policy.PhoneWindowManager;
import com.android.server.statusbar.StatusBarManagerInternal;
import com.android.server.uri.UriGrantsManagerInternal;
import com.android.server.wm.WindowManagerInternal;

import libcore.io.IoUtils;

import org.json.JSONException;
import org.json.JSONObject;
import org.xmlpull.v1.XmlPullParser;
import org.xmlpull.v1.XmlPullParserException;
import org.xmlpull.v1.XmlSerializer;

import java.io.ByteArrayInputStream;
import java.io.ByteArrayOutputStream;
import java.io.File;
import java.io.FileDescriptor;
import java.io.FileNotFoundException;
import java.io.FileOutputStream;
import java.io.IOException;
import java.io.InputStream;
import java.io.OutputStream;
import java.io.PrintWriter;
import java.nio.charset.StandardCharsets;
import java.util.ArrayDeque;
import java.util.ArrayList;
import java.util.Arrays;
import java.util.Iterator;
import java.util.List;
import java.util.Map;
import java.util.Map.Entry;
import java.util.Objects;
import java.util.Set;
import java.util.concurrent.Executor;
import java.util.concurrent.TimeUnit;
import java.util.function.BiConsumer;

/** {@hide} */
public class NotificationManagerService extends SystemService {
    static final String TAG = "NotificationService";
    static final boolean DBG = Log.isLoggable(TAG, Log.DEBUG);
    public static final boolean ENABLE_CHILD_NOTIFICATIONS
            = SystemProperties.getBoolean("debug.child_notifs", true);

    // pullStats report request: undecorated remote view stats
    public static final int REPORT_REMOTE_VIEWS = 0x01;

    static final boolean DEBUG_INTERRUPTIVENESS = SystemProperties.getBoolean(
            "debug.notification.interruptiveness", false);

    static final int MAX_PACKAGE_NOTIFICATIONS = 25;
    static final float DEFAULT_MAX_NOTIFICATION_ENQUEUE_RATE = 5f;

    // message codes
    static final int MESSAGE_DURATION_REACHED = 2;
    // 3: removed to a different handler
    static final int MESSAGE_SEND_RANKING_UPDATE = 4;
    static final int MESSAGE_LISTENER_HINTS_CHANGED = 5;
    static final int MESSAGE_LISTENER_NOTIFICATION_FILTER_CHANGED = 6;
    static final int MESSAGE_FINISH_TOKEN_TIMEOUT = 7;
    static final int MESSAGE_ON_PACKAGE_CHANGED = 8;

    // ranking thread messages
    private static final int MESSAGE_RECONSIDER_RANKING = 1000;
    private static final int MESSAGE_RANKING_SORT = 1001;

    static final int LONG_DELAY = PhoneWindowManager.TOAST_WINDOW_TIMEOUT;
    static final int SHORT_DELAY = 2000; // 2 seconds

    // 1 second past the ANR timeout.
    static final int FINISH_TOKEN_TIMEOUT = 11 * 1000;

    static final long[] DEFAULT_VIBRATE_PATTERN = {0, 250, 250, 250};

    static final long SNOOZE_UNTIL_UNSPECIFIED = -1;

    static final int VIBRATE_PATTERN_MAXLEN = 8 * 2 + 1; // up to eight bumps

    static final int DEFAULT_STREAM_TYPE = AudioManager.STREAM_NOTIFICATION;

    static final boolean ENABLE_BLOCKED_TOASTS = true;

    static final String[] DEFAULT_ALLOWED_ADJUSTMENTS = new String[] {
            Adjustment.KEY_CONTEXTUAL_ACTIONS,
            Adjustment.KEY_TEXT_REPLIES};

    static final String[] NON_BLOCKABLE_DEFAULT_ROLES = new String[] {
            RoleManager.ROLE_DIALER,
            RoleManager.ROLE_EMERGENCY
    };

    // When #matchesCallFilter is called from the ringer, wait at most
    // 3s to resolve the contacts. This timeout is required since
    // ContactsProvider might take a long time to start up.
    //
    // Return STARRED_CONTACT when the timeout is hit in order to avoid
    // missed calls in ZEN mode "Important".
    static final int MATCHES_CALL_FILTER_CONTACTS_TIMEOUT_MS = 3000;
    static final float MATCHES_CALL_FILTER_TIMEOUT_AFFINITY =
            ValidateNotificationPeople.STARRED_CONTACT;

    /** notification_enqueue status value for a newly enqueued notification. */
    private static final int EVENTLOG_ENQUEUE_STATUS_NEW = 0;

    /** notification_enqueue status value for an existing notification. */
    private static final int EVENTLOG_ENQUEUE_STATUS_UPDATE = 1;

    /** notification_enqueue status value for an ignored notification. */
    private static final int EVENTLOG_ENQUEUE_STATUS_IGNORED = 2;
    private static final long MIN_PACKAGE_OVERRATE_LOG_INTERVAL = 5000; // milliseconds

    private static final long DELAY_FOR_ASSISTANT_TIME = 100;

    private static final String ACTION_NOTIFICATION_TIMEOUT =
            NotificationManagerService.class.getSimpleName() + ".TIMEOUT";
    private static final int REQUEST_CODE_TIMEOUT = 1;
    private static final String SCHEME_TIMEOUT = "timeout";
    private static final String EXTRA_KEY = "key";

    private IActivityManager mAm;
    private ActivityManager mActivityManager;
    private IPackageManager mPackageManager;
    private PackageManager mPackageManagerClient;
    AudioManager mAudioManager;
    AudioManagerInternal mAudioManagerInternal;
    @Nullable StatusBarManagerInternal mStatusBar;
    Vibrator mVibrator;
    private WindowManagerInternal mWindowManagerInternal;
    private AlarmManager mAlarmManager;
    private ICompanionDeviceManager mCompanionManager;
    private AccessibilityManager mAccessibilityManager;
    private IDeviceIdleController mDeviceIdleController;
    private IUriGrantsManager mUgm;
    private UriGrantsManagerInternal mUgmInternal;
    private RoleObserver mRoleObserver;
    private UserManager mUm;

    final IBinder mForegroundToken = new Binder();
    private WorkerHandler mHandler;
    private final HandlerThread mRankingThread = new HandlerThread("ranker",
            Process.THREAD_PRIORITY_BACKGROUND);

    private Light mNotificationLight;
    Light mAttentionLight;

    private long[] mFallbackVibrationPattern;
    private boolean mUseAttentionLight;
    boolean mHasLight = true;
    boolean mLightEnabled;
    boolean mSystemReady;

    private boolean mDisableNotificationEffects;
    private int mCallState;
    private String mSoundNotificationKey;
    private String mVibrateNotificationKey;

    private final SparseArray<ArraySet<ComponentName>> mListenersDisablingEffects =
            new SparseArray<>();
    private List<ComponentName> mEffectsSuppressors = new ArrayList<>();
    private int mListenerHints;  // right now, all hints are global
    private int mInterruptionFilter = NotificationListenerService.INTERRUPTION_FILTER_UNKNOWN;

    // for enabling and disabling notification pulse behavior
    boolean mScreenOn = true;
    protected boolean mInCallStateOffHook = false;
    boolean mNotificationPulseEnabled;

    private boolean mSoundVibScreenOn;

    private boolean mVibrateOnNotifications;

    private Uri mInCallNotificationUri;
    private AudioAttributes mInCallNotificationAudioAttributes;
    private float mInCallNotificationVolume;
    private Binder mCallNotificationToken = null;

    // used as a mutex for access to all active notifications & listeners
    final Object mNotificationLock = new Object();
    @GuardedBy("mNotificationLock")
    final ArrayList<NotificationRecord> mNotificationList = new ArrayList<>();
    @GuardedBy("mNotificationLock")
    final ArrayMap<String, NotificationRecord> mNotificationsByKey = new ArrayMap<>();
    @GuardedBy("mNotificationLock")
    final ArrayList<NotificationRecord> mEnqueuedNotifications = new ArrayList<>();
    @GuardedBy("mNotificationLock")
    final ArrayMap<Integer, ArrayMap<String, String>> mAutobundledSummaries = new ArrayMap<>();
    final ArrayList<ToastRecord> mToastQueue = new ArrayList<>();
    final ArrayMap<String, NotificationRecord> mSummaryByGroupKey = new ArrayMap<>();
    final ArrayMap<String, Long> mLastSoundTimestamps = new ArrayMap<>();

    // The last key in this list owns the hardware.
    ArrayList<String> mLights = new ArrayList<>();

    private AppOpsManager mAppOps;
    private UsageStatsManagerInternal mAppUsageStats;
    private DevicePolicyManagerInternal mDpm;

    private Archive mArchive;

    // Persistent storage for notification policy
    private AtomicFile mPolicyFile;

    private static final int DB_VERSION = 1;

    private static final String TAG_NOTIFICATION_POLICY = "notification-policy";
    private static final String ATTR_VERSION = "version";

    private static final String LOCKSCREEN_ALLOW_SECURE_NOTIFICATIONS_TAG =
            "allow-secure-notifications-on-lockscreen";
    private static final String LOCKSCREEN_ALLOW_SECURE_NOTIFICATIONS_VALUE = "value";

    private RankingHelper mRankingHelper;
    private PreferencesHelper mPreferencesHelper;

    private final UserProfiles mUserProfiles = new UserProfiles();
    private NotificationListeners mListeners;
    private NotificationAssistants mAssistants;
    private ConditionProviders mConditionProviders;
    private NotificationUsageStats mUsageStats;
    private boolean mLockScreenAllowSecureNotifications = true;

    private static final int MY_UID = Process.myUid();
    private static final int MY_PID = Process.myPid();
    private static final IBinder WHITELIST_TOKEN = new Binder();
    private RankingHandler mRankingHandler;
    private long mLastOverRateLogTime;
    private float mMaxPackageEnqueueRate = DEFAULT_MAX_NOTIFICATION_ENQUEUE_RATE;

    private SnoozeHelper mSnoozeHelper;
    private GroupHelper mGroupHelper;
    private int mAutoGroupAtCount;
    private boolean mIsTelevision;
    private boolean mIsAutomotive;
    private boolean mNotificationEffectsEnabledForAutomotive;

    private MetricsLogger mMetricsLogger;
    private TriPredicate<String, Integer, String> mAllowedManagedServicePackages;

    private final SavePolicyFileRunnable mSavePolicyFile = new SavePolicyFileRunnable();

    private static class Archive {
        final int mBufferSize;
        final ArrayDeque<StatusBarNotification> mBuffer;

        public Archive(int size) {
            mBufferSize = size;
            mBuffer = new ArrayDeque<StatusBarNotification>(mBufferSize);
        }

        public String toString() {
            final StringBuilder sb = new StringBuilder();
            final int N = mBuffer.size();
            sb.append("Archive (");
            sb.append(N);
            sb.append(" notification");
            sb.append((N==1)?")":"s)");
            return sb.toString();
        }

        public void record(StatusBarNotification nr) {
            if (mBuffer.size() == mBufferSize) {
                mBuffer.removeFirst();
            }

            // We don't want to store the heavy bits of the notification in the archive,
            // but other clients in the system process might be using the object, so we
            // store a (lightened) copy.
            mBuffer.addLast(nr.cloneLight());
        }

        public Iterator<StatusBarNotification> descendingIterator() {
            return mBuffer.descendingIterator();
        }

        public StatusBarNotification[] getArray(int count) {
            if (count == 0) count = mBufferSize;
            final StatusBarNotification[] a
                    = new StatusBarNotification[Math.min(count, mBuffer.size())];
            Iterator<StatusBarNotification> iter = descendingIterator();
            int i=0;
            while (iter.hasNext() && i < count) {
                a[i++] = iter.next();
            }
            return a;
        }

    }

    protected void readDefaultApprovedServices(int userId) {
        String defaultListenerAccess = getContext().getResources().getString(
                com.android.internal.R.string.config_defaultListenerAccessPackages);
        if (defaultListenerAccess != null) {
            for (String whitelisted :
                    defaultListenerAccess.split(ManagedServices.ENABLED_SERVICES_SEPARATOR)) {
                // Gather all notification listener components for candidate pkgs.
                Set<ComponentName> approvedListeners =
                        mListeners.queryPackageForServices(whitelisted,
                                MATCH_DIRECT_BOOT_AWARE
                                        | MATCH_DIRECT_BOOT_UNAWARE, userId);
                for (ComponentName cn : approvedListeners) {
                    try {
                        getBinderService().setNotificationListenerAccessGrantedForUser(cn,
                                    userId, true);
                    } catch (RemoteException e) {
                        e.printStackTrace();
                    }
                }
            }
        }

        String defaultDndAccess = getContext().getResources().getString(
                com.android.internal.R.string.config_defaultDndAccessPackages);
        if (defaultDndAccess != null) {
            for (String whitelisted :
                    defaultDndAccess.split(ManagedServices.ENABLED_SERVICES_SEPARATOR)) {
                try {
                    getBinderService().setNotificationPolicyAccessGranted(whitelisted, true);
                } catch (RemoteException e) {
                    e.printStackTrace();
                }
            }
        }

        setDefaultAssistantForUser(userId);
    }

    protected void setDefaultAssistantForUser(int userId) {
        List<ComponentName> validAssistants = new ArrayList<>(
                mAssistants.queryPackageForServices(
                        null, MATCH_DIRECT_BOOT_AWARE | MATCH_DIRECT_BOOT_UNAWARE, userId));

        List<String> candidateStrs = new ArrayList<>();
        candidateStrs.add(DeviceConfig.getProperty(
                DeviceConfig.NAMESPACE_SYSTEMUI,
                SystemUiDeviceConfigFlags.NAS_DEFAULT_SERVICE));
        candidateStrs.add(getContext().getResources().getString(
                com.android.internal.R.string.config_defaultAssistantAccessComponent));

        for (String candidateStr : candidateStrs) {
            if (TextUtils.isEmpty(candidateStr)) {
                continue;
            }
            ComponentName candidate = ComponentName.unflattenFromString(candidateStr);
            if (candidate != null && validAssistants.contains(candidate)) {
                setNotificationAssistantAccessGrantedForUserInternal(candidate, userId, true);
                Slog.d(TAG, String.format("Set default NAS to be %s in %d", candidateStr, userId));
                return;
            } else {
                Slog.w(TAG, "Invalid default NAS config is found: " + candidateStr);
            }
        }
    }

    void readPolicyXml(InputStream stream, boolean forRestore, int userId)
            throws XmlPullParserException, NumberFormatException, IOException {
        final XmlPullParser parser = Xml.newPullParser();
        parser.setInput(stream, StandardCharsets.UTF_8.name());
        XmlUtils.beginDocument(parser, TAG_NOTIFICATION_POLICY);
        boolean migratedManagedServices = false;
        boolean ineligibleForManagedServices = forRestore && mUm.isManagedProfile(userId);
        int outerDepth = parser.getDepth();
        while (XmlUtils.nextElementWithin(parser, outerDepth)) {
            if (ZenModeConfig.ZEN_TAG.equals(parser.getName())) {
                mZenModeHelper.readXml(parser, forRestore, userId);
            } else if (PreferencesHelper.TAG_RANKING.equals(parser.getName())){
                mPreferencesHelper.readXml(parser, forRestore, userId);
            }
            if (mListeners.getConfig().xmlTag.equals(parser.getName())) {
                if (ineligibleForManagedServices) {
                    continue;
                }
                mListeners.readXml(parser, mAllowedManagedServicePackages, forRestore, userId);
                migratedManagedServices = true;
            } else if (mAssistants.getConfig().xmlTag.equals(parser.getName())) {
                if (ineligibleForManagedServices) {
                    continue;
                }
                mAssistants.readXml(parser, mAllowedManagedServicePackages, forRestore, userId);
                migratedManagedServices = true;
            } else if (mConditionProviders.getConfig().xmlTag.equals(parser.getName())) {
                if (ineligibleForManagedServices) {
                    continue;
                }
                mConditionProviders.readXml(
                        parser, mAllowedManagedServicePackages, forRestore, userId);
                migratedManagedServices = true;
            }
            if (LOCKSCREEN_ALLOW_SECURE_NOTIFICATIONS_TAG.equals(parser.getName())) {
                if (forRestore && userId != UserHandle.USER_SYSTEM) {
                    continue;
                }
                mLockScreenAllowSecureNotifications =
                        safeBoolean(parser.getAttributeValue(null,
                                        LOCKSCREEN_ALLOW_SECURE_NOTIFICATIONS_VALUE), true);
            }
        }

        if (!migratedManagedServices) {
            mListeners.migrateToXml();
            mAssistants.migrateToXml();
            mConditionProviders.migrateToXml();
            handleSavePolicyFile();
        }

        mAssistants.resetDefaultAssistantsIfNecessary();
    }

    @VisibleForTesting
    protected void loadPolicyFile() {
        if (DBG) Slog.d(TAG, "loadPolicyFile");
        synchronized (mPolicyFile) {
            InputStream infile = null;
            try {
                infile = mPolicyFile.openRead();
                readPolicyXml(infile, false /*forRestore*/, UserHandle.USER_ALL);
            } catch (FileNotFoundException e) {
                // No data yet
                // Load default managed services approvals
                readDefaultApprovedServices(USER_SYSTEM);
            } catch (IOException e) {
                Log.wtf(TAG, "Unable to read notification policy", e);
            } catch (NumberFormatException e) {
                Log.wtf(TAG, "Unable to parse notification policy", e);
            } catch (XmlPullParserException e) {
                Log.wtf(TAG, "Unable to parse notification policy", e);
            } finally {
                IoUtils.closeQuietly(infile);
            }
        }
    }

    @VisibleForTesting
    protected void handleSavePolicyFile() {
        if (!IoThread.getHandler().hasCallbacks(mSavePolicyFile)) {
            IoThread.getHandler().post(mSavePolicyFile);
        }
    }

    private final class SavePolicyFileRunnable implements Runnable {
        @Override
        public void run() {
            if (DBG) Slog.d(TAG, "handleSavePolicyFile");
            synchronized (mPolicyFile) {
                final FileOutputStream stream;
                try {
                    stream = mPolicyFile.startWrite();
                } catch (IOException e) {
                    Slog.w(TAG, "Failed to save policy file", e);
                    return;
                }

                try {
                    writePolicyXml(stream, false /*forBackup*/, UserHandle.USER_ALL);
                    mPolicyFile.finishWrite(stream);
                } catch (IOException e) {
                    Slog.w(TAG, "Failed to save policy file, restoring backup", e);
                    mPolicyFile.failWrite(stream);
                }
            }
            BackupManager.dataChanged(getContext().getPackageName());
        }
    }

    private void writePolicyXml(OutputStream stream, boolean forBackup, int userId)
            throws IOException {
        final XmlSerializer out = new FastXmlSerializer();
        out.setOutput(stream, StandardCharsets.UTF_8.name());
        out.startDocument(null, true);
        out.startTag(null, TAG_NOTIFICATION_POLICY);
        out.attribute(null, ATTR_VERSION, Integer.toString(DB_VERSION));
        mZenModeHelper.writeXml(out, forBackup, null, userId);
        mPreferencesHelper.writeXml(out, forBackup, userId);
        mListeners.writeXml(out, forBackup, userId);
        mAssistants.writeXml(out, forBackup, userId);
        mConditionProviders.writeXml(out, forBackup, userId);
        if (!forBackup || userId == UserHandle.USER_SYSTEM) {
            writeSecureNotificationsPolicy(out);
        }
        out.endTag(null, TAG_NOTIFICATION_POLICY);
        out.endDocument();
    }

    private static final class ToastRecord
    {
        final int pid;
        final String pkg;
        final ITransientNotification callback;
        int duration;
        int displayId;
        Binder token;

        ToastRecord(int pid, String pkg, ITransientNotification callback, int duration,
                Binder token, int displayId) {
            this.pid = pid;
            this.pkg = pkg;
            this.callback = callback;
            this.duration = duration;
            this.token = token;
            this.displayId = displayId;
        }

        void update(int duration) {
            this.duration = duration;
        }

        void dump(PrintWriter pw, String prefix, DumpFilter filter) {
            if (filter != null && !filter.matches(pkg)) return;
            pw.println(prefix + this);
        }

        @Override
        public final String toString()
        {
            return "ToastRecord{"
                + Integer.toHexString(System.identityHashCode(this))
                + " pkg=" + pkg
                + " callback=" + callback
                + " duration=" + duration;
        }
    }

    @VisibleForTesting
    final NotificationDelegate mNotificationDelegate = new NotificationDelegate() {

        @Override
        public void onSetDisabled(int status) {
            synchronized (mNotificationLock) {
                mDisableNotificationEffects =
                        (status & StatusBarManager.DISABLE_NOTIFICATION_ALERTS) != 0;
                if (disableNotificationEffects(null) != null) {
                    // cancel whatever's going on
                    long identity = Binder.clearCallingIdentity();
                    try {
                        final IRingtonePlayer player = mAudioManager.getRingtonePlayer();
                        if (player != null) {
                            player.stopAsync();
                        }
                    } catch (RemoteException e) {
                    } finally {
                        Binder.restoreCallingIdentity(identity);
                    }

                    identity = Binder.clearCallingIdentity();
                    try {
                        mVibrator.cancel();
                    } finally {
                        Binder.restoreCallingIdentity(identity);
                    }
                }
            }
        }

        @Override
        public void onClearAll(int callingUid, int callingPid, int userId) {
            synchronized (mNotificationLock) {
                cancelAllLocked(callingUid, callingPid, userId, REASON_CANCEL_ALL, null,
                        /*includeCurrentProfiles*/ true);
            }
        }

        @Override
        public void onNotificationClick(int callingUid, int callingPid, String key,
                NotificationVisibility nv) {
            exitIdle();
            synchronized (mNotificationLock) {
                NotificationRecord r = mNotificationsByKey.get(key);
                if (r == null) {
                    Slog.w(TAG, "No notification with key: " + key);
                    return;
                }
                final long now = System.currentTimeMillis();
                MetricsLogger.action(r.getItemLogMaker()
                        .setType(MetricsEvent.TYPE_ACTION)
                        .addTaggedData(MetricsEvent.NOTIFICATION_SHADE_INDEX, nv.rank)
                        .addTaggedData(MetricsEvent.NOTIFICATION_SHADE_COUNT, nv.count));
                EventLogTags.writeNotificationClicked(key,
                        r.getLifespanMs(now), r.getFreshnessMs(now), r.getExposureMs(now),
                        nv.rank, nv.count);

                StatusBarNotification sbn = r.sbn;
                cancelNotification(callingUid, callingPid, sbn.getPackageName(), sbn.getTag(),
                        sbn.getId(), Notification.FLAG_AUTO_CANCEL,
                        FLAG_FOREGROUND_SERVICE, false, r.getUserId(),
                        REASON_CLICK, nv.rank, nv.count, null);
                nv.recycle();
                reportUserInteraction(r);
            }
        }

        @Override
        public void onNotificationActionClick(int callingUid, int callingPid, String key,
                int actionIndex, Notification.Action action, NotificationVisibility nv,
                boolean generatedByAssistant) {
            exitIdle();
            synchronized (mNotificationLock) {
                NotificationRecord r = mNotificationsByKey.get(key);
                if (r == null) {
                    Slog.w(TAG, "No notification with key: " + key);
                    return;
                }
                final long now = System.currentTimeMillis();
                MetricsLogger.action(r.getLogMaker(now)
                        .setCategory(MetricsEvent.NOTIFICATION_ITEM_ACTION)
                        .setType(MetricsEvent.TYPE_ACTION)
                        .setSubtype(actionIndex)
                        .addTaggedData(MetricsEvent.NOTIFICATION_SHADE_INDEX, nv.rank)
                        .addTaggedData(MetricsEvent.NOTIFICATION_SHADE_COUNT, nv.count)
                        .addTaggedData(MetricsEvent.NOTIFICATION_ACTION_IS_SMART,
                                action.isContextual() ? 1 : 0)
                        .addTaggedData(
                                MetricsEvent.NOTIFICATION_SMART_SUGGESTION_ASSISTANT_GENERATED,
                                generatedByAssistant ? 1 : 0)
                        .addTaggedData(MetricsEvent.NOTIFICATION_LOCATION,
                                nv.location.toMetricsEventEnum()));

                EventLogTags.writeNotificationActionClicked(key, actionIndex,
                        r.getLifespanMs(now), r.getFreshnessMs(now), r.getExposureMs(now),
                        nv.rank, nv.count);
                nv.recycle();
                reportUserInteraction(r);
                mAssistants.notifyAssistantActionClicked(
                        r.sbn, actionIndex, action, generatedByAssistant);
            }
        }

        @Override
        public void onNotificationClear(int callingUid, int callingPid,
                String pkg, String tag, int id, int userId, String key,
                @NotificationStats.DismissalSurface int dismissalSurface,
                @NotificationStats.DismissalSentiment int dismissalSentiment,
                NotificationVisibility nv) {
            synchronized (mNotificationLock) {
                NotificationRecord r = mNotificationsByKey.get(key);
                if (r != null) {
                    r.recordDismissalSurface(dismissalSurface);
                    r.recordDismissalSentiment(dismissalSentiment);
                }
            }
            cancelNotification(callingUid, callingPid, pkg, tag, id, 0,
                    FLAG_ONGOING_EVENT | FLAG_FOREGROUND_SERVICE,
                    true, userId, REASON_CANCEL, nv.rank, nv.count,null);
            nv.recycle();
        }

        @Override
        public void onPanelRevealed(boolean clearEffects, int items) {
            MetricsLogger.visible(getContext(), MetricsEvent.NOTIFICATION_PANEL);
            MetricsLogger.histogram(getContext(), "note_load", items);
            EventLogTags.writeNotificationPanelRevealed(items);
            if (clearEffects) {
                clearEffects();
            }
        }

        @Override
        public void onPanelHidden() {
            MetricsLogger.hidden(getContext(), MetricsEvent.NOTIFICATION_PANEL);
            EventLogTags.writeNotificationPanelHidden();
        }

        @Override
        public void clearEffects() {
            synchronized (mNotificationLock) {
                if (DBG) Slog.d(TAG, "clearEffects");
                clearSoundLocked();
                clearVibrateLocked();
                clearLightsLocked();
            }
        }

        @Override
        public void onNotificationError(int callingUid, int callingPid, String pkg, String tag,
                int id, int uid, int initialPid, String message, int userId) {
            final boolean fgService;
            synchronized (mNotificationLock) {
                NotificationRecord r = findNotificationLocked(pkg, tag, id, userId);
                fgService = r != null && (r.getNotification().flags & FLAG_FOREGROUND_SERVICE) != 0;
            }
            cancelNotification(callingUid, callingPid, pkg, tag, id, 0, 0, false, userId,
                    REASON_ERROR, null);
            if (fgService) {
                // Still crash for foreground services, preventing the not-crash behaviour abused
                // by apps to give us a garbage notification and silently start a fg service.
                Binder.withCleanCallingIdentity(
                        () -> mAm.crashApplication(uid, initialPid, pkg, -1,
                            "Bad notification(tag=" + tag + ", id=" + id + ") posted from package "
                                + pkg + ", crashing app(uid=" + uid + ", pid=" + initialPid + "): "
                                + message));
            }
        }

        @Override
        public void onNotificationVisibilityChanged(NotificationVisibility[] newlyVisibleKeys,
                NotificationVisibility[] noLongerVisibleKeys) {
            synchronized (mNotificationLock) {
                for (NotificationVisibility nv : newlyVisibleKeys) {
                    NotificationRecord r = mNotificationsByKey.get(nv.key);
                    if (r == null) continue;
                    if (!r.isSeen()) {
                        // Report to usage stats that notification was made visible
                        if (DBG) Slog.d(TAG, "Marking notification as visible " + nv.key);
                        reportSeen(r);
                    }
                    r.setVisibility(true, nv.rank, nv.count);
                    boolean isHun = (nv.location
                            == NotificationVisibility.NotificationLocation.LOCATION_FIRST_HEADS_UP);
                    // hasBeenVisiblyExpanded must be called after updating the expansion state of
                    // the NotificationRecord to ensure the expansion state is up-to-date.
                    if (isHun || r.hasBeenVisiblyExpanded()) {
                        logSmartSuggestionsVisible(r, nv.location.toMetricsEventEnum());
                    }
                    maybeRecordInterruptionLocked(r);
                    nv.recycle();
                }
                // Note that we might receive this event after notifications
                // have already left the system, e.g. after dismissing from the
                // shade. Hence not finding notifications in
                // mNotificationsByKey is not an exceptional condition.
                for (NotificationVisibility nv : noLongerVisibleKeys) {
                    NotificationRecord r = mNotificationsByKey.get(nv.key);
                    if (r == null) continue;
                    r.setVisibility(false, nv.rank, nv.count);
                    nv.recycle();
                }
            }
        }

        @Override
        public void onNotificationExpansionChanged(String key,
                boolean userAction, boolean expanded, int notificationLocation) {
            synchronized (mNotificationLock) {
                NotificationRecord r = mNotificationsByKey.get(key);
                if (r != null) {
                    r.stats.onExpansionChanged(userAction, expanded);
                    // hasBeenVisiblyExpanded must be called after updating the expansion state of
                    // the NotificationRecord to ensure the expansion state is up-to-date.
                    if (r.hasBeenVisiblyExpanded()) {
                        logSmartSuggestionsVisible(r, notificationLocation);
                    }
                    if (userAction) {
                        MetricsLogger.action(r.getItemLogMaker()
                                .setType(expanded ? MetricsEvent.TYPE_DETAIL
                                        : MetricsEvent.TYPE_COLLAPSE));
                    }
                    if (expanded && userAction) {
                        r.recordExpanded();
                        reportUserInteraction(r);
                    }
                    mAssistants.notifyAssistantExpansionChangedLocked(r.sbn, userAction, expanded);
                }
            }
        }

        @Override
        public void onNotificationDirectReplied(String key) {
            exitIdle();
            synchronized (mNotificationLock) {
                NotificationRecord r = mNotificationsByKey.get(key);
                if (r != null) {
                    r.recordDirectReplied();
                    mMetricsLogger.write(r.getLogMaker()
                            .setCategory(MetricsEvent.NOTIFICATION_DIRECT_REPLY_ACTION)
                            .setType(MetricsEvent.TYPE_ACTION));
                    reportUserInteraction(r);
                    mAssistants.notifyAssistantNotificationDirectReplyLocked(r.sbn);
                }
            }
        }

        @Override
        public void onNotificationSmartSuggestionsAdded(String key, int smartReplyCount,
                int smartActionCount, boolean generatedByAssistant, boolean editBeforeSending) {
            synchronized (mNotificationLock) {
                NotificationRecord r = mNotificationsByKey.get(key);
                if (r != null) {
                    r.setNumSmartRepliesAdded(smartReplyCount);
                    r.setNumSmartActionsAdded(smartActionCount);
                    r.setSuggestionsGeneratedByAssistant(generatedByAssistant);
                    r.setEditChoicesBeforeSending(editBeforeSending);
                }
            }
        }

        @Override
        public void onNotificationSmartReplySent(String key, int replyIndex, CharSequence reply,
                int notificationLocation, boolean modifiedBeforeSending) {

            synchronized (mNotificationLock) {
                NotificationRecord r = mNotificationsByKey.get(key);
                if (r != null) {
                    LogMaker logMaker = r.getLogMaker()
                            .setCategory(MetricsEvent.SMART_REPLY_ACTION)
                            .setSubtype(replyIndex)
                            .addTaggedData(
                                    MetricsEvent.NOTIFICATION_SMART_SUGGESTION_ASSISTANT_GENERATED,
                                    r.getSuggestionsGeneratedByAssistant() ? 1 : 0)
                            .addTaggedData(MetricsEvent.NOTIFICATION_LOCATION,
                                    notificationLocation)
                            .addTaggedData(
                                    MetricsEvent.NOTIFICATION_SMART_REPLY_EDIT_BEFORE_SENDING,
                                    r.getEditChoicesBeforeSending() ? 1 : 0)
                            .addTaggedData(
                                    MetricsEvent.NOTIFICATION_SMART_REPLY_MODIFIED_BEFORE_SENDING,
                                    modifiedBeforeSending ? 1 : 0);
                    mMetricsLogger.write(logMaker);
                    // Treat clicking on a smart reply as a user interaction.
                    reportUserInteraction(r);
                    mAssistants.notifyAssistantSuggestedReplySent(
                            r.sbn, reply, r.getSuggestionsGeneratedByAssistant());
                }
            }
        }

        @Override
        public void onNotificationSettingsViewed(String key) {
            synchronized (mNotificationLock) {
                NotificationRecord r = mNotificationsByKey.get(key);
                if (r != null) {
                    r.recordViewedSettings();
                }
            }
        }

        @Override
        public void onNotificationBubbleChanged(String key, boolean isBubble) {
            synchronized (mNotificationLock) {
                NotificationRecord r = mNotificationsByKey.get(key);
                if (r != null) {
                    final StatusBarNotification n = r.sbn;
                    final int callingUid = n.getUid();
                    final String pkg = n.getPackageName();
                    if (isBubble && isNotificationAppropriateToBubble(r, pkg, callingUid,
                            null /* oldEntry */)) {
                        r.getNotification().flags |= FLAG_BUBBLE;
                    } else {
                        r.getNotification().flags &= ~FLAG_BUBBLE;
                    }
                }
            }
        }
    };

    @VisibleForTesting
    void logSmartSuggestionsVisible(NotificationRecord r, int notificationLocation) {
        // If the newly visible notification has smart suggestions
        // then log that the user has seen them.
        if ((r.getNumSmartRepliesAdded() > 0 || r.getNumSmartActionsAdded() > 0)
                && !r.hasSeenSmartReplies()) {
            r.setSeenSmartReplies(true);
            LogMaker logMaker = r.getLogMaker()
                    .setCategory(MetricsEvent.SMART_REPLY_VISIBLE)
                    .addTaggedData(MetricsEvent.NOTIFICATION_SMART_REPLY_COUNT,
                            r.getNumSmartRepliesAdded())
                    .addTaggedData(MetricsEvent.NOTIFICATION_SMART_ACTION_COUNT,
                            r.getNumSmartActionsAdded())
                    .addTaggedData(
                            MetricsEvent.NOTIFICATION_SMART_SUGGESTION_ASSISTANT_GENERATED,
                            r.getSuggestionsGeneratedByAssistant() ? 1 : 0)
                    // The fields in the NotificationVisibility.NotificationLocation enum map
                    // directly to the fields in the MetricsEvent.NotificationLocation enum.
                    .addTaggedData(MetricsEvent.NOTIFICATION_LOCATION, notificationLocation)
                    .addTaggedData(
                            MetricsEvent.NOTIFICATION_SMART_REPLY_EDIT_BEFORE_SENDING,
                            r.getEditChoicesBeforeSending() ? 1 : 0);
            mMetricsLogger.write(logMaker);
        }
    }

    @GuardedBy("mNotificationLock")
    private void clearSoundLocked() {
        mSoundNotificationKey = null;
        long identity = Binder.clearCallingIdentity();
        try {
            final IRingtonePlayer player = mAudioManager.getRingtonePlayer();
            if (player != null) {
                player.stopAsync();
            }
        } catch (RemoteException e) {
        } finally {
            Binder.restoreCallingIdentity(identity);
        }
    }

    @GuardedBy("mNotificationLock")
    private void clearVibrateLocked() {
        mVibrateNotificationKey = null;
        long identity = Binder.clearCallingIdentity();
        try {
            mVibrator.cancel();
        } finally {
            Binder.restoreCallingIdentity(identity);
        }
    }

    @GuardedBy("mNotificationLock")
    private void clearLightsLocked() {
        // light
        mLights.clear();
        updateLightsLocked();
    }

    protected final BroadcastReceiver mLocaleChangeReceiver = new BroadcastReceiver() {
        @Override
        public void onReceive(Context context, Intent intent) {
            if (Intent.ACTION_LOCALE_CHANGED.equals(intent.getAction())) {
                // update system notification channels
                SystemNotificationChannels.createAll(context);
                mZenModeHelper.updateDefaultZenRules();
                mPreferencesHelper.onLocaleChanged(context, ActivityManager.getCurrentUser());
            }
        }
    };

    private final BroadcastReceiver mRestoreReceiver = new BroadcastReceiver() {
        @Override
        public void onReceive(Context context, Intent intent) {
            if (Intent.ACTION_SETTING_RESTORED.equals(intent.getAction())) {
                try {
                    String element = intent.getStringExtra(Intent.EXTRA_SETTING_NAME);
                    String newValue = intent.getStringExtra(Intent.EXTRA_SETTING_NEW_VALUE);
                    int restoredFromSdkInt = intent.getIntExtra(
                            Intent.EXTRA_SETTING_RESTORED_FROM_SDK_INT, 0);
                    mListeners.onSettingRestored(
                            element, newValue, restoredFromSdkInt, getSendingUserId());
                    mConditionProviders.onSettingRestored(
                            element, newValue, restoredFromSdkInt, getSendingUserId());
                } catch (Exception e) {
                    Slog.wtf(TAG, "Cannot restore managed services from settings", e);
                }
            }
        }
    };

    private final BroadcastReceiver mNotificationTimeoutReceiver = new BroadcastReceiver() {
        @Override
        public void onReceive(Context context, Intent intent) {
            String action = intent.getAction();
            if (action == null) {
                return;
            }
            if (ACTION_NOTIFICATION_TIMEOUT.equals(action)) {
                final NotificationRecord record;
                synchronized (mNotificationLock) {
                    record = findNotificationByKeyLocked(intent.getStringExtra(EXTRA_KEY));
                }
                if (record != null) {
                    cancelNotification(record.sbn.getUid(), record.sbn.getInitialPid(),
                            record.sbn.getPackageName(), record.sbn.getTag(),
                            record.sbn.getId(), 0,
                            FLAG_FOREGROUND_SERVICE, true, record.getUserId(),
                            REASON_TIMEOUT, null);
                }
            }
        }
    };

    private final BroadcastReceiver mPackageIntentReceiver = new BroadcastReceiver() {
        @Override
        public void onReceive(Context context, Intent intent) {
            String action = intent.getAction();
            if (action == null) {
                return;
            }

            boolean queryRestart = false;
            boolean queryRemove = false;
            boolean packageChanged = false;
            boolean cancelNotifications = true;
            boolean hideNotifications = false;
            boolean unhideNotifications = false;
            int reason = REASON_PACKAGE_CHANGED;

            if (action.equals(Intent.ACTION_PACKAGE_ADDED)
                    || (queryRemove=action.equals(Intent.ACTION_PACKAGE_REMOVED))
                    || action.equals(Intent.ACTION_PACKAGE_RESTARTED)
                    || (packageChanged=action.equals(Intent.ACTION_PACKAGE_CHANGED))
                    || (queryRestart=action.equals(Intent.ACTION_QUERY_PACKAGE_RESTART))
                    || action.equals(Intent.ACTION_EXTERNAL_APPLICATIONS_UNAVAILABLE)
                    || action.equals(Intent.ACTION_PACKAGES_SUSPENDED)
                    || action.equals(Intent.ACTION_PACKAGES_UNSUSPENDED)
                    || action.equals(Intent.ACTION_DISTRACTING_PACKAGES_CHANGED)) {
                int changeUserId = intent.getIntExtra(Intent.EXTRA_USER_HANDLE,
                        UserHandle.USER_ALL);
                String pkgList[] = null;
                int uidList[] = null;
                boolean removingPackage = queryRemove &&
                        !intent.getBooleanExtra(Intent.EXTRA_REPLACING, false);
                if (DBG) Slog.i(TAG, "action=" + action + " removing=" + removingPackage);
                if (action.equals(Intent.ACTION_EXTERNAL_APPLICATIONS_UNAVAILABLE)) {
                    pkgList = intent.getStringArrayExtra(Intent.EXTRA_CHANGED_PACKAGE_LIST);
                    uidList = intent.getIntArrayExtra(Intent.EXTRA_CHANGED_UID_LIST);
                } else if (action.equals(Intent.ACTION_PACKAGES_SUSPENDED)) {
                    pkgList = intent.getStringArrayExtra(Intent.EXTRA_CHANGED_PACKAGE_LIST);
                    uidList = intent.getIntArrayExtra(Intent.EXTRA_CHANGED_UID_LIST);
                    cancelNotifications = false;
                    hideNotifications = true;
                } else if (action.equals(Intent.ACTION_PACKAGES_UNSUSPENDED)) {
                    pkgList = intent.getStringArrayExtra(Intent.EXTRA_CHANGED_PACKAGE_LIST);
                    uidList = intent.getIntArrayExtra(Intent.EXTRA_CHANGED_UID_LIST);
                    cancelNotifications = false;
                    unhideNotifications = true;
                } else if (action.equals(Intent.ACTION_DISTRACTING_PACKAGES_CHANGED)) {
                    final int distractionRestrictions =
                            intent.getIntExtra(Intent.EXTRA_DISTRACTION_RESTRICTIONS,
                                    PackageManager.RESTRICTION_NONE);
                    if ((distractionRestrictions
                            & PackageManager.RESTRICTION_HIDE_NOTIFICATIONS) != 0) {
                        pkgList = intent.getStringArrayExtra(Intent.EXTRA_CHANGED_PACKAGE_LIST);
                        uidList = intent.getIntArrayExtra(Intent.EXTRA_CHANGED_UID_LIST);
                        cancelNotifications = false;
                        hideNotifications = true;
                    } else {
                        pkgList = intent.getStringArrayExtra(Intent.EXTRA_CHANGED_PACKAGE_LIST);
                        uidList = intent.getIntArrayExtra(Intent.EXTRA_CHANGED_UID_LIST);
                        cancelNotifications = false;
                        unhideNotifications = true;
                    }

                } else if (queryRestart) {
                    pkgList = intent.getStringArrayExtra(Intent.EXTRA_PACKAGES);
                    uidList = new int[] {intent.getIntExtra(Intent.EXTRA_UID, -1)};
                } else {
                    Uri uri = intent.getData();
                    if (uri == null) {
                        return;
                    }
                    String pkgName = uri.getSchemeSpecificPart();
                    if (pkgName == null) {
                        return;
                    }
                    if (packageChanged) {
                        // We cancel notifications for packages which have just been disabled
                        try {
                            final int enabled = mPackageManager.getApplicationEnabledSetting(
                                    pkgName,
                                    changeUserId != UserHandle.USER_ALL ? changeUserId :
                                            USER_SYSTEM);
                            if (enabled == PackageManager.COMPONENT_ENABLED_STATE_ENABLED
                                    || enabled == PackageManager.COMPONENT_ENABLED_STATE_DEFAULT) {
                                cancelNotifications = false;
                            }
                        } catch (IllegalArgumentException e) {
                            // Package doesn't exist; probably racing with uninstall.
                            // cancelNotifications is already true, so nothing to do here.
                            if (DBG) {
                                Slog.i(TAG, "Exception trying to look up app enabled setting", e);
                            }
                        } catch (RemoteException e) {
                            // Failed to talk to PackageManagerService Should never happen!
                        }
                    }
                    pkgList = new String[]{pkgName};
                    uidList = new int[] {intent.getIntExtra(Intent.EXTRA_UID, -1)};
                }
                if (pkgList != null && (pkgList.length > 0)) {
                    if (cancelNotifications) {
                        for (String pkgName : pkgList) {
                            cancelAllNotificationsInt(MY_UID, MY_PID, pkgName, null, 0, 0,
                                    !queryRestart, changeUserId, reason, null);
                        }
                    } else if (hideNotifications) {
                        hideNotificationsForPackages(pkgList);
                    } else if (unhideNotifications) {
                        unhideNotificationsForPackages(pkgList);
                    }
                }

                mHandler.scheduleOnPackageChanged(removingPackage, changeUserId, pkgList, uidList);
            }
        }
    };

    private final BroadcastReceiver mIntentReceiver = new BroadcastReceiver() {
        @Override
        public void onReceive(Context context, Intent intent) {
            String action = intent.getAction();

            if (action.equals(Intent.ACTION_SCREEN_ON)) {
                // Keep track of screen on/off state, but do not turn off the notification light
                // until user passes through the lock screen or views the notification.
                mScreenOn = true;
                updateNotificationPulse();
            } else if (action.equals(Intent.ACTION_SCREEN_OFF)) {
                mScreenOn = false;
                updateNotificationPulse();
            } else if (action.equals(TelephonyManager.ACTION_PHONE_STATE_CHANGED)) {
                mInCallStateOffHook = TelephonyManager.EXTRA_STATE_OFFHOOK
                        .equals(intent.getStringExtra(TelephonyManager.EXTRA_STATE));
                updateNotificationPulse();
            } else if (action.equals(Intent.ACTION_USER_STOPPED)) {
                int userHandle = intent.getIntExtra(Intent.EXTRA_USER_HANDLE, -1);
                if (userHandle >= 0) {
                    cancelAllNotificationsInt(MY_UID, MY_PID, null, null, 0, 0, true, userHandle,
                            REASON_USER_STOPPED, null);
                }
            } else if (action.equals(Intent.ACTION_MANAGED_PROFILE_UNAVAILABLE)) {
                int userHandle = intent.getIntExtra(Intent.EXTRA_USER_HANDLE, -1);
                if (userHandle >= 0) {
                    cancelAllNotificationsInt(MY_UID, MY_PID, null, null, 0, 0, true, userHandle,
                            REASON_PROFILE_TURNED_OFF, null);
                }
            } else if (action.equals(Intent.ACTION_USER_PRESENT)) {
                // turn off LED when user passes through lock screen
                mNotificationLight.turnOff();
            } else if (action.equals(Intent.ACTION_USER_SWITCHED)) {
                final int userId = intent.getIntExtra(Intent.EXTRA_USER_HANDLE, USER_NULL);
                mUserProfiles.updateCache(context);
                if (!mUserProfiles.isManagedProfile(userId)) {
                    // reload per-user settings
                    mSettingsObserver.update(null);
                    // Refresh managed services
                    mConditionProviders.onUserSwitched(userId);
                    mListeners.onUserSwitched(userId);
                    mZenModeHelper.onUserSwitched(userId);
                    mPreferencesHelper.onUserSwitched(userId);
                }
                // assistant is the only thing that cares about managed profiles specifically
                mAssistants.onUserSwitched(userId);
            } else if (action.equals(Intent.ACTION_USER_ADDED)) {
                final int userId = intent.getIntExtra(Intent.EXTRA_USER_HANDLE, USER_NULL);
                if (userId != USER_NULL) {
                    mUserProfiles.updateCache(context);
                    if (!mUserProfiles.isManagedProfile(userId)) {
                        readDefaultApprovedServices(userId);
                    }
                }
            } else if (action.equals(Intent.ACTION_USER_REMOVED)) {
                final int userId = intent.getIntExtra(Intent.EXTRA_USER_HANDLE, USER_NULL);
                mUserProfiles.updateCache(context);
                mZenModeHelper.onUserRemoved(userId);
                mPreferencesHelper.onUserRemoved(userId);
                mListeners.onUserRemoved(userId);
                mConditionProviders.onUserRemoved(userId);
                mAssistants.onUserRemoved(userId);
                handleSavePolicyFile();
            } else if (action.equals(Intent.ACTION_USER_UNLOCKED)) {
                final int userId = intent.getIntExtra(Intent.EXTRA_USER_HANDLE, USER_NULL);
                mUserProfiles.updateCache(context);
                mAssistants.onUserUnlocked(userId);
                if (!mUserProfiles.isManagedProfile(userId)) {
                    mConditionProviders.onUserUnlocked(userId);
                    mListeners.onUserUnlocked(userId);
                    mZenModeHelper.onUserUnlocked(userId);
                    mPreferencesHelper.onUserUnlocked(userId);
                }
            }
        }
    };

    private final class SettingsObserver extends ContentObserver {
        private final Uri NOTIFICATION_BADGING_URI
                = Settings.Secure.getUriFor(Settings.Secure.NOTIFICATION_BADGING);
        private final Uri NOTIFICATION_BUBBLES_URI_GLOBAL
                = Settings.Global.getUriFor(Settings.Global.NOTIFICATION_BUBBLES);
        private final Uri NOTIFICATION_BUBBLES_URI_SECURE
                = Settings.Secure.getUriFor(Settings.Secure.NOTIFICATION_BUBBLES);
        private final Uri NOTIFICATION_LIGHT_PULSE_URI
                = Settings.System.getUriFor(Settings.System.NOTIFICATION_LIGHT_PULSE);
        private final Uri NOTIFICATION_RATE_LIMIT_URI
                = Settings.Global.getUriFor(Settings.Global.MAX_NOTIFICATION_ENQUEUE_RATE);
        private final Uri NOTIFICATION_SOUND_VIB_SCREEN_ON
                = Settings.System.getUriFor(Settings.System.NOTIFICATION_SOUND_VIB_SCREEN_ON);
        private final Uri VIBRATE_ON_NOTIFICATIONS
                = Settings.System.getUriFor(Settings.System.VIBRATE_ON_NOTIFICATIONS);

        SettingsObserver(Handler handler) {
            super(handler);
        }

        void observe() {
            ContentResolver resolver = getContext().getContentResolver();
            resolver.registerContentObserver(NOTIFICATION_BADGING_URI,
                    false, this, UserHandle.USER_ALL);
            resolver.registerContentObserver(NOTIFICATION_LIGHT_PULSE_URI,
                    false, this, UserHandle.USER_ALL);
            resolver.registerContentObserver(NOTIFICATION_RATE_LIMIT_URI,
                    false, this, UserHandle.USER_ALL);
            resolver.registerContentObserver(NOTIFICATION_BUBBLES_URI_GLOBAL,
                    false, this, UserHandle.USER_ALL);
            resolver.registerContentObserver(NOTIFICATION_BUBBLES_URI_SECURE,
                    false, this, UserHandle.USER_ALL);
            resolver.registerContentObserver(NOTIFICATION_SOUND_VIB_SCREEN_ON,
                    false, this, UserHandle.USER_ALL);
            resolver.registerContentObserver(VIBRATE_ON_NOTIFICATIONS,
                    false, this, UserHandle.USER_ALL);
            update(null);
        }

        @Override public void onChange(boolean selfChange, Uri uri) {
            update(uri);
        }

        public void update(Uri uri) {
            ContentResolver resolver = getContext().getContentResolver();
            if (uri == null || NOTIFICATION_LIGHT_PULSE_URI.equals(uri)) {
                boolean pulseEnabled = Settings.System.getIntForUser(resolver,
                            Settings.System.NOTIFICATION_LIGHT_PULSE, 1, UserHandle.USER_CURRENT)
                        != 0;
                if (mNotificationPulseEnabled != pulseEnabled) {
                    mNotificationPulseEnabled = pulseEnabled;
                    updateNotificationPulse();
                }
            }
            if (uri == null || NOTIFICATION_RATE_LIMIT_URI.equals(uri)) {
                mMaxPackageEnqueueRate = Settings.Global.getFloat(resolver,
                            Settings.Global.MAX_NOTIFICATION_ENQUEUE_RATE, mMaxPackageEnqueueRate);
            }
            if (uri == null || NOTIFICATION_BADGING_URI.equals(uri)) {
                mPreferencesHelper.updateBadgingEnabled();
            }
            // In QPR we moved the setting to Global rather than Secure so that the setting
            // applied to work profiles. Unfortunately we need to maintain both to pass CTS without
            // a change to CTS outside of a normal letter release.
            if (uri == null || NOTIFICATION_BUBBLES_URI_GLOBAL.equals(uri)) {
                syncBubbleSettings(resolver, NOTIFICATION_BUBBLES_URI_GLOBAL);
                mPreferencesHelper.updateBubblesEnabled();
            }
            if (uri == null || NOTIFICATION_SOUND_VIB_SCREEN_ON.equals(uri)) {
                mSoundVibScreenOn = Settings.System.getIntForUser(resolver,
                        Settings.System.NOTIFICATION_SOUND_VIB_SCREEN_ON, 1,
                        UserHandle.USER_CURRENT) == 1;
            }
            if (uri == null || VIBRATE_ON_NOTIFICATIONS.equals(uri)) {
                mVibrateOnNotifications = Settings.System.getIntForUser(resolver,
                        Settings.System.VIBRATE_ON_NOTIFICATIONS, 1,
                        UserHandle.USER_CURRENT) == 1;
            }
            if (NOTIFICATION_BUBBLES_URI_SECURE.equals(uri)) {
                syncBubbleSettings(resolver, NOTIFICATION_BUBBLES_URI_SECURE);
            }
        }

        private void syncBubbleSettings(ContentResolver resolver, Uri settingToFollow) {
            boolean followSecureSetting = settingToFollow.equals(NOTIFICATION_BUBBLES_URI_SECURE);

            int secureSettingValue = Settings.Secure.getInt(resolver,
                    Settings.Secure.NOTIFICATION_BUBBLES, DEFAULT_ALLOW_BUBBLE ? 1 : 0);
            int globalSettingValue = Settings.Global.getInt(resolver,
                    Settings.Global.NOTIFICATION_BUBBLES, DEFAULT_ALLOW_BUBBLE ? 1 : 0);

            if (globalSettingValue == secureSettingValue) {
                return;
            }

            if (followSecureSetting) {
                // Global => secure
                Settings.Global.putInt(resolver,
                        Settings.Global.NOTIFICATION_BUBBLES,
                        secureSettingValue);
            } else {
                // Secure => Global
                Settings.Secure.putInt(resolver,
                        Settings.Secure.NOTIFICATION_BUBBLES,
                        globalSettingValue);
            }
        }
    }

    private SettingsObserver mSettingsObserver;
    protected ZenModeHelper mZenModeHelper;

    static long[] getLongArray(Resources r, int resid, int maxlen, long[] def) {
        int[] ar = r.getIntArray(resid);
        if (ar == null) {
            return def;
        }
        final int len = ar.length > maxlen ? maxlen : ar.length;
        long[] out = new long[len];
        for (int i=0; i<len; i++) {
            out[i] = ar[i];
        }
        return out;
    }

    public NotificationManagerService(Context context) {
        super(context);
        Notification.processWhitelistToken = WHITELIST_TOKEN;
    }

    // TODO - replace these methods with a single VisibleForTesting constructor
    @VisibleForTesting
    void setAudioManager(AudioManager audioMananger) {
        mAudioManager = audioMananger;
    }

    @VisibleForTesting
    void setHints(int hints) {
        mListenerHints = hints;
    }

    @VisibleForTesting
    void setVibrator(Vibrator vibrator) {
        mVibrator = vibrator;
    }

    @VisibleForTesting
    void setLights(Light light) {
        mNotificationLight = light;
        mAttentionLight = light;
        mNotificationPulseEnabled = true;
    }

    @VisibleForTesting
    void setScreenOn(boolean on) {
        mScreenOn = on;
    }

    @VisibleForTesting
    int getNotificationRecordCount() {
        synchronized (mNotificationLock) {
            int count = mNotificationList.size() + mNotificationsByKey.size()
                    + mSummaryByGroupKey.size() + mEnqueuedNotifications.size();
            // subtract duplicates
            for (NotificationRecord posted : mNotificationList) {
                if (mNotificationsByKey.containsKey(posted.getKey())) {
                    count--;
                }
                if (posted.sbn.isGroup() && posted.getNotification().isGroupSummary()) {
                    count--;
                }
            }

            return count;
        }
    }

    @VisibleForTesting
    void clearNotifications() {
        mEnqueuedNotifications.clear();
        mNotificationList.clear();
        mNotificationsByKey.clear();
        mSummaryByGroupKey.clear();
    }

    @VisibleForTesting
    void addNotification(NotificationRecord r) {
        mNotificationList.add(r);
        mNotificationsByKey.put(r.sbn.getKey(), r);
        if (r.sbn.isGroup()) {
            mSummaryByGroupKey.put(r.getGroupKey(), r);
        }
    }

    @VisibleForTesting
    void addEnqueuedNotification(NotificationRecord r) {
        mEnqueuedNotifications.add(r);
    }

    @VisibleForTesting
    NotificationRecord getNotificationRecord(String key) {
        return mNotificationsByKey.get(key);
    }


    @VisibleForTesting
    void setSystemReady(boolean systemReady) {
        mSystemReady = systemReady;
    }

    @VisibleForTesting
    void setHandler(WorkerHandler handler) {
        mHandler = handler;
    }

    @VisibleForTesting
    void setFallbackVibrationPattern(long[] vibrationPattern) {
        mFallbackVibrationPattern = vibrationPattern;
    }

    @VisibleForTesting
    void setPackageManager(IPackageManager packageManager) {
        mPackageManager = packageManager;
    }

    @VisibleForTesting
    void setRankingHelper(RankingHelper rankingHelper) {
        mRankingHelper = rankingHelper;
    }

    @VisibleForTesting
    void setPreferencesHelper(PreferencesHelper prefHelper) { mPreferencesHelper = prefHelper; }

    @VisibleForTesting
    void setRankingHandler(RankingHandler rankingHandler) {
        mRankingHandler = rankingHandler;
    }

    @VisibleForTesting
    void setZenHelper(ZenModeHelper zenHelper) {
        mZenModeHelper = zenHelper;
    }

    @VisibleForTesting
    void setIsAutomotive(boolean isAutomotive) {
        mIsAutomotive = isAutomotive;
    }

    @VisibleForTesting
    void setNotificationEffectsEnabledForAutomotive(boolean isEnabled) {
        mNotificationEffectsEnabledForAutomotive = isEnabled;
    }

    @VisibleForTesting
    void setIsTelevision(boolean isTelevision) {
        mIsTelevision = isTelevision;
    }

    @VisibleForTesting
    void setUsageStats(NotificationUsageStats us) {
        mUsageStats = us;
    }

    @VisibleForTesting
    void setAccessibilityManager(AccessibilityManager am) {
        mAccessibilityManager = am;
    }

    // TODO: All tests should use this init instead of the one-off setters above.
    @VisibleForTesting
    void init(Looper looper, IPackageManager packageManager,
            PackageManager packageManagerClient,
            LightsManager lightsManager, NotificationListeners notificationListeners,
            NotificationAssistants notificationAssistants, ConditionProviders conditionProviders,
            ICompanionDeviceManager companionManager, SnoozeHelper snoozeHelper,
            NotificationUsageStats usageStats, AtomicFile policyFile,
            ActivityManager activityManager, GroupHelper groupHelper, IActivityManager am,
            UsageStatsManagerInternal appUsageStats, DevicePolicyManagerInternal dpm,
            IUriGrantsManager ugm, UriGrantsManagerInternal ugmInternal, AppOpsManager appOps,
            UserManager userManager) {
        Resources resources = getContext().getResources();
        mMaxPackageEnqueueRate = Settings.Global.getFloat(getContext().getContentResolver(),
                Settings.Global.MAX_NOTIFICATION_ENQUEUE_RATE,
                DEFAULT_MAX_NOTIFICATION_ENQUEUE_RATE);

        mAccessibilityManager =
                (AccessibilityManager) getContext().getSystemService(Context.ACCESSIBILITY_SERVICE);
        mAm = am;
        mUgm = ugm;
        mUgmInternal = ugmInternal;
        mPackageManager = packageManager;
        mPackageManagerClient = packageManagerClient;
        mAppOps = appOps;
        mVibrator = (Vibrator) getContext().getSystemService(Context.VIBRATOR_SERVICE);
        mAppUsageStats = appUsageStats;
        mAlarmManager = (AlarmManager) getContext().getSystemService(Context.ALARM_SERVICE);
        mCompanionManager = companionManager;
        mActivityManager = activityManager;
        mDeviceIdleController = IDeviceIdleController.Stub.asInterface(
                ServiceManager.getService(Context.DEVICE_IDLE_CONTROLLER));
        mDpm = dpm;
        mUm = userManager;

        mHandler = new WorkerHandler(looper);
        mRankingThread.start();
        String[] extractorNames;
        try {
            extractorNames = resources.getStringArray(R.array.config_notificationSignalExtractors);
        } catch (Resources.NotFoundException e) {
            extractorNames = new String[0];
        }
        mUsageStats = usageStats;
        mMetricsLogger = new MetricsLogger();
        mRankingHandler = new RankingHandlerWorker(mRankingThread.getLooper());
        mConditionProviders = conditionProviders;
        mZenModeHelper = new ZenModeHelper(getContext(), mHandler.getLooper(), mConditionProviders);
        mZenModeHelper.addCallback(new ZenModeHelper.Callback() {
            @Override
            public void onConfigChanged() {
                handleSavePolicyFile();
            }

            @Override
            void onZenModeChanged() {
                sendRegisteredOnlyBroadcast(NotificationManager.ACTION_INTERRUPTION_FILTER_CHANGED);
                getContext().sendBroadcastAsUser(
                        new Intent(NotificationManager.ACTION_INTERRUPTION_FILTER_CHANGED_INTERNAL)
                                .addFlags(Intent.FLAG_RECEIVER_REGISTERED_ONLY_BEFORE_BOOT),
                        UserHandle.ALL, android.Manifest.permission.MANAGE_NOTIFICATIONS);
                synchronized (mNotificationLock) {
                    updateInterruptionFilterLocked();
                }
                mRankingHandler.requestSort();
            }

            @Override
            void onPolicyChanged() {
                sendRegisteredOnlyBroadcast(NotificationManager.ACTION_NOTIFICATION_POLICY_CHANGED);
                mRankingHandler.requestSort();
            }
        });
        mPreferencesHelper = new PreferencesHelper(getContext(),
                mPackageManagerClient,
                mRankingHandler,
                mZenModeHelper);
        mRankingHelper = new RankingHelper(getContext(),
                mRankingHandler,
                mPreferencesHelper,
                mZenModeHelper,
                mUsageStats,
                extractorNames);
        mSnoozeHelper = snoozeHelper;
        mGroupHelper = groupHelper;

        // This is a ManagedServices object that keeps track of the listeners.
        mListeners = notificationListeners;

        // This is a MangedServices object that keeps track of the assistant.
        mAssistants = notificationAssistants;

        // Needs to be set before loadPolicyFile
        mAllowedManagedServicePackages = this::canUseManagedServices;

        mPolicyFile = policyFile;
        loadPolicyFile();

        mStatusBar = getLocalService(StatusBarManagerInternal.class);
        if (mStatusBar != null) {
            mStatusBar.setNotificationDelegate(mNotificationDelegate);
        }

        mNotificationLight = lightsManager.getLight(LightsManager.LIGHT_ID_NOTIFICATIONS);
        mAttentionLight = lightsManager.getLight(LightsManager.LIGHT_ID_ATTENTION);

        mFallbackVibrationPattern = getLongArray(resources,
                R.array.config_notificationFallbackVibePattern,
                VIBRATE_PATTERN_MAXLEN,
                DEFAULT_VIBRATE_PATTERN);
        mInCallNotificationUri = Uri.parse("file://" +
                resources.getString(R.string.config_inCallNotificationSound));
        mInCallNotificationAudioAttributes = new AudioAttributes.Builder()
                .setContentType(AudioAttributes.CONTENT_TYPE_SONIFICATION)
                .setUsage(AudioAttributes.USAGE_VOICE_COMMUNICATION)
                .build();
        mInCallNotificationVolume = resources.getFloat(R.dimen.config_inCallNotificationVolume);

        mUseAttentionLight = resources.getBoolean(R.bool.config_useAttentionLight);
        mHasLight =
                resources.getBoolean(com.android.internal.R.bool.config_intrusiveNotificationLed);

        // Don't start allowing notifications until the setup wizard has run once.
        // After that, including subsequent boots, init with notifications turned on.
        // This works on the first boot because the setup wizard will toggle this
        // flag at least once and we'll go back to 0 after that.
        if (0 == Settings.Global.getInt(getContext().getContentResolver(),
                    Settings.Global.DEVICE_PROVISIONED, 0)) {
            mDisableNotificationEffects = true;
        }
        mZenModeHelper.initZenMode();
        mInterruptionFilter = mZenModeHelper.getZenModeListenerInterruptionFilter();

        mUserProfiles.updateCache(getContext());
        listenForCallState();

        mSettingsObserver = new SettingsObserver(mHandler);

        mArchive = new Archive(resources.getInteger(
                R.integer.config_notificationServiceArchiveSize));

        mIsTelevision = mPackageManagerClient.hasSystemFeature(FEATURE_LEANBACK)
                || mPackageManagerClient.hasSystemFeature(FEATURE_TELEVISION);

        mIsAutomotive =
                mPackageManagerClient.hasSystemFeature(PackageManager.FEATURE_AUTOMOTIVE, 0);
        mNotificationEffectsEnabledForAutomotive =
                resources.getBoolean(R.bool.config_enableServerNotificationEffectsForAutomotive);

        mPreferencesHelper.lockChannelsForOEM(getContext().getResources().getStringArray(
                com.android.internal.R.array.config_nonBlockableNotificationPackages));

        mZenModeHelper.setPriorityOnlyDndExemptPackages(getContext().getResources().getStringArray(
                com.android.internal.R.array.config_priorityOnlyDndExemptPackages));
    }

    @Override
    public void onStart() {
        SnoozeHelper snoozeHelper = new SnoozeHelper(getContext(), new SnoozeHelper.Callback() {
            @Override
            public void repost(int userId, NotificationRecord r) {
                try {
                    if (DBG) {
                        Slog.d(TAG, "Reposting " + r.getKey());
                    }
                    enqueueNotificationInternal(r.sbn.getPackageName(), r.sbn.getOpPkg(),
                            r.sbn.getUid(), r.sbn.getInitialPid(), r.sbn.getTag(), r.sbn.getId(),
                            r.sbn.getNotification(), userId);
                } catch (Exception e) {
                    Slog.e(TAG, "Cannot un-snooze notification", e);
                }
            }
        }, mUserProfiles);

        final File systemDir = new File(Environment.getDataDirectory(), "system");

        init(Looper.myLooper(),
                AppGlobals.getPackageManager(), getContext().getPackageManager(),
                getLocalService(LightsManager.class),
                new NotificationListeners(AppGlobals.getPackageManager()),
                new NotificationAssistants(getContext(), mNotificationLock, mUserProfiles,
                        AppGlobals.getPackageManager()),
                new ConditionProviders(getContext(), mUserProfiles, AppGlobals.getPackageManager()),
                null, snoozeHelper, new NotificationUsageStats(getContext()),
                new AtomicFile(new File(
                        systemDir, "notification_policy.xml"), "notification-policy"),
                (ActivityManager) getContext().getSystemService(Context.ACTIVITY_SERVICE),
                getGroupHelper(), ActivityManager.getService(),
                LocalServices.getService(UsageStatsManagerInternal.class),
                LocalServices.getService(DevicePolicyManagerInternal.class),
                UriGrantsManager.getService(),
                LocalServices.getService(UriGrantsManagerInternal.class),
                (AppOpsManager) getContext().getSystemService(Context.APP_OPS_SERVICE),
                getContext().getSystemService(UserManager.class));

        // register for various Intents
        IntentFilter filter = new IntentFilter();
        filter.addAction(Intent.ACTION_SCREEN_ON);
        filter.addAction(Intent.ACTION_SCREEN_OFF);
        filter.addAction(TelephonyManager.ACTION_PHONE_STATE_CHANGED);
        filter.addAction(Intent.ACTION_USER_PRESENT);
        filter.addAction(Intent.ACTION_USER_STOPPED);
        filter.addAction(Intent.ACTION_USER_SWITCHED);
        filter.addAction(Intent.ACTION_USER_ADDED);
        filter.addAction(Intent.ACTION_USER_REMOVED);
        filter.addAction(Intent.ACTION_USER_UNLOCKED);
        filter.addAction(Intent.ACTION_MANAGED_PROFILE_UNAVAILABLE);
        getContext().registerReceiverAsUser(mIntentReceiver, UserHandle.ALL, filter, null, null);

        IntentFilter pkgFilter = new IntentFilter();
        pkgFilter.addAction(Intent.ACTION_PACKAGE_ADDED);
        pkgFilter.addAction(Intent.ACTION_PACKAGE_REMOVED);
        pkgFilter.addAction(Intent.ACTION_PACKAGE_CHANGED);
        pkgFilter.addAction(Intent.ACTION_PACKAGE_RESTARTED);
        pkgFilter.addAction(Intent.ACTION_QUERY_PACKAGE_RESTART);
        pkgFilter.addDataScheme("package");
        getContext().registerReceiverAsUser(mPackageIntentReceiver, UserHandle.ALL, pkgFilter, null,
                null);

        IntentFilter suspendedPkgFilter = new IntentFilter();
        suspendedPkgFilter.addAction(Intent.ACTION_PACKAGES_SUSPENDED);
        suspendedPkgFilter.addAction(Intent.ACTION_PACKAGES_UNSUSPENDED);
        suspendedPkgFilter.addAction(Intent.ACTION_DISTRACTING_PACKAGES_CHANGED);
        getContext().registerReceiverAsUser(mPackageIntentReceiver, UserHandle.ALL,
                suspendedPkgFilter, null, null);

        IntentFilter sdFilter = new IntentFilter(Intent.ACTION_EXTERNAL_APPLICATIONS_UNAVAILABLE);
        getContext().registerReceiverAsUser(mPackageIntentReceiver, UserHandle.ALL, sdFilter, null,
                null);

        IntentFilter timeoutFilter = new IntentFilter(ACTION_NOTIFICATION_TIMEOUT);
        timeoutFilter.addDataScheme(SCHEME_TIMEOUT);
        getContext().registerReceiver(mNotificationTimeoutReceiver, timeoutFilter);

        IntentFilter settingsRestoredFilter = new IntentFilter(Intent.ACTION_SETTING_RESTORED);
        getContext().registerReceiver(mRestoreReceiver, settingsRestoredFilter);

        IntentFilter localeChangedFilter = new IntentFilter(Intent.ACTION_LOCALE_CHANGED);
        getContext().registerReceiver(mLocaleChangeReceiver, localeChangedFilter);

        publishBinderService(Context.NOTIFICATION_SERVICE, mService, /* allowIsolated= */ false,
                DUMP_FLAG_PRIORITY_CRITICAL | DUMP_FLAG_PRIORITY_NORMAL);
        publishLocalService(NotificationManagerInternal.class, mInternalService);
    }

    private void registerDeviceConfigChange() {
        DeviceConfig.addOnPropertiesChangedListener(
                DeviceConfig.NAMESPACE_SYSTEMUI,
                getContext().getMainExecutor(),
                (properties) -> {
                    if (!DeviceConfig.NAMESPACE_SYSTEMUI.equals(properties.getNamespace())) {
                        return;
                    }
                    if (properties.getKeyset()
                            .contains(SystemUiDeviceConfigFlags.NAS_DEFAULT_SERVICE)) {
                        mAssistants.allowAdjustmentType(Adjustment.KEY_IMPORTANCE);
                        mAssistants.resetDefaultAssistantsIfNecessary();
                    }
                });
    }


    private GroupHelper getGroupHelper() {
        mAutoGroupAtCount =
                getContext().getResources().getInteger(R.integer.config_autoGroupAtCount);
        return new GroupHelper(mAutoGroupAtCount, new GroupHelper.Callback() {
            @Override
            public void addAutoGroup(String key) {
                synchronized (mNotificationLock) {
                    addAutogroupKeyLocked(key);
                }
            }

            @Override
            public void removeAutoGroup(String key) {
                synchronized (mNotificationLock) {
                    removeAutogroupKeyLocked(key);
                }
            }

            @Override
            public void addAutoGroupSummary(int userId, String pkg, String triggeringKey) {
                createAutoGroupSummary(userId, pkg, triggeringKey);
            }

            @Override
            public void removeAutoGroupSummary(int userId, String pkg) {
                synchronized (mNotificationLock) {
                    clearAutogroupSummaryLocked(userId, pkg);
                }
            }
        });
    }

    private void sendRegisteredOnlyBroadcast(String action) {
        Intent intent = new Intent(action);
        getContext().sendBroadcastAsUser(intent.addFlags(Intent.FLAG_RECEIVER_REGISTERED_ONLY),
                UserHandle.ALL, null);
        // explicitly send the broadcast to all DND packages, even if they aren't currently running
        intent.setFlags(0);
        final Set<String> dndApprovedPackages = mConditionProviders.getAllowedPackages();
        for (String pkg : dndApprovedPackages) {
            intent.setPackage(pkg);
            getContext().sendBroadcastAsUser(intent, UserHandle.ALL);
        }
    }

    @Override
    public void onBootPhase(int phase) {
        if (phase == SystemService.PHASE_SYSTEM_SERVICES_READY) {
            // no beeping until we're basically done booting
            mSystemReady = true;

            // Grab our optional AudioService
            mAudioManager = (AudioManager) getContext().getSystemService(Context.AUDIO_SERVICE);
            mAudioManagerInternal = getLocalService(AudioManagerInternal.class);
            mWindowManagerInternal = LocalServices.getService(WindowManagerInternal.class);
            mZenModeHelper.onSystemReady();
            mRoleObserver = new RoleObserver(getContext().getSystemService(RoleManager.class),
                    mPackageManager, getContext().getMainExecutor());
            mRoleObserver.init();
        } else if (phase == SystemService.PHASE_THIRD_PARTY_APPS_CAN_START) {
            // This observer will force an update when observe is called, causing us to
            // bind to listener services.
            mSettingsObserver.observe();
            mListeners.onBootPhaseAppsCanStart();
            mAssistants.onBootPhaseAppsCanStart();
            mConditionProviders.onBootPhaseAppsCanStart();
            registerDeviceConfigChange();
        }
    }

    @GuardedBy("mNotificationLock")
    private void updateListenerHintsLocked() {
        final int hints = calculateHints();
        if (hints == mListenerHints) return;
        ZenLog.traceListenerHintsChanged(mListenerHints, hints, mEffectsSuppressors.size());
        mListenerHints = hints;
        scheduleListenerHintsChanged(hints);
    }

    @GuardedBy("mNotificationLock")
    private void updateEffectsSuppressorLocked() {
        final long updatedSuppressedEffects = calculateSuppressedEffects();
        if (updatedSuppressedEffects == mZenModeHelper.getSuppressedEffects()) return;
        final List<ComponentName> suppressors = getSuppressors();
        ZenLog.traceEffectsSuppressorChanged(mEffectsSuppressors, suppressors, updatedSuppressedEffects);
        mEffectsSuppressors = suppressors;
        mZenModeHelper.setSuppressedEffects(updatedSuppressedEffects);
        sendRegisteredOnlyBroadcast(NotificationManager.ACTION_EFFECTS_SUPPRESSOR_CHANGED);
    }

    private void exitIdle() {
        try {
            if (mDeviceIdleController != null) {
                mDeviceIdleController.exitIdle("notification interaction");
            }
        } catch (RemoteException e) {
        }
    }

    private void updateNotificationChannelInt(String pkg, int uid, NotificationChannel channel,
            boolean fromListener) {
        if (channel.getImportance() == NotificationManager.IMPORTANCE_NONE) {
            // cancel
            cancelAllNotificationsInt(MY_UID, MY_PID, pkg, channel.getId(), 0, 0, true,
                    UserHandle.getUserId(uid), REASON_CHANNEL_BANNED,
                    null);
            if (isUidSystemOrPhone(uid)) {
                IntArray profileIds = mUserProfiles.getCurrentProfileIds();
                int N = profileIds.size();
                for (int i = 0; i < N; i++) {
                    int profileId = profileIds.get(i);
                    cancelAllNotificationsInt(MY_UID, MY_PID, pkg, channel.getId(), 0, 0, true,
                            profileId, REASON_CHANNEL_BANNED,
                            null);
                }
            }
        }
        final NotificationChannel preUpdate =
                mPreferencesHelper.getNotificationChannel(pkg, uid, channel.getId(), true);

        mPreferencesHelper.updateNotificationChannel(pkg, uid, channel, true);
        maybeNotifyChannelOwner(pkg, uid, preUpdate, channel);

        if (!fromListener) {
            final NotificationChannel modifiedChannel =
                    mPreferencesHelper.getNotificationChannel(pkg, uid, channel.getId(), false);
            mListeners.notifyNotificationChannelChanged(
                    pkg, UserHandle.getUserHandleForUid(uid),
                    modifiedChannel, NOTIFICATION_CHANNEL_OR_GROUP_UPDATED);
        }

        handleSavePolicyFile();
    }

    private void maybeNotifyChannelOwner(String pkg, int uid, NotificationChannel preUpdate,
            NotificationChannel update) {
        try {
            if ((preUpdate.getImportance() == IMPORTANCE_NONE
                    && update.getImportance() != IMPORTANCE_NONE)
                    || (preUpdate.getImportance() != IMPORTANCE_NONE
                    && update.getImportance() == IMPORTANCE_NONE)) {
                getContext().sendBroadcastAsUser(
                        new Intent(ACTION_NOTIFICATION_CHANNEL_BLOCK_STATE_CHANGED)
                                .putExtra(NotificationManager.EXTRA_NOTIFICATION_CHANNEL_ID,
                                        update.getId())
                                .putExtra(NotificationManager.EXTRA_BLOCKED_STATE,
                                        update.getImportance() == IMPORTANCE_NONE)
                                .addFlags(Intent.FLAG_RECEIVER_FOREGROUND)
                                .setPackage(pkg),
                        UserHandle.of(UserHandle.getUserId(uid)), null);
            }
        } catch (SecurityException e) {
            Slog.w(TAG, "Can't notify app about channel change", e);
        }
    }

    private void createNotificationChannelGroup(String pkg, int uid, NotificationChannelGroup group,
            boolean fromApp, boolean fromListener) {
        Preconditions.checkNotNull(group);
        Preconditions.checkNotNull(pkg);

        final NotificationChannelGroup preUpdate =
                mPreferencesHelper.getNotificationChannelGroup(group.getId(), pkg, uid);
        mPreferencesHelper.createNotificationChannelGroup(pkg, uid, group,
                fromApp);
        if (!fromApp) {
            maybeNotifyChannelGroupOwner(pkg, uid, preUpdate, group);
        }
        if (!fromListener) {
            mListeners.notifyNotificationChannelGroupChanged(pkg,
                    UserHandle.of(UserHandle.getCallingUserId()), group,
                    NOTIFICATION_CHANNEL_OR_GROUP_ADDED);
        }
    }

    private void maybeNotifyChannelGroupOwner(String pkg, int uid,
            NotificationChannelGroup preUpdate, NotificationChannelGroup update) {
        try {
            if (preUpdate.isBlocked() != update.isBlocked()) {
                getContext().sendBroadcastAsUser(
                        new Intent(ACTION_NOTIFICATION_CHANNEL_GROUP_BLOCK_STATE_CHANGED)
                                .putExtra(NotificationManager.EXTRA_NOTIFICATION_CHANNEL_GROUP_ID,
                                        update.getId())
                                .putExtra(NotificationManager.EXTRA_BLOCKED_STATE,
                                        update.isBlocked())
                                .addFlags(Intent.FLAG_RECEIVER_FOREGROUND)
                                .setPackage(pkg),
                        UserHandle.of(UserHandle.getUserId(uid)), null);
            }
        } catch (SecurityException e) {
            Slog.w(TAG, "Can't notify app about group change", e);
        }
    }

    private ArrayList<ComponentName> getSuppressors() {
        ArrayList<ComponentName> names = new ArrayList<ComponentName>();
        for (int i = mListenersDisablingEffects.size() - 1; i >= 0; --i) {
            ArraySet<ComponentName> serviceInfoList = mListenersDisablingEffects.valueAt(i);

            for (ComponentName info : serviceInfoList) {
                names.add(info);
            }
        }

        return names;
    }

    private boolean removeDisabledHints(ManagedServiceInfo info) {
        return removeDisabledHints(info, 0);
    }

    private boolean removeDisabledHints(ManagedServiceInfo info, int hints) {
        boolean removed = false;

        for (int i = mListenersDisablingEffects.size() - 1; i >= 0; --i) {
            final int hint = mListenersDisablingEffects.keyAt(i);
            final ArraySet<ComponentName> listeners = mListenersDisablingEffects.valueAt(i);

            if (hints == 0 || (hint & hints) == hint) {
                removed |= listeners.remove(info.component);
            }
        }

        return removed;
    }

    private void addDisabledHints(ManagedServiceInfo info, int hints) {
        if ((hints & HINT_HOST_DISABLE_EFFECTS) != 0) {
            addDisabledHint(info, HINT_HOST_DISABLE_EFFECTS);
        }

        if ((hints & HINT_HOST_DISABLE_NOTIFICATION_EFFECTS) != 0) {
            addDisabledHint(info, HINT_HOST_DISABLE_NOTIFICATION_EFFECTS);
        }

        if ((hints & HINT_HOST_DISABLE_CALL_EFFECTS) != 0) {
            addDisabledHint(info, HINT_HOST_DISABLE_CALL_EFFECTS);
        }
    }

    private void addDisabledHint(ManagedServiceInfo info, int hint) {
        if (mListenersDisablingEffects.indexOfKey(hint) < 0) {
            mListenersDisablingEffects.put(hint, new ArraySet<>());
        }

        ArraySet<ComponentName> hintListeners = mListenersDisablingEffects.get(hint);
        hintListeners.add(info.component);
    }

    private int calculateHints() {
        int hints = 0;
        for (int i = mListenersDisablingEffects.size() - 1; i >= 0; --i) {
            int hint = mListenersDisablingEffects.keyAt(i);
            ArraySet<ComponentName> serviceInfoList = mListenersDisablingEffects.valueAt(i);

            if (!serviceInfoList.isEmpty()) {
                hints |= hint;
            }
        }

        return hints;
    }

    private long calculateSuppressedEffects() {
        int hints = calculateHints();
        long suppressedEffects = 0;

        if ((hints & HINT_HOST_DISABLE_EFFECTS) != 0) {
            suppressedEffects |= ZenModeHelper.SUPPRESSED_EFFECT_ALL;
        }

        if ((hints & HINT_HOST_DISABLE_NOTIFICATION_EFFECTS) != 0) {
            suppressedEffects |= ZenModeHelper.SUPPRESSED_EFFECT_NOTIFICATIONS;
        }

        if ((hints & HINT_HOST_DISABLE_CALL_EFFECTS) != 0) {
            suppressedEffects |= ZenModeHelper.SUPPRESSED_EFFECT_CALLS;
        }

        return suppressedEffects;
    }

    @GuardedBy("mNotificationLock")
    private void updateInterruptionFilterLocked() {
        int interruptionFilter = mZenModeHelper.getZenModeListenerInterruptionFilter();
        if (interruptionFilter == mInterruptionFilter) return;
        mInterruptionFilter = interruptionFilter;
        scheduleInterruptionFilterChanged(interruptionFilter);
    }

    @VisibleForTesting
    INotificationManager getBinderService() {
        return INotificationManager.Stub.asInterface(mService);
    }

    /**
     * Report to usage stats that the notification was seen.
     * @param r notification record
     */
    @GuardedBy("mNotificationLock")
    protected void reportSeen(NotificationRecord r) {
        if (!r.isProxied()) {
            mAppUsageStats.reportEvent(r.sbn.getPackageName(),
                    getRealUserId(r.sbn.getUserId()),
                    UsageEvents.Event.NOTIFICATION_SEEN);
        }
    }

    protected int calculateSuppressedVisualEffects(Policy incomingPolicy, Policy currPolicy,
            int targetSdkVersion) {
        if (incomingPolicy.suppressedVisualEffects == SUPPRESSED_EFFECTS_UNSET) {
            return incomingPolicy.suppressedVisualEffects;
        }
        final int[] effectsIntroducedInP = {
                SUPPRESSED_EFFECT_FULL_SCREEN_INTENT,
                SUPPRESSED_EFFECT_LIGHTS,
                SUPPRESSED_EFFECT_PEEK,
                SUPPRESSED_EFFECT_STATUS_BAR,
                SUPPRESSED_EFFECT_BADGE,
                SUPPRESSED_EFFECT_AMBIENT,
                SUPPRESSED_EFFECT_NOTIFICATION_LIST
        };

        int newSuppressedVisualEffects = incomingPolicy.suppressedVisualEffects;
        if (targetSdkVersion < Build.VERSION_CODES.P) {
            // unset higher order bits introduced in P, maintain the user's higher order bits
            for (int i = 0; i < effectsIntroducedInP.length ; i++) {
                newSuppressedVisualEffects &= ~effectsIntroducedInP[i];
                newSuppressedVisualEffects |=
                        (currPolicy.suppressedVisualEffects & effectsIntroducedInP[i]);
            }
            // set higher order bits according to lower order bits
            if ((newSuppressedVisualEffects & SUPPRESSED_EFFECT_SCREEN_OFF) != 0) {
                newSuppressedVisualEffects |= SUPPRESSED_EFFECT_LIGHTS;
                newSuppressedVisualEffects |= SUPPRESSED_EFFECT_FULL_SCREEN_INTENT;
            }
            if ((newSuppressedVisualEffects & SUPPRESSED_EFFECT_SCREEN_ON) != 0) {
                newSuppressedVisualEffects |= SUPPRESSED_EFFECT_PEEK;
            }
        } else {
            boolean hasNewEffects = (newSuppressedVisualEffects
                    - SUPPRESSED_EFFECT_SCREEN_ON - SUPPRESSED_EFFECT_SCREEN_OFF) > 0;
            // if any of the new effects introduced in P are set
            if (hasNewEffects) {
                // clear out the deprecated effects
                newSuppressedVisualEffects &= ~ (SUPPRESSED_EFFECT_SCREEN_ON
                        | SUPPRESSED_EFFECT_SCREEN_OFF);

                // set the deprecated effects according to the new more specific effects
                if ((newSuppressedVisualEffects & Policy.SUPPRESSED_EFFECT_PEEK) != 0) {
                    newSuppressedVisualEffects |= SUPPRESSED_EFFECT_SCREEN_ON;
                }
                if ((newSuppressedVisualEffects & Policy.SUPPRESSED_EFFECT_LIGHTS) != 0
                        && (newSuppressedVisualEffects
                        & Policy.SUPPRESSED_EFFECT_FULL_SCREEN_INTENT) != 0
                        && (newSuppressedVisualEffects
                        & Policy.SUPPRESSED_EFFECT_AMBIENT) != 0) {
                    newSuppressedVisualEffects |= SUPPRESSED_EFFECT_SCREEN_OFF;
                }
            } else {
                // set higher order bits according to lower order bits
                if ((newSuppressedVisualEffects & SUPPRESSED_EFFECT_SCREEN_OFF) != 0) {
                    newSuppressedVisualEffects |= SUPPRESSED_EFFECT_LIGHTS;
                    newSuppressedVisualEffects |= SUPPRESSED_EFFECT_FULL_SCREEN_INTENT;
                    newSuppressedVisualEffects |= SUPPRESSED_EFFECT_AMBIENT;
                }
                if ((newSuppressedVisualEffects & SUPPRESSED_EFFECT_SCREEN_ON) != 0) {
                    newSuppressedVisualEffects |= SUPPRESSED_EFFECT_PEEK;
                }
            }
        }

        return newSuppressedVisualEffects;
    }

    @GuardedBy("mNotificationLock")
    protected void maybeRecordInterruptionLocked(NotificationRecord r) {
        if (r.isInterruptive() && !r.hasRecordedInterruption()) {
            mAppUsageStats.reportInterruptiveNotification(r.sbn.getPackageName(),
                    r.getChannel().getId(),
                    getRealUserId(r.sbn.getUserId()));
            r.setRecordedInterruption(true);
        }
    }

    /**
     * Report to usage stats that the user interacted with the notification.
     * @param r notification record
     */
    protected void reportUserInteraction(NotificationRecord r) {
        mAppUsageStats.reportEvent(r.sbn.getPackageName(),
                getRealUserId(r.sbn.getUserId()),
                UsageEvents.Event.USER_INTERACTION);
    }

    private int getRealUserId(int userId) {
        return userId == UserHandle.USER_ALL ? UserHandle.USER_SYSTEM : userId;
    }

    @VisibleForTesting
    NotificationManagerInternal getInternalService() {
        return mInternalService;
    }

    @VisibleForTesting
    final IBinder mService = new INotificationManager.Stub() {
        // Toasts
        // ============================================================================

        @Override
        public void enqueueToast(String pkg, ITransientNotification callback, int duration,
                int displayId)
        {
            if (DBG) {
                Slog.i(TAG, "enqueueToast pkg=" + pkg + " callback=" + callback
                        + " duration=" + duration + " displayId=" + displayId);
            }

            if (pkg == null || callback == null) {
                Slog.e(TAG, "Not enqueuing toast. pkg=" + pkg + " callback=" + callback);
                return ;
            }

            final int callingUid = Binder.getCallingUid();
            final boolean isSystemToast = isCallerSystemOrPhone()
                    || PackageManagerService.PLATFORM_PACKAGE_NAME.equals(pkg);
            final boolean isPackageSuspended = isPackagePaused(pkg);
            final boolean notificationsDisabledForPackage = !areNotificationsEnabledForPackage(pkg,
                    callingUid);

            long callingIdentity = Binder.clearCallingIdentity();
            try {
                final boolean appIsForeground = mActivityManager.getUidImportance(callingUid)
                        == IMPORTANCE_FOREGROUND;
                if (ENABLE_BLOCKED_TOASTS && !isSystemToast && ((notificationsDisabledForPackage
                        && !appIsForeground) || isPackageSuspended)) {
                    Slog.e(TAG, "Suppressing toast from package " + pkg
                            + (isPackageSuspended ? " due to package suspended."
                            : " by user request."));
                    return;
                }
            } finally {
                Binder.restoreCallingIdentity(callingIdentity);
            }

            synchronized (mToastQueue) {
                int callingPid = Binder.getCallingPid();
                long callingId = Binder.clearCallingIdentity();
                try {
                    ToastRecord record;
                    int index = indexOfToastLocked(pkg, callback);
                    // If it's already in the queue, we update it in place, we don't
                    // move it to the end of the queue.
                    if (index >= 0) {
                        record = mToastQueue.get(index);
                        record.update(duration);
                    } else {
                        // Limit the number of toasts that any given package except the android
                        // package can enqueue.  Prevents DOS attacks and deals with leaks.
                        if (!isSystemToast) {
                            int count = 0;
                            final int N = mToastQueue.size();
                            for (int i=0; i<N; i++) {
                                 final ToastRecord r = mToastQueue.get(i);
                                 if (r.pkg.equals(pkg)) {
                                     count++;
                                     if (count >= MAX_PACKAGE_NOTIFICATIONS) {
                                         Slog.e(TAG, "Package has already posted " + count
                                                + " toasts. Not showing more. Package=" + pkg);
                                         return;
                                     }
                                 }
                            }
                        }

                        Binder token = new Binder();
                        mWindowManagerInternal.addWindowToken(token, TYPE_TOAST, displayId);
                        record = new ToastRecord(callingPid, pkg, callback, duration, token,
                                displayId);
                        mToastQueue.add(record);
                        index = mToastQueue.size() - 1;
                        keepProcessAliveIfNeededLocked(callingPid);
                    }
                    // If it's at index 0, it's the current toast.  It doesn't matter if it's
                    // new or just been updated.  Call back and tell it to show itself.
                    // If the callback fails, this will remove it from the list, so don't
                    // assume that it's valid after this.
                    if (index == 0) {
                        showNextToastLocked();
                    }
                } finally {
                    Binder.restoreCallingIdentity(callingId);
                }
            }
        }

        @Override
        public void cancelToast(String pkg, ITransientNotification callback) {
            Slog.i(TAG, "cancelToast pkg=" + pkg + " callback=" + callback);

            if (pkg == null || callback == null) {
                Slog.e(TAG, "Not cancelling notification. pkg=" + pkg + " callback=" + callback);
                return ;
            }

            synchronized (mToastQueue) {
                long callingId = Binder.clearCallingIdentity();
                try {
                    int index = indexOfToastLocked(pkg, callback);
                    if (index >= 0) {
                        cancelToastLocked(index);
                    } else {
                        Slog.w(TAG, "Toast already cancelled. pkg=" + pkg
                                + " callback=" + callback);
                    }
                } finally {
                    Binder.restoreCallingIdentity(callingId);
                }
            }
        }

        @Override
        public void finishToken(String pkg, ITransientNotification callback) {
            synchronized (mToastQueue) {
                long callingId = Binder.clearCallingIdentity();
                try {
                    int index = indexOfToastLocked(pkg, callback);
                    if (index >= 0) {
                        ToastRecord record = mToastQueue.get(index);
                        finishTokenLocked(record.token, record.displayId);
                    } else {
                        Slog.w(TAG, "Toast already killed. pkg=" + pkg
                                + " callback=" + callback);
                    }
                } finally {
                    Binder.restoreCallingIdentity(callingId);
                }
            }
        }

        @Override
        public void enqueueNotificationWithTag(String pkg, String opPkg, String tag, int id,
                Notification notification, int userId) throws RemoteException {
            enqueueNotificationInternal(pkg, opPkg, Binder.getCallingUid(),
                    Binder.getCallingPid(), tag, id, notification, userId);
        }

        @Override
        public void cancelNotificationWithTag(String pkg, String tag, int id, int userId) {
            checkCallerIsSystemOrSameApp(pkg);
            userId = ActivityManager.handleIncomingUser(Binder.getCallingPid(),
                    Binder.getCallingUid(), userId, true, false, "cancelNotificationWithTag", pkg);
            // Don't allow client applications to cancel foreground service notis or autobundled
            // summaries.
            final int mustNotHaveFlags = isCallingUidSystem() ? 0 :
                    (FLAG_FOREGROUND_SERVICE | FLAG_AUTOGROUP_SUMMARY);
            cancelNotification(Binder.getCallingUid(), Binder.getCallingPid(), pkg, tag, id, 0,
                    mustNotHaveFlags, false, userId, REASON_APP_CANCEL, null);
        }

        @Override
        public void cancelAllNotifications(String pkg, int userId) {
            checkCallerIsSystemOrSameApp(pkg);

            userId = ActivityManager.handleIncomingUser(Binder.getCallingPid(),
                    Binder.getCallingUid(), userId, true, false, "cancelAllNotifications", pkg);

            // Calling from user space, don't allow the canceling of actively
            // running foreground services.
            cancelAllNotificationsInt(Binder.getCallingUid(), Binder.getCallingPid(),
                    pkg, null, 0, FLAG_FOREGROUND_SERVICE, true, userId,
                    REASON_APP_CANCEL_ALL, null);
        }

        @Override
        public void silenceNotificationSound() {
            checkCallerIsSystem();

            mNotificationDelegate.clearEffects();
        }

        @Override
        public void setNotificationsEnabledForPackage(String pkg, int uid, boolean enabled) {
            enforceSystemOrSystemUI("setNotificationsEnabledForPackage");

            synchronized (mNotificationLock) {
                boolean wasEnabled = mPreferencesHelper.getImportance(pkg, uid)
                        != NotificationManager.IMPORTANCE_NONE;

                if (wasEnabled == enabled) {
                    return;
                }
            }

            mPreferencesHelper.setEnabled(pkg, uid, enabled);
            mMetricsLogger.write(new LogMaker(MetricsEvent.ACTION_BAN_APP_NOTES)
                    .setType(MetricsEvent.TYPE_ACTION)
                    .setPackageName(pkg)
                    .setSubtype(enabled ? 1 : 0));
            // Now, cancel any outstanding notifications that are part of a just-disabled app
            if (!enabled) {
                cancelAllNotificationsInt(MY_UID, MY_PID, pkg, null, 0, 0, true,
                        UserHandle.getUserId(uid), REASON_PACKAGE_BANNED, null);
            }

            try {
                getContext().sendBroadcastAsUser(
                        new Intent(ACTION_APP_BLOCK_STATE_CHANGED)
                                .putExtra(NotificationManager.EXTRA_BLOCKED_STATE, !enabled)
                                .addFlags(Intent.FLAG_RECEIVER_FOREGROUND)
                                .setPackage(pkg),
                        UserHandle.of(UserHandle.getUserId(uid)), null);
            } catch (SecurityException e) {
                Slog.w(TAG, "Can't notify app about app block change", e);
            }

            handleSavePolicyFile();
        }

        @Override
        public void setNotificationSoundTimeout(String pkg, int uid, long timeout) {
            checkCallerIsSystem();
            mPreferencesHelper.setNotificationSoundTimeout(pkg, uid, timeout);
            handleSavePolicyFile();
        }

        @Override
        public long getNotificationSoundTimeout(String pkg, int uid) {
            checkCallerIsSystem();
            return mPreferencesHelper.getNotificationSoundTimeout(pkg, uid);
        }

        /**
         * Updates the enabled state for notifications for the given package (and uid).
         * Additionally, this method marks the app importance as locked by the user, which means
         * that notifications from the app will <b>not</b> be considered for showing a
         * blocking helper.
         *
         * @param pkg package that owns the notifications to update
         * @param uid uid of the app providing notifications
         * @param enabled whether notifications should be enabled for the app
         *
         * @see #setNotificationsEnabledForPackage(String, int, boolean)
         */
        @Override
        public void setNotificationsEnabledWithImportanceLockForPackage(
                String pkg, int uid, boolean enabled) {
            setNotificationsEnabledForPackage(pkg, uid, enabled);

            mPreferencesHelper.setAppImportanceLocked(pkg, uid);
        }

        /**
         * Use this when you just want to know if notifications are OK for this package.
         */
        @Override
        public boolean areNotificationsEnabled(String pkg) {
            return areNotificationsEnabledForPackage(pkg, Binder.getCallingUid());
        }

        /**
         * Use this when you just want to know if notifications are OK for this package.
         */
        @Override
        public boolean areNotificationsEnabledForPackage(String pkg, int uid) {
            enforceSystemOrSystemUIOrSamePackage(pkg,
                    "Caller not system or systemui or same package");
            if (UserHandle.getCallingUserId() != UserHandle.getUserId(uid)) {
                getContext().enforceCallingPermission(
                        android.Manifest.permission.INTERACT_ACROSS_USERS,
                        "canNotifyAsPackage for uid " + uid);
            }

            return mPreferencesHelper.getImportance(pkg, uid) != IMPORTANCE_NONE;
        }

        @Override
        public boolean areBubblesAllowed(String pkg) {
            return areBubblesAllowedForPackage(pkg, Binder.getCallingUid());
        }

        @Override
        public boolean areBubblesAllowedForPackage(String pkg, int uid) {
            enforceSystemOrSystemUIOrSamePackage(pkg,
                    "Caller not system or systemui or same package");

            if (UserHandle.getCallingUserId() != UserHandle.getUserId(uid)) {
                getContext().enforceCallingPermission(
                        android.Manifest.permission.INTERACT_ACROSS_USERS,
                        "canNotifyAsPackage for uid " + uid);
            }

            return mPreferencesHelper.areBubblesAllowed(pkg, uid);
        }

        @Override
        public void setBubblesAllowed(String pkg, int uid, boolean allowed) {
            enforceSystemOrSystemUI("Caller not system or systemui");
            mPreferencesHelper.setBubblesAllowed(pkg, uid, allowed);
            handleSavePolicyFile();
        }

        @Override
        public boolean hasUserApprovedBubblesForPackage(String pkg, int uid) {
            enforceSystemOrSystemUI("Caller not system or systemui");
            int lockedFields = mPreferencesHelper.getAppLockedFields(pkg, uid);
            return (lockedFields & PreferencesHelper.LockableAppFields.USER_LOCKED_BUBBLE) != 0;
        }

        @Override
        public boolean shouldHideSilentStatusIcons(String callingPkg) {
            checkCallerIsSameApp(callingPkg);

            if (isCallerSystemOrPhone()
                    || mListeners.isListenerPackage(callingPkg)) {
                return mPreferencesHelper.shouldHideSilentStatusIcons();
            } else {
                throw new SecurityException("Only available for notification listeners");
            }
        }

        @Override
        public void setHideSilentStatusIcons(boolean hide) {
            checkCallerIsSystem();

            mPreferencesHelper.setHideSilentStatusIcons(hide);
            handleSavePolicyFile();

            mListeners.onStatusBarIconsBehaviorChanged(hide);
        }

        @Override
        public int getPackageImportance(String pkg) {
            checkCallerIsSystemOrSameApp(pkg);
            return mPreferencesHelper.getImportance(pkg, Binder.getCallingUid());
        }

        @Override
        public boolean canShowBadge(String pkg, int uid) {
            checkCallerIsSystem();
            return mPreferencesHelper.canShowBadge(pkg, uid);
        }

        @Override
        public void setShowBadge(String pkg, int uid, boolean showBadge) {
            checkCallerIsSystem();
            mPreferencesHelper.setShowBadge(pkg, uid, showBadge);
            handleSavePolicyFile();
        }

        @Override
        public void setNotificationDelegate(String callingPkg, String delegate) {
            checkCallerIsSameApp(callingPkg);
            final int callingUid = Binder.getCallingUid();
            UserHandle user = UserHandle.getUserHandleForUid(callingUid);
            if (delegate == null) {
                mPreferencesHelper.revokeNotificationDelegate(callingPkg, Binder.getCallingUid());
                handleSavePolicyFile();
            } else {
                try {
                    ApplicationInfo info =
                            mPackageManager.getApplicationInfo(delegate,
                                    MATCH_DIRECT_BOOT_AWARE | MATCH_DIRECT_BOOT_UNAWARE,
                                    user.getIdentifier());
                    if (info != null) {
                        mPreferencesHelper.setNotificationDelegate(
                                callingPkg, callingUid, delegate, info.uid);
                        handleSavePolicyFile();
                    }
                } catch (RemoteException e) {
                    e.rethrowFromSystemServer();
                }
            }
        }

        @Override
        public String getNotificationDelegate(String callingPkg) {
            // callable by Settings also
            checkCallerIsSystemOrSameApp(callingPkg);
            return mPreferencesHelper.getNotificationDelegate(callingPkg, Binder.getCallingUid());
        }

        @Override
        public boolean canNotifyAsPackage(String callingPkg, String targetPkg, int userId) {
            checkCallerIsSameApp(callingPkg);
            final int callingUid = Binder.getCallingUid();
            UserHandle user = UserHandle.getUserHandleForUid(callingUid);
            if (user.getIdentifier() != userId) {
                getContext().enforceCallingPermission(
                        android.Manifest.permission.INTERACT_ACROSS_USERS,
                        "canNotifyAsPackage for user " + userId);
            }
            if (callingPkg.equals(targetPkg)) {
                return true;
            }
            try {
                ApplicationInfo info =
                        mPackageManager.getApplicationInfo(targetPkg,
                                MATCH_DIRECT_BOOT_AWARE | MATCH_DIRECT_BOOT_UNAWARE,
                                userId);
                if (info != null) {
                    return mPreferencesHelper.isDelegateAllowed(
                            targetPkg, info.uid, callingPkg, callingUid);
                }
            } catch (RemoteException e) {
                // :(
            }
            return false;
        }

        @Override
        public void updateNotificationChannelGroupForPackage(String pkg, int uid,
                NotificationChannelGroup group) throws RemoteException {
            enforceSystemOrSystemUI("Caller not system or systemui");
            createNotificationChannelGroup(pkg, uid, group, false, false);
            handleSavePolicyFile();
        }

        @Override
        public void createNotificationChannelGroups(String pkg,
                ParceledListSlice channelGroupList) throws RemoteException {
            checkCallerIsSystemOrSameApp(pkg);
            List<NotificationChannelGroup> groups = channelGroupList.getList();
            final int groupSize = groups.size();
            for (int i = 0; i < groupSize; i++) {
                final NotificationChannelGroup group = groups.get(i);
                createNotificationChannelGroup(pkg, Binder.getCallingUid(), group, true, false);
            }
            handleSavePolicyFile();
        }

        private void createNotificationChannelsImpl(String pkg, int uid,
                ParceledListSlice channelsList) {
            List<NotificationChannel> channels = channelsList.getList();
            final int channelsSize = channels.size();
            boolean needsPolicyFileChange = false;
            for (int i = 0; i < channelsSize; i++) {
                final NotificationChannel channel = channels.get(i);
                Preconditions.checkNotNull(channel, "channel in list is null");
                needsPolicyFileChange = mPreferencesHelper.createNotificationChannel(pkg, uid,
                        channel, true /* fromTargetApp */,
                        mConditionProviders.isPackageOrComponentAllowed(
                                pkg, UserHandle.getUserId(uid)));
                if (needsPolicyFileChange) {
                    mListeners.notifyNotificationChannelChanged(pkg,
                            UserHandle.getUserHandleForUid(uid),
                            mPreferencesHelper.getNotificationChannel(pkg, uid, channel.getId(),
                                    false),
                            NOTIFICATION_CHANNEL_OR_GROUP_ADDED);
                }
            }
            if (needsPolicyFileChange) {
                handleSavePolicyFile();
            }
        }

        @Override
        public void createNotificationChannels(String pkg,
                ParceledListSlice channelsList) throws RemoteException {
            checkCallerIsSystemOrSameApp(pkg);
            createNotificationChannelsImpl(pkg, Binder.getCallingUid(), channelsList);
        }

        @Override
        public void createNotificationChannelsForPackage(String pkg, int uid,
                ParceledListSlice channelsList) throws RemoteException {
            checkCallerIsSystem();
            createNotificationChannelsImpl(pkg, uid, channelsList);
        }

        @Override
        public NotificationChannel getNotificationChannel(String callingPkg, int userId,
                String targetPkg, String channelId) {
            if (canNotifyAsPackage(callingPkg, targetPkg, userId)
                    || isCallingUidSystem()) {
                int targetUid = -1;
                try {
                    targetUid = mPackageManagerClient.getPackageUidAsUser(targetPkg, userId);
                } catch (NameNotFoundException e) {
                    /* ignore */
                }
                return mPreferencesHelper.getNotificationChannel(
                        targetPkg, targetUid, channelId, false /* includeDeleted */);
            }
            throw new SecurityException("Pkg " + callingPkg
                    + " cannot read channels for " + targetPkg + " in " + userId);
        }

        @Override
        public NotificationChannel getNotificationChannelForPackage(String pkg, int uid,
                String channelId, boolean includeDeleted) {
            checkCallerIsSystem();
            return mPreferencesHelper.getNotificationChannel(pkg, uid, channelId, includeDeleted);
        }

        @Override
        public void deleteNotificationChannel(String pkg, String channelId) {
            checkCallerIsSystemOrSameApp(pkg);
            final int callingUid = Binder.getCallingUid();
            if (NotificationChannel.DEFAULT_CHANNEL_ID.equals(channelId)) {
                throw new IllegalArgumentException("Cannot delete default channel");
            }
            cancelAllNotificationsInt(MY_UID, MY_PID, pkg, channelId, 0, 0, true,
                    UserHandle.getUserId(callingUid), REASON_CHANNEL_BANNED, null);
            mPreferencesHelper.deleteNotificationChannel(pkg, callingUid, channelId);
            mListeners.notifyNotificationChannelChanged(pkg,
                    UserHandle.getUserHandleForUid(callingUid),
                    mPreferencesHelper.getNotificationChannel(pkg, callingUid, channelId, true),
                    NOTIFICATION_CHANNEL_OR_GROUP_DELETED);
            handleSavePolicyFile();
        }

        @Override
        public NotificationChannelGroup getNotificationChannelGroup(String pkg, String groupId) {
            checkCallerIsSystemOrSameApp(pkg);
            return mPreferencesHelper.getNotificationChannelGroupWithChannels(
                    pkg, Binder.getCallingUid(), groupId, false);
        }

        @Override
        public ParceledListSlice<NotificationChannelGroup> getNotificationChannelGroups(
                String pkg) {
            checkCallerIsSystemOrSameApp(pkg);
            return mPreferencesHelper.getNotificationChannelGroups(
                    pkg, Binder.getCallingUid(), false, false, true);
        }

        @Override
        public void deleteNotificationChannelGroup(String pkg, String groupId) {
            checkCallerIsSystemOrSameApp(pkg);

            final int callingUid = Binder.getCallingUid();
            NotificationChannelGroup groupToDelete =
                    mPreferencesHelper.getNotificationChannelGroup(groupId, pkg, callingUid);
            if (groupToDelete != null) {
                List<NotificationChannel> deletedChannels =
                        mPreferencesHelper.deleteNotificationChannelGroup(pkg, callingUid, groupId);
                for (int i = 0; i < deletedChannels.size(); i++) {
                    final NotificationChannel deletedChannel = deletedChannels.get(i);
                    cancelAllNotificationsInt(MY_UID, MY_PID, pkg, deletedChannel.getId(), 0, 0,
                            true,
                            UserHandle.getUserId(Binder.getCallingUid()), REASON_CHANNEL_BANNED,
                            null);
                    mListeners.notifyNotificationChannelChanged(pkg,
                            UserHandle.getUserHandleForUid(callingUid),
                            deletedChannel,
                            NOTIFICATION_CHANNEL_OR_GROUP_DELETED);
                }
                mListeners.notifyNotificationChannelGroupChanged(
                        pkg, UserHandle.getUserHandleForUid(callingUid), groupToDelete,
                        NOTIFICATION_CHANNEL_OR_GROUP_DELETED);
                handleSavePolicyFile();
            }
        }

        @Override
        public void updateNotificationChannelForPackage(String pkg, int uid,
                NotificationChannel channel) {
            enforceSystemOrSystemUI("Caller not system or systemui");
            Preconditions.checkNotNull(channel);
            updateNotificationChannelInt(pkg, uid, channel, false);
        }

        @Override
        public ParceledListSlice<NotificationChannel> getNotificationChannelsForPackage(String pkg,
                int uid, boolean includeDeleted) {
            enforceSystemOrSystemUI("getNotificationChannelsForPackage");
            return mPreferencesHelper.getNotificationChannels(pkg, uid, includeDeleted);
        }

        @Override
        public int getNumNotificationChannelsForPackage(String pkg, int uid,
                boolean includeDeleted) {
            enforceSystemOrSystemUI("getNumNotificationChannelsForPackage");
            return mPreferencesHelper.getNotificationChannels(pkg, uid, includeDeleted)
                    .getList().size();
        }

        @Override
        public boolean onlyHasDefaultChannel(String pkg, int uid) {
            enforceSystemOrSystemUI("onlyHasDefaultChannel");
            return mPreferencesHelper.onlyHasDefaultChannel(pkg, uid);
        }

        @Override
        public int getDeletedChannelCount(String pkg, int uid) {
            enforceSystemOrSystemUI("getDeletedChannelCount");
            return mPreferencesHelper.getDeletedChannelCount(pkg, uid);
        }

        @Override
        public int getBlockedChannelCount(String pkg, int uid) {
            enforceSystemOrSystemUI("getBlockedChannelCount");
            return mPreferencesHelper.getBlockedChannelCount(pkg, uid);
        }

        @Override
        public ParceledListSlice<NotificationChannelGroup> getNotificationChannelGroupsForPackage(
                String pkg, int uid, boolean includeDeleted) {
            enforceSystemOrSystemUI("getNotificationChannelGroupsForPackage");
            return mPreferencesHelper.getNotificationChannelGroups(
                    pkg, uid, includeDeleted, true, false);
        }

        @Override
        public NotificationChannelGroup getPopulatedNotificationChannelGroupForPackage(
                String pkg, int uid, String groupId, boolean includeDeleted) {
            enforceSystemOrSystemUI("getPopulatedNotificationChannelGroupForPackage");
            return mPreferencesHelper.getNotificationChannelGroupWithChannels(
                    pkg, uid, groupId, includeDeleted);
        }

        @Override
        public NotificationChannelGroup getNotificationChannelGroupForPackage(
                String groupId, String pkg, int uid) {
            enforceSystemOrSystemUI("getNotificationChannelGroupForPackage");
            return mPreferencesHelper.getNotificationChannelGroup(groupId, pkg, uid);
        }

        @Override
        public ParceledListSlice<NotificationChannel> getNotificationChannels(
                String callingPkg, String targetPkg, int userId) {
            if (canNotifyAsPackage(callingPkg, targetPkg, userId)
                || isCallingUidSystem()) {
                int targetUid = -1;
                try {
                    targetUid = mPackageManagerClient.getPackageUidAsUser(targetPkg, userId);
                } catch (NameNotFoundException e) {
                    /* ignore */
                }
                return mPreferencesHelper.getNotificationChannels(
                        targetPkg, targetUid, false /* includeDeleted */);
            }
            throw new SecurityException("Pkg " + callingPkg
                    + " cannot read channels for " + targetPkg + " in " + userId);
        }

        @Override
        public int getBlockedAppCount(int userId) {
            checkCallerIsSystem();
            return mPreferencesHelper.getBlockedAppCount(userId);
        }

        @Override
        public int getAppsBypassingDndCount(int userId) {
            checkCallerIsSystem();
            return mPreferencesHelper.getAppsBypassingDndCount(userId);
        }

        @Override
        public ParceledListSlice<NotificationChannel> getNotificationChannelsBypassingDnd(
                String pkg, int userId) {
            checkCallerIsSystem();
            return mPreferencesHelper.getNotificationChannelsBypassingDnd(pkg, userId);
        }

        @Override
        public boolean areChannelsBypassingDnd() {
            return mPreferencesHelper.areChannelsBypassingDnd();
        }

        @Override
        public void clearData(String packageName, int uid, boolean fromApp) throws RemoteException {
            checkCallerIsSystem();

            // Cancel posted notifications
            cancelAllNotificationsInt(MY_UID, MY_PID, packageName, null, 0, 0, true,
                    UserHandle.getUserId(Binder.getCallingUid()), REASON_CHANNEL_BANNED, null);

            final String[] packages = new String[] {packageName};
            final int[] uids = new int[] {uid};

            // Listener & assistant
            mListeners.onPackagesChanged(true, packages, uids);
            mAssistants.onPackagesChanged(true, packages, uids);

            // Zen
            mConditionProviders.onPackagesChanged(true, packages, uids);

            // Snoozing
            mSnoozeHelper.clearData(UserHandle.getUserId(uid), packageName);

            // Reset notification preferences
            if (!fromApp) {
                mPreferencesHelper.clearData(packageName, uid);
            }

            handleSavePolicyFile();
        }

        @Override
        public List<String> getAllowedAssistantAdjustments(String pkg) {
            checkCallerIsSystemOrSameApp(pkg);

            if (!isCallerSystemOrPhone()
                    && !mAssistants.isPackageAllowed(pkg, UserHandle.getCallingUserId())) {
                    throw new SecurityException("Not currently an assistant");
            }

            return mAssistants.getAllowedAssistantAdjustments();
        }

        @Override
        public void allowAssistantAdjustment(String adjustmentType) {
            checkCallerIsSystemOrSystemUiOrShell();
            mAssistants.allowAdjustmentType(adjustmentType);

            handleSavePolicyFile();
        }

        @Override
        public void disallowAssistantAdjustment(String adjustmentType) {
            checkCallerIsSystemOrSystemUiOrShell();
            mAssistants.disallowAdjustmentType(adjustmentType);

            handleSavePolicyFile();
        }

        /**
         * System-only API for getting a list of current (i.e. not cleared) notifications.
         *
         * Requires ACCESS_NOTIFICATIONS which is signature|system.
         * @returns A list of all the notifications, in natural order.
         */
        @Override
        public StatusBarNotification[] getActiveNotifications(String callingPkg) {
            // enforce() will ensure the calling uid has the correct permission
            getContext().enforceCallingOrSelfPermission(
                    android.Manifest.permission.ACCESS_NOTIFICATIONS,
                    "NotificationManagerService.getActiveNotifications");

            StatusBarNotification[] tmp = null;
            int uid = Binder.getCallingUid();

            // noteOp will check to make sure the callingPkg matches the uid
            if (mAppOps.noteOpNoThrow(AppOpsManager.OP_ACCESS_NOTIFICATIONS, uid, callingPkg)
                    == AppOpsManager.MODE_ALLOWED) {
                synchronized (mNotificationLock) {
                    tmp = new StatusBarNotification[mNotificationList.size()];
                    final int N = mNotificationList.size();
                    for (int i=0; i<N; i++) {
                        tmp[i] = mNotificationList.get(i).sbn;
                    }
                }
            }
            return tmp;
        }

        /**
         * Public API for getting a list of current notifications for the calling package/uid.
         *
         * Note that since notification posting is done asynchronously, this will not return
         * notifications that are in the process of being posted.
         *
         * From {@link Build.VERSION_CODES#Q}, will also return notifications you've posted as
         * an app's notification delegate via
         * {@link NotificationManager#notifyAsPackage(String, String, int, Notification)}.
         *
         * @returns A list of all the package's notifications, in natural order.
         */
        @Override
        public ParceledListSlice<StatusBarNotification> getAppActiveNotifications(String pkg,
                int incomingUserId) {
            checkCallerIsSystemOrSameApp(pkg);
            int userId = ActivityManager.handleIncomingUser(Binder.getCallingPid(),
                    Binder.getCallingUid(), incomingUserId, true, false,
                    "getAppActiveNotifications", pkg);
            synchronized (mNotificationLock) {
                final ArrayMap<String, StatusBarNotification> map
                        = new ArrayMap<>(mNotificationList.size() + mEnqueuedNotifications.size());
                final int N = mNotificationList.size();
                for (int i = 0; i < N; i++) {
                    StatusBarNotification sbn = sanitizeSbn(pkg, userId,
                            mNotificationList.get(i).sbn);
                    if (sbn != null) {
                        map.put(sbn.getKey(), sbn);
                    }
                }
                for(NotificationRecord snoozed: mSnoozeHelper.getSnoozed(userId, pkg)) {
                    StatusBarNotification sbn = sanitizeSbn(pkg, userId, snoozed.sbn);
                    if (sbn != null) {
                        map.put(sbn.getKey(), sbn);
                    }
                }
                final int M = mEnqueuedNotifications.size();
                for (int i = 0; i < M; i++) {
                    StatusBarNotification sbn = sanitizeSbn(pkg, userId,
                            mEnqueuedNotifications.get(i).sbn);
                    if (sbn != null) {
                        map.put(sbn.getKey(), sbn); // pending update overwrites existing post here
                    }
                }
                final ArrayList<StatusBarNotification> list = new ArrayList<>(map.size());
                list.addAll(map.values());
                return new ParceledListSlice<StatusBarNotification>(list);
            }
        }

        private StatusBarNotification sanitizeSbn(String pkg, int userId,
                StatusBarNotification sbn) {
            if (sbn.getUserId() == userId) {
                if (sbn.getPackageName().equals(pkg) || sbn.getOpPkg().equals(pkg)) {
                    // We could pass back a cloneLight() but clients might get confused and
                    // try to send this thing back to notify() again, which would not work
                    // very well.
                    return new StatusBarNotification(
                            sbn.getPackageName(),
                            sbn.getOpPkg(),
                            sbn.getId(), sbn.getTag(), sbn.getUid(), sbn.getInitialPid(),
                            sbn.getNotification().clone(),
                            sbn.getUser(), sbn.getOverrideGroupKey(), sbn.getPostTime());
                }
            }
            return null;
        }

        /**
         * System-only API for getting a list of recent (cleared, no longer shown) notifications.
         *
         * Requires ACCESS_NOTIFICATIONS which is signature|system.
         */
        @Override
        public StatusBarNotification[] getHistoricalNotifications(String callingPkg, int count) {
            // enforce() will ensure the calling uid has the correct permission
            getContext().enforceCallingOrSelfPermission(
                    android.Manifest.permission.ACCESS_NOTIFICATIONS,
                    "NotificationManagerService.getHistoricalNotifications");

            StatusBarNotification[] tmp = null;
            int uid = Binder.getCallingUid();

            // noteOp will check to make sure the callingPkg matches the uid
            if (mAppOps.noteOpNoThrow(AppOpsManager.OP_ACCESS_NOTIFICATIONS, uid, callingPkg)
                    == AppOpsManager.MODE_ALLOWED) {
                synchronized (mArchive) {
                    tmp = mArchive.getArray(count);
                }
            }
            return tmp;
        }

        /**
         * Register a listener binder directly with the notification manager.
         *
         * Only works with system callers. Apps should extend
         * {@link android.service.notification.NotificationListenerService}.
         */
        @Override
        public void registerListener(final INotificationListener listener,
                final ComponentName component, final int userid) {
            enforceSystemOrSystemUI("INotificationManager.registerListener");
            mListeners.registerService(listener, component, userid);
        }

        /**
         * Remove a listener binder directly
         */
        @Override
        public void unregisterListener(INotificationListener token, int userid) {
            mListeners.unregisterService(token, userid);
        }

        /**
         * Allow an INotificationListener to simulate a "clear all" operation.
         *
         * {@see com.android.server.StatusBarManagerService.NotificationCallbacks#onClearAllNotifications}
         *
         * @param token The binder for the listener, to check that the caller is allowed
         */
        @Override
        public void cancelNotificationsFromListener(INotificationListener token, String[] keys) {
            final int callingUid = Binder.getCallingUid();
            final int callingPid = Binder.getCallingPid();
            long identity = Binder.clearCallingIdentity();
            try {
                synchronized (mNotificationLock) {
                    final ManagedServiceInfo info = mListeners.checkServiceTokenLocked(token);

                    if (keys != null) {
                        final int N = keys.length;
                        for (int i = 0; i < N; i++) {
                            NotificationRecord r = mNotificationsByKey.get(keys[i]);
                            if (r == null) continue;
                            final int userId = r.sbn.getUserId();
                            if (userId != info.userid && userId != UserHandle.USER_ALL &&
                                    !mUserProfiles.isCurrentProfile(userId)) {
                                throw new SecurityException("Disallowed call from listener: "
                                        + info.service);
                            }
                            cancelNotificationFromListenerLocked(info, callingUid, callingPid,
                                    r.sbn.getPackageName(), r.sbn.getTag(), r.sbn.getId(),
                                    userId);
                        }
                    } else {
                        cancelAllLocked(callingUid, callingPid, info.userid,
                                REASON_LISTENER_CANCEL_ALL, info, info.supportsProfiles());
                    }
                }
            } finally {
                Binder.restoreCallingIdentity(identity);
            }
        }

        /**
         * Handle request from an approved listener to re-enable itself.
         *
         * @param component The componenet to be re-enabled, caller must match package.
         */
        @Override
        public void requestBindListener(ComponentName component) {
            checkCallerIsSystemOrSameApp(component.getPackageName());
            long identity = Binder.clearCallingIdentity();
            try {
                ManagedServices manager =
                        mAssistants.isComponentEnabledForCurrentProfiles(component)
                        ? mAssistants
                        : mListeners;
                manager.setComponentState(component, true);
            } finally {
                Binder.restoreCallingIdentity(identity);
            }
        }

        @Override
        public void requestUnbindListener(INotificationListener token) {
            long identity = Binder.clearCallingIdentity();
            try {
                // allow bound services to disable themselves
                synchronized (mNotificationLock) {
                    final ManagedServiceInfo info = mListeners.checkServiceTokenLocked(token);
                    info.getOwner().setComponentState(info.component, false);
                }
            } finally {
                Binder.restoreCallingIdentity(identity);
            }
        }

        @Override
        public void setNotificationsShownFromListener(INotificationListener token, String[] keys) {
            long identity = Binder.clearCallingIdentity();
            try {
                synchronized (mNotificationLock) {
                    final ManagedServiceInfo info = mListeners.checkServiceTokenLocked(token);
                    if (keys == null) {
                        return;
                    }
                    ArrayList<NotificationRecord> seen = new ArrayList<>();
                    final int n = keys.length;
                    for (int i = 0; i < n; i++) {
                        NotificationRecord r = mNotificationsByKey.get(keys[i]);
                        if (r == null) continue;
                        final int userId = r.sbn.getUserId();
                        if (userId != info.userid && userId != UserHandle.USER_ALL
                                && !mUserProfiles.isCurrentProfile(userId)) {
                            throw new SecurityException("Disallowed call from listener: "
                                    + info.service);
                        }
                        seen.add(r);
                        if (!r.isSeen()) {
                            if (DBG) Slog.d(TAG, "Marking notification as seen " + keys[i]);
                            reportSeen(r);
                            r.setSeen();
                            maybeRecordInterruptionLocked(r);
                        }
                    }
                    if (!seen.isEmpty()) {
                        mAssistants.onNotificationsSeenLocked(seen);
                    }
                }
            } finally {
                Binder.restoreCallingIdentity(identity);
            }
        }

        /**
         * Allow an INotificationListener to simulate clearing (dismissing) a single notification.
         *
         * {@see com.android.server.StatusBarManagerService.NotificationCallbacks#onNotificationClear}
         *
         * @param info The binder for the listener, to check that the caller is allowed
         */
        @GuardedBy("mNotificationLock")
        private void cancelNotificationFromListenerLocked(ManagedServiceInfo info,
                int callingUid, int callingPid, String pkg, String tag, int id, int userId) {
            cancelNotification(callingUid, callingPid, pkg, tag, id, 0,
                    FLAG_ONGOING_EVENT | FLAG_FOREGROUND_SERVICE | FLAG_BUBBLE,
                    true,
                    userId, REASON_LISTENER_CANCEL, info);
        }

        /**
         * Allow an INotificationListener to snooze a single notification until a context.
         *
         * @param token The binder for the listener, to check that the caller is allowed
         */
        @Override
        public void snoozeNotificationUntilContextFromListener(INotificationListener token,
                String key, String snoozeCriterionId) {
            long identity = Binder.clearCallingIdentity();
            try {
                synchronized (mNotificationLock) {
                    final ManagedServiceInfo info = mListeners.checkServiceTokenLocked(token);
                    snoozeNotificationInt(key, SNOOZE_UNTIL_UNSPECIFIED, snoozeCriterionId, info);
                }
            } finally {
                Binder.restoreCallingIdentity(identity);
            }
        }

        /**
         * Allow an INotificationListener to snooze a single notification until a time.
         *
         * @param token The binder for the listener, to check that the caller is allowed
         */
        @Override
        public void snoozeNotificationUntilFromListener(INotificationListener token, String key,
                long duration) {
            long identity = Binder.clearCallingIdentity();
            try {
                synchronized (mNotificationLock) {
                    final ManagedServiceInfo info = mListeners.checkServiceTokenLocked(token);
                    snoozeNotificationInt(key, duration, null, info);
                }
            } finally {
                Binder.restoreCallingIdentity(identity);
            }
        }

        /**
         * Allows the notification assistant to un-snooze a single notification.
         *
         * @param token The binder for the assistant, to check that the caller is allowed
         */
        @Override
        public void unsnoozeNotificationFromAssistant(INotificationListener token, String key) {
            long identity = Binder.clearCallingIdentity();
            try {
                synchronized (mNotificationLock) {
                    final ManagedServiceInfo info =
                            mAssistants.checkServiceTokenLocked(token);
                    unsnoozeNotificationInt(key, info);
                }
            } finally {
                Binder.restoreCallingIdentity(identity);
            }
        }

        /**
         * Allow an INotificationListener to simulate clearing (dismissing) a single notification.
         *
         * {@see com.android.server.StatusBarManagerService.NotificationCallbacks#onNotificationClear}
         *
         * @param token The binder for the listener, to check that the caller is allowed
         */
        @Override
        public void cancelNotificationFromListener(INotificationListener token, String pkg,
                String tag, int id) {
            final int callingUid = Binder.getCallingUid();
            final int callingPid = Binder.getCallingPid();
            long identity = Binder.clearCallingIdentity();
            try {
                synchronized (mNotificationLock) {
                    final ManagedServiceInfo info = mListeners.checkServiceTokenLocked(token);
                    if (info.supportsProfiles()) {
                        Slog.e(TAG, "Ignoring deprecated cancelNotification(pkg, tag, id) "
                                + "from " + info.component
                                + " use cancelNotification(key) instead.");
                    } else {
                        cancelNotificationFromListenerLocked(info, callingUid, callingPid,
                                pkg, tag, id, info.userid);
                    }
                }
            } finally {
                Binder.restoreCallingIdentity(identity);
            }
        }

        /**
         * Allow an INotificationListener to request the list of outstanding notifications seen by
         * the current user. Useful when starting up, after which point the listener callbacks
         * should be used.
         *
         * @param token The binder for the listener, to check that the caller is allowed
         * @param keys An array of notification keys to fetch, or null to fetch everything
         * @returns The return value will contain the notifications specified in keys, in that
         *      order, or if keys is null, all the notifications, in natural order.
         */
        @Override
        public ParceledListSlice<StatusBarNotification> getActiveNotificationsFromListener(
                INotificationListener token, String[] keys, int trim) {
            synchronized (mNotificationLock) {
                final ManagedServiceInfo info = mListeners.checkServiceTokenLocked(token);
                final boolean getKeys = keys != null;
                final int N = getKeys ? keys.length : mNotificationList.size();
                final ArrayList<StatusBarNotification> list
                        = new ArrayList<StatusBarNotification>(N);
                for (int i=0; i<N; i++) {
                    final NotificationRecord r = getKeys
                            ? mNotificationsByKey.get(keys[i])
                            : mNotificationList.get(i);
                    if (r == null) continue;
                    StatusBarNotification sbn = r.sbn;
                    if (!isVisibleToListener(sbn, info)) continue;
                    StatusBarNotification sbnToSend =
                            (trim == TRIM_FULL) ? sbn : sbn.cloneLight();
                    list.add(sbnToSend);
                }
                return new ParceledListSlice<StatusBarNotification>(list);
            }
        }

        /**
         * Allow an INotificationListener to request the list of outstanding snoozed notifications
         * seen by the current user. Useful when starting up, after which point the listener
         * callbacks should be used.
         *
         * @param token The binder for the listener, to check that the caller is allowed
         * @returns The return value will contain the notifications specified in keys, in that
         *      order, or if keys is null, all the notifications, in natural order.
         */
        @Override
        public ParceledListSlice<StatusBarNotification> getSnoozedNotificationsFromListener(
                INotificationListener token, int trim) {
            synchronized (mNotificationLock) {
                final ManagedServiceInfo info = mListeners.checkServiceTokenLocked(token);
                List<NotificationRecord> snoozedRecords = mSnoozeHelper.getSnoozed();
                final int N = snoozedRecords.size();
                final ArrayList<StatusBarNotification> list = new ArrayList<>(N);
                for (int i=0; i < N; i++) {
                    final NotificationRecord r = snoozedRecords.get(i);
                    if (r == null) continue;
                    StatusBarNotification sbn = r.sbn;
                    if (!isVisibleToListener(sbn, info)) continue;
                    StatusBarNotification sbnToSend =
                            (trim == TRIM_FULL) ? sbn : sbn.cloneLight();
                    list.add(sbnToSend);
                }
                return new ParceledListSlice<>(list);
            }
        }

        @Override
        public void clearRequestedListenerHints(INotificationListener token) {
            final long identity = Binder.clearCallingIdentity();
            try {
                synchronized (mNotificationLock) {
                    final ManagedServiceInfo info = mListeners.checkServiceTokenLocked(token);
                    removeDisabledHints(info);
                    updateListenerHintsLocked();
                    updateEffectsSuppressorLocked();
                }
            } finally {
                Binder.restoreCallingIdentity(identity);
            }
        }

        @Override
        public void requestHintsFromListener(INotificationListener token, int hints) {
            final long identity = Binder.clearCallingIdentity();
            try {
                synchronized (mNotificationLock) {
                    final ManagedServiceInfo info = mListeners.checkServiceTokenLocked(token);
                    final int disableEffectsMask = HINT_HOST_DISABLE_EFFECTS
                            | HINT_HOST_DISABLE_NOTIFICATION_EFFECTS
                            | HINT_HOST_DISABLE_CALL_EFFECTS;
                    final boolean disableEffects = (hints & disableEffectsMask) != 0;
                    if (disableEffects) {
                        addDisabledHints(info, hints);
                    } else {
                        removeDisabledHints(info, hints);
                    }
                    updateListenerHintsLocked();
                    updateEffectsSuppressorLocked();
                }
            } finally {
                Binder.restoreCallingIdentity(identity);
            }
        }

        @Override
        public int getHintsFromListener(INotificationListener token) {
            synchronized (mNotificationLock) {
                return mListenerHints;
            }
        }

        @Override
        public void requestInterruptionFilterFromListener(INotificationListener token,
                int interruptionFilter) throws RemoteException {
            final long identity = Binder.clearCallingIdentity();
            try {
                synchronized (mNotificationLock) {
                    final ManagedServiceInfo info = mListeners.checkServiceTokenLocked(token);
                    mZenModeHelper.requestFromListener(info.component, interruptionFilter);
                    updateInterruptionFilterLocked();
                }
            } finally {
                Binder.restoreCallingIdentity(identity);
            }
        }

        @Override
        public int getInterruptionFilterFromListener(INotificationListener token)
                throws RemoteException {
            synchronized (mNotificationLight) {
                return mInterruptionFilter;
            }
        }

        @Override
        public void setOnNotificationPostedTrimFromListener(INotificationListener token, int trim)
                throws RemoteException {
            synchronized (mNotificationLock) {
                final ManagedServiceInfo info = mListeners.checkServiceTokenLocked(token);
                if (info == null) return;
                mListeners.setOnNotificationPostedTrimLocked(info, trim);
            }
        }

        @Override
        public int getZenMode() {
            return mZenModeHelper.getZenMode();
        }

        @Override
        public ZenModeConfig getZenModeConfig() {
            enforceSystemOrSystemUI("INotificationManager.getZenModeConfig");
            return mZenModeHelper.getConfig();
        }

        @Override
        public void setZenMode(int mode, Uri conditionId, String reason) throws RemoteException {
            enforceSystemOrSystemUI("INotificationManager.setZenMode");
            final long identity = Binder.clearCallingIdentity();
            try {
                mZenModeHelper.setManualZenMode(mode, conditionId, null, reason);
            } finally {
                Binder.restoreCallingIdentity(identity);
            }
        }

        @Override
        public List<ZenModeConfig.ZenRule> getZenRules() throws RemoteException {
            enforcePolicyAccess(Binder.getCallingUid(), "getAutomaticZenRules");
            return mZenModeHelper.getZenRules();
        }

        @Override
        public AutomaticZenRule getAutomaticZenRule(String id) throws RemoteException {
            Preconditions.checkNotNull(id, "Id is null");
            enforcePolicyAccess(Binder.getCallingUid(), "getAutomaticZenRule");
            return mZenModeHelper.getAutomaticZenRule(id);
        }

        @Override
        public String addAutomaticZenRule(AutomaticZenRule automaticZenRule) {
            Preconditions.checkNotNull(automaticZenRule, "automaticZenRule is null");
            Preconditions.checkNotNull(automaticZenRule.getName(), "Name is null");
            if (automaticZenRule.getOwner() == null
                    && automaticZenRule.getConfigurationActivity() == null) {
                throw new NullPointerException(
                        "Rule must have a conditionproviderservice and/or configuration activity");
            }
            Preconditions.checkNotNull(automaticZenRule.getConditionId(), "ConditionId is null");
            if (automaticZenRule.getZenPolicy() != null
                    && automaticZenRule.getInterruptionFilter() != INTERRUPTION_FILTER_PRIORITY) {
                throw new IllegalArgumentException("ZenPolicy is only applicable to "
                        + "INTERRUPTION_FILTER_PRIORITY filters");
            }
            enforcePolicyAccess(Binder.getCallingUid(), "addAutomaticZenRule");

            return mZenModeHelper.addAutomaticZenRule(automaticZenRule,
                    "addAutomaticZenRule");
        }

        @Override
        public boolean updateAutomaticZenRule(String id, AutomaticZenRule automaticZenRule)
                throws RemoteException {
            Preconditions.checkNotNull(automaticZenRule, "automaticZenRule is null");
            Preconditions.checkNotNull(automaticZenRule.getName(), "Name is null");
            if (automaticZenRule.getOwner() == null
                    && automaticZenRule.getConfigurationActivity() == null) {
                throw new NullPointerException(
                        "Rule must have a conditionproviderservice and/or configuration activity");
            }
            Preconditions.checkNotNull(automaticZenRule.getConditionId(), "ConditionId is null");
            enforcePolicyAccess(Binder.getCallingUid(), "updateAutomaticZenRule");

            return mZenModeHelper.updateAutomaticZenRule(id, automaticZenRule,
                    "updateAutomaticZenRule");
        }

        @Override
        public boolean removeAutomaticZenRule(String id) throws RemoteException {
            Preconditions.checkNotNull(id, "Id is null");
            // Verify that they can modify zen rules.
            enforcePolicyAccess(Binder.getCallingUid(), "removeAutomaticZenRule");

            return mZenModeHelper.removeAutomaticZenRule(id, "removeAutomaticZenRule");
        }

        @Override
        public boolean removeAutomaticZenRules(String packageName) throws RemoteException {
            Preconditions.checkNotNull(packageName, "Package name is null");
            enforceSystemOrSystemUI("removeAutomaticZenRules");

            return mZenModeHelper.removeAutomaticZenRules(packageName, "removeAutomaticZenRules");
        }

        @Override
        public int getRuleInstanceCount(ComponentName owner) throws RemoteException {
            Preconditions.checkNotNull(owner, "Owner is null");
            enforceSystemOrSystemUI("getRuleInstanceCount");

            return mZenModeHelper.getCurrentInstanceCount(owner);
        }

        @Override
        public void setAutomaticZenRuleState(String id, Condition condition) {
            Preconditions.checkNotNull(id, "id is null");
            Preconditions.checkNotNull(condition, "Condition is null");

            enforcePolicyAccess(Binder.getCallingUid(), "setAutomaticZenRuleState");

            mZenModeHelper.setAutomaticZenRuleState(id, condition);
        }

        @Override
        public void setInterruptionFilter(String pkg, int filter) throws RemoteException {
            enforcePolicyAccess(pkg, "setInterruptionFilter");
            final int zen = NotificationManager.zenModeFromInterruptionFilter(filter, -1);
            if (zen == -1) throw new IllegalArgumentException("Invalid filter: " + filter);
            final long identity = Binder.clearCallingIdentity();
            try {
                mZenModeHelper.setManualZenMode(zen, null, pkg, "setInterruptionFilter");
            } finally {
                Binder.restoreCallingIdentity(identity);
            }
        }

        @Override
        public void notifyConditions(final String pkg, IConditionProvider provider,
                final Condition[] conditions) {
            final ManagedServiceInfo info = mConditionProviders.checkServiceToken(provider);
            checkCallerIsSystemOrSameApp(pkg);
            mHandler.post(new Runnable() {
                @Override
                public void run() {
                    mConditionProviders.notifyConditions(pkg, info, conditions);
                }
            });
        }

        @Override
        public void requestUnbindProvider(IConditionProvider provider) {
            long identity = Binder.clearCallingIdentity();
            try {
                // allow bound services to disable themselves
                final ManagedServiceInfo info = mConditionProviders.checkServiceToken(provider);
                info.getOwner().setComponentState(info.component, false);
            } finally {
                Binder.restoreCallingIdentity(identity);
            }
        }

        @Override
        public void requestBindProvider(ComponentName component) {
            checkCallerIsSystemOrSameApp(component.getPackageName());
            long identity = Binder.clearCallingIdentity();
            try {
                mConditionProviders.setComponentState(component, true);
            } finally {
                Binder.restoreCallingIdentity(identity);
            }
        }

        private void enforceSystemOrSystemUI(String message) {
            if (isCallerSystemOrPhone()) return;
            getContext().enforceCallingPermission(android.Manifest.permission.STATUS_BAR_SERVICE,
                    message);
        }

        private void enforceSystemOrSystemUIOrSamePackage(String pkg, String message) {
            try {
                checkCallerIsSystemOrSameApp(pkg);
            } catch (SecurityException e) {
                getContext().enforceCallingPermission(
                        android.Manifest.permission.STATUS_BAR_SERVICE,
                        message);
            }
        }

        private void enforcePolicyAccess(int uid, String method) {
            if (PackageManager.PERMISSION_GRANTED == getContext().checkCallingPermission(
                    android.Manifest.permission.MANAGE_NOTIFICATIONS)) {
                return;
            }
            boolean accessAllowed = false;
            String[] packages = mPackageManagerClient.getPackagesForUid(uid);
            final int packageCount = packages.length;
            for (int i = 0; i < packageCount; i++) {
                if (mConditionProviders.isPackageOrComponentAllowed(
                        packages[i], UserHandle.getUserId(uid))) {
                    accessAllowed = true;
                }
            }
            if (!accessAllowed) {
                Slog.w(TAG, "Notification policy access denied calling " + method);
                throw new SecurityException("Notification policy access denied");
            }
        }

        private void enforcePolicyAccess(String pkg, String method) {
            if (PackageManager.PERMISSION_GRANTED == getContext().checkCallingPermission(
                    android.Manifest.permission.MANAGE_NOTIFICATIONS)) {
                return;
            }
            checkCallerIsSameApp(pkg);
            if (!checkPolicyAccess(pkg)) {
                Slog.w(TAG, "Notification policy access denied calling " + method);
                throw new SecurityException("Notification policy access denied");
            }
        }

        private boolean checkPackagePolicyAccess(String pkg) {
            return mConditionProviders.isPackageOrComponentAllowed(
                    pkg, getCallingUserHandle().getIdentifier());
        }

        private boolean checkPolicyAccess(String pkg) {
            try {
                int uid = getContext().getPackageManager().getPackageUidAsUser(pkg,
                        UserHandle.getCallingUserId());
                if (PackageManager.PERMISSION_GRANTED == ActivityManager.checkComponentPermission(
                        android.Manifest.permission.MANAGE_NOTIFICATIONS, uid,
                        -1, true)) {
                    return true;
                }
            } catch (NameNotFoundException e) {
                return false;
            }
            return checkPackagePolicyAccess(pkg)
                    || mListeners.isComponentEnabledForPackage(pkg)
                    || (mDpm != null &&
                            mDpm.isActiveAdminWithPolicy(Binder.getCallingUid(),
                                    DeviceAdminInfo.USES_POLICY_PROFILE_OWNER));
        }

        @Override
        protected void dump(FileDescriptor fd, PrintWriter pw, String[] args) {
            if (!DumpUtils.checkDumpAndUsageStatsPermission(getContext(), TAG, pw)) return;
            final DumpFilter filter = DumpFilter.parseFromArguments(args);
            final long token = Binder.clearCallingIdentity();
            try {
                if (filter.stats) {
                    dumpJson(pw, filter);
                } else if (filter.rvStats) {
                    dumpRemoteViewStats(pw, filter);
                } else if (filter.proto) {
                    dumpProto(fd, filter);
                } else if (filter.criticalPriority) {
                    dumpNotificationRecords(pw, filter);
                } else {
                    dumpImpl(pw, filter);
                }
            } finally {
                Binder.restoreCallingIdentity(token);
            }
        }

        @Override
        public ComponentName getEffectsSuppressor() {
            return !mEffectsSuppressors.isEmpty() ? mEffectsSuppressors.get(0) : null;
        }

        @Override
        public boolean matchesCallFilter(Bundle extras) {
            enforceSystemOrSystemUI("INotificationManager.matchesCallFilter");
            return mZenModeHelper.matchesCallFilter(
                    Binder.getCallingUserHandle(),
                    extras,
                    mRankingHelper.findExtractor(ValidateNotificationPeople.class),
                    MATCHES_CALL_FILTER_CONTACTS_TIMEOUT_MS,
                    MATCHES_CALL_FILTER_TIMEOUT_AFFINITY);
        }

        @Override
        public boolean isSystemConditionProviderEnabled(String path) {
            enforceSystemOrSystemUI("INotificationManager.isSystemConditionProviderEnabled");
            return mConditionProviders.isSystemProviderEnabled(path);
        }

        // Backup/restore interface
        @Override
        public byte[] getBackupPayload(int user) {
            checkCallerIsSystem();
            if (DBG) Slog.d(TAG, "getBackupPayload u=" + user);
            final ByteArrayOutputStream baos = new ByteArrayOutputStream();
            try {
                writePolicyXml(baos, true /*forBackup*/, user);
                return baos.toByteArray();
            } catch (IOException e) {
                Slog.w(TAG, "getBackupPayload: error writing payload for user " + user, e);
            }
            return null;
        }

        @Override
        public void applyRestore(byte[] payload, int user) {
            checkCallerIsSystem();
            if (DBG) Slog.d(TAG, "applyRestore u=" + user + " payload="
                    + (payload != null ? new String(payload, StandardCharsets.UTF_8) : null));
            if (payload == null) {
                Slog.w(TAG, "applyRestore: no payload to restore for user " + user);
                return;
            }
            final ByteArrayInputStream bais = new ByteArrayInputStream(payload);
            try {
                readPolicyXml(bais, true /*forRestore*/, user);
                handleSavePolicyFile();
            } catch (NumberFormatException | XmlPullParserException | IOException e) {
                Slog.w(TAG, "applyRestore: error reading payload", e);
            }
        }

        @Override
        public boolean isNotificationPolicyAccessGranted(String pkg) {
            return checkPolicyAccess(pkg);
        }

        @Override
        public boolean isNotificationPolicyAccessGrantedForPackage(String pkg) {;
            enforceSystemOrSystemUIOrSamePackage(pkg,
                    "request policy access status for another package");
            return checkPolicyAccess(pkg);
        }

        @Override
        public void setNotificationPolicyAccessGranted(String pkg, boolean granted)
                throws RemoteException {
            setNotificationPolicyAccessGrantedForUser(
                    pkg, getCallingUserHandle().getIdentifier(), granted);
        }

        @Override
        public void setNotificationPolicyAccessGrantedForUser(
                String pkg, int userId, boolean granted) {
            checkCallerIsSystemOrShell();
            final long identity = Binder.clearCallingIdentity();
            try {
                if (mAllowedManagedServicePackages.test(
                        pkg, userId, mConditionProviders.getRequiredPermission())) {
                    mConditionProviders.setPackageOrComponentEnabled(
                            pkg, userId, true, granted);

                    getContext().sendBroadcastAsUser(new Intent(
                            ACTION_NOTIFICATION_POLICY_ACCESS_GRANTED_CHANGED)
                                    .setPackage(pkg)
                                    .addFlags(Intent.FLAG_RECEIVER_REGISTERED_ONLY_BEFORE_BOOT),
                            UserHandle.of(userId), null);
                    handleSavePolicyFile();
                }
            } finally {
                Binder.restoreCallingIdentity(identity);
            }
        }

        @Override
        public Policy getNotificationPolicy(String pkg) {
            final long identity = Binder.clearCallingIdentity();
            try {
                return mZenModeHelper.getNotificationPolicy();
            } finally {
                Binder.restoreCallingIdentity(identity);
            }
        }

        @Override
        public Policy getConsolidatedNotificationPolicy() {
            final long identity = Binder.clearCallingIdentity();
            try {
                return mZenModeHelper.getConsolidatedNotificationPolicy();
            } finally {
                Binder.restoreCallingIdentity(identity);
            }
        }

        /**
         * Sets the notification policy.  Apps that target API levels below
         * {@link android.os.Build.VERSION_CODES#P} cannot change user-designated values to
         * allow or disallow {@link Policy#PRIORITY_CATEGORY_ALARMS},
         * {@link Policy#PRIORITY_CATEGORY_SYSTEM} and
         * {@link Policy#PRIORITY_CATEGORY_MEDIA} from bypassing dnd
         */
        @Override
        public void setNotificationPolicy(String pkg, Policy policy) {
            enforcePolicyAccess(pkg, "setNotificationPolicy");
            final long identity = Binder.clearCallingIdentity();
            try {
                final ApplicationInfo applicationInfo = mPackageManager.getApplicationInfo(pkg,
                        0, UserHandle.getUserId(MY_UID));
                Policy currPolicy = mZenModeHelper.getNotificationPolicy();

                if (applicationInfo.targetSdkVersion < Build.VERSION_CODES.P) {
                    int priorityCategories = policy.priorityCategories;
                    // ignore alarm and media values from new policy
                    priorityCategories &= ~Policy.PRIORITY_CATEGORY_ALARMS;
                    priorityCategories &= ~Policy.PRIORITY_CATEGORY_MEDIA;
                    priorityCategories &= ~Policy.PRIORITY_CATEGORY_SYSTEM;
                    // use user-designated values
                    priorityCategories |= currPolicy.priorityCategories
                            & Policy.PRIORITY_CATEGORY_ALARMS;
                    priorityCategories |= currPolicy.priorityCategories
                            & Policy.PRIORITY_CATEGORY_MEDIA;
                    priorityCategories |= currPolicy.priorityCategories
                            & Policy.PRIORITY_CATEGORY_SYSTEM;

                    policy = new Policy(priorityCategories,
                            policy.priorityCallSenders, policy.priorityMessageSenders,
                            policy.suppressedVisualEffects);
                }
                int newVisualEffects = calculateSuppressedVisualEffects(
                            policy, currPolicy, applicationInfo.targetSdkVersion);
                policy = new Policy(policy.priorityCategories,
                        policy.priorityCallSenders, policy.priorityMessageSenders,
                        newVisualEffects);
                ZenLog.traceSetNotificationPolicy(pkg, applicationInfo.targetSdkVersion, policy);
                mZenModeHelper.setNotificationPolicy(policy);
            } catch (RemoteException e) {
            } finally {
                Binder.restoreCallingIdentity(identity);
            }
        }

        @Override
        public List<String> getEnabledNotificationListenerPackages() {
            checkCallerIsSystem();
            return mListeners.getAllowedPackages(getCallingUserHandle().getIdentifier());
        }

        @Override
        public List<ComponentName> getEnabledNotificationListeners(int userId) {
            checkCallerIsSystem();
            return mListeners.getAllowedComponents(userId);
        }

        @Override
        public ComponentName getAllowedNotificationAssistantForUser(int userId) {
            checkCallerIsSystemOrSystemUiOrShell();
            List<ComponentName> allowedComponents = mAssistants.getAllowedComponents(userId);
            if (allowedComponents.size() > 1) {
                throw new IllegalStateException(
                        "At most one NotificationAssistant: " + allowedComponents.size());
            }
            return CollectionUtils.firstOrNull(allowedComponents);
        }

        @Override
        public ComponentName getAllowedNotificationAssistant() {
            return getAllowedNotificationAssistantForUser(getCallingUserHandle().getIdentifier());
        }

        @Override
        public boolean isNotificationListenerAccessGranted(ComponentName listener) {
            Preconditions.checkNotNull(listener);
            checkCallerIsSystemOrSameApp(listener.getPackageName());
            return mListeners.isPackageOrComponentAllowed(listener.flattenToString(),
                    getCallingUserHandle().getIdentifier());
        }

        @Override
        public boolean isNotificationListenerAccessGrantedForUser(ComponentName listener,
                int userId) {
            Preconditions.checkNotNull(listener);
            checkCallerIsSystem();
            return mListeners.isPackageOrComponentAllowed(listener.flattenToString(),
                    userId);
        }

        @Override
        public boolean isNotificationAssistantAccessGranted(ComponentName assistant) {
            Preconditions.checkNotNull(assistant);
            checkCallerIsSystemOrSameApp(assistant.getPackageName());
            return mAssistants.isPackageOrComponentAllowed(assistant.flattenToString(),
                    getCallingUserHandle().getIdentifier());
        }

        @Override
        public void setNotificationListenerAccessGranted(ComponentName listener,
                boolean granted) throws RemoteException {
            setNotificationListenerAccessGrantedForUser(
                    listener, getCallingUserHandle().getIdentifier(), granted);
        }

        @Override
        public void setNotificationAssistantAccessGranted(ComponentName assistant,
                boolean granted) {
            setNotificationAssistantAccessGrantedForUser(
                    assistant, getCallingUserHandle().getIdentifier(), granted);
        }

        @Override
        public void setNotificationListenerAccessGrantedForUser(ComponentName listener, int userId,
                boolean granted) {
            Preconditions.checkNotNull(listener);
            checkCallerIsSystemOrShell();
            final long identity = Binder.clearCallingIdentity();
            try {
                if (mAllowedManagedServicePackages.test(
                        listener.getPackageName(), userId, mListeners.getRequiredPermission())) {
                    mConditionProviders.setPackageOrComponentEnabled(listener.flattenToString(),
                            userId, false, granted);
                    mListeners.setPackageOrComponentEnabled(listener.flattenToString(),
                            userId, true, granted);

                    getContext().sendBroadcastAsUser(new Intent(
                            ACTION_NOTIFICATION_POLICY_ACCESS_GRANTED_CHANGED)
                                    .setPackage(listener.getPackageName())
                                    .addFlags(Intent.FLAG_RECEIVER_REGISTERED_ONLY),
                            UserHandle.of(userId), null);

                    handleSavePolicyFile();
                }
            } finally {
                Binder.restoreCallingIdentity(identity);
            }
        }

        @Override
        public void setNotificationAssistantAccessGrantedForUser(ComponentName assistant,
                int userId, boolean granted) {
            checkCallerIsSystemOrSystemUiOrShell();
            for (UserInfo ui : mUm.getEnabledProfiles(userId)) {
                mAssistants.setUserSet(ui.id, true);
            }
            final long identity = Binder.clearCallingIdentity();
            try {
                setNotificationAssistantAccessGrantedForUserInternal(assistant, userId, granted);
            } finally {
                Binder.restoreCallingIdentity(identity);
            }
        }

        @Override
        public void applyEnqueuedAdjustmentFromAssistant(INotificationListener token,
                Adjustment adjustment) {
            boolean foundEnqueued = false;
            final long identity = Binder.clearCallingIdentity();
            try {
                synchronized (mNotificationLock) {
                    mAssistants.checkServiceTokenLocked(token);
                    int N = mEnqueuedNotifications.size();
                    for (int i = 0; i < N; i++) {
                        final NotificationRecord r = mEnqueuedNotifications.get(i);
                        if (Objects.equals(adjustment.getKey(), r.getKey())
                                && Objects.equals(adjustment.getUser(), r.getUserId())
                                && mAssistants.isSameUser(token, r.getUserId())) {
                            applyAdjustment(r, adjustment);
                            r.applyAdjustments();
                            // importance is checked at the beginning of the
                            // PostNotificationRunnable, before the signal extractors are run, so
                            // calculate the final importance here
                            r.calculateImportance();
                            foundEnqueued = true;
                            break;
                        }
                    }
                    if (!foundEnqueued) {
                        applyAdjustmentFromAssistant(token, adjustment);
                    }
                }
            } finally {
                Binder.restoreCallingIdentity(identity);
            }
        }

        @Override
        public void applyAdjustmentFromAssistant(INotificationListener token,
                Adjustment adjustment) {
            List<Adjustment> adjustments = new ArrayList<>();
            adjustments.add(adjustment);
            applyAdjustmentsFromAssistant(token, adjustments);
        }

        @Override
        public void applyAdjustmentsFromAssistant(INotificationListener token,
                List<Adjustment> adjustments) {

            boolean needsSort = false;
            final long identity = Binder.clearCallingIdentity();
            try {
                synchronized (mNotificationLock) {
                    mAssistants.checkServiceTokenLocked(token);
                    for (Adjustment adjustment : adjustments) {
                        NotificationRecord r = mNotificationsByKey.get(adjustment.getKey());
                        if (r != null && mAssistants.isSameUser(token, r.getUserId())) {
                            applyAdjustment(r, adjustment);
                            // If the assistant has blocked the notification, cancel it
                            // This will trigger a sort, so we don't have to explicitly ask for
                            // one here.
                            if (adjustment.getSignals().containsKey(Adjustment.KEY_IMPORTANCE)
                                    && adjustment.getSignals().getInt(Adjustment.KEY_IMPORTANCE)
                                    == IMPORTANCE_NONE) {
                                cancelNotificationsFromListener(token, new String[]{r.getKey()});
                            } else {
                                needsSort = true;
                            }
                        }
                    }
                }
                if (needsSort) {
                    mRankingHandler.requestSort();
                }
            } finally {
                Binder.restoreCallingIdentity(identity);
            }
        }

        @Override
        public void updateNotificationChannelGroupFromPrivilegedListener(
                INotificationListener token, String pkg, UserHandle user,
                NotificationChannelGroup group) throws RemoteException {
            Preconditions.checkNotNull(user);
            verifyPrivilegedListener(token, user, false);
            createNotificationChannelGroup(
                    pkg, getUidForPackageAndUser(pkg, user), group, false, true);
            handleSavePolicyFile();
        }

        @Override
        public void updateNotificationChannelFromPrivilegedListener(INotificationListener token,
                String pkg, UserHandle user, NotificationChannel channel) throws RemoteException {
            Preconditions.checkNotNull(channel);
            Preconditions.checkNotNull(pkg);
            Preconditions.checkNotNull(user);

            verifyPrivilegedListener(token, user, false);
            updateNotificationChannelInt(pkg, getUidForPackageAndUser(pkg, user), channel, true);
        }

        @Override
        public ParceledListSlice<NotificationChannel> getNotificationChannelsFromPrivilegedListener(
                INotificationListener token, String pkg, UserHandle user) throws RemoteException {
            Preconditions.checkNotNull(pkg);
            Preconditions.checkNotNull(user);
            verifyPrivilegedListener(token, user, true);

            return mPreferencesHelper.getNotificationChannels(pkg, getUidForPackageAndUser(pkg, user),
                    false /* includeDeleted */);
        }

        @Override
        public ParceledListSlice<NotificationChannelGroup>
                getNotificationChannelGroupsFromPrivilegedListener(
                INotificationListener token, String pkg, UserHandle user) throws RemoteException {
            Preconditions.checkNotNull(pkg);
            Preconditions.checkNotNull(user);
            verifyPrivilegedListener(token, user, true);

            List<NotificationChannelGroup> groups = new ArrayList<>();
            groups.addAll(mPreferencesHelper.getNotificationChannelGroups(
                    pkg, getUidForPackageAndUser(pkg, user)));
            return new ParceledListSlice<>(groups);
        }

        @Override
        public void setPrivateNotificationsAllowed(boolean allow) {
            if (PackageManager.PERMISSION_GRANTED
                    != getContext().checkCallingPermission(
                            permission.CONTROL_KEYGUARD_SECURE_NOTIFICATIONS)) {
                throw new SecurityException(
                        "Requires CONTROL_KEYGUARD_SECURE_NOTIFICATIONS permission");
            }
            if (allow != mLockScreenAllowSecureNotifications) {
                mLockScreenAllowSecureNotifications = allow;
                handleSavePolicyFile();
            }
        }

        @Override
        public boolean getPrivateNotificationsAllowed() {
            if (PackageManager.PERMISSION_GRANTED
                    != getContext().checkCallingPermission(
                            permission.CONTROL_KEYGUARD_SECURE_NOTIFICATIONS)) {
                throw new SecurityException(
                        "Requires CONTROL_KEYGUARD_SECURE_NOTIFICATIONS permission");
            }
            return mLockScreenAllowSecureNotifications;
        }

        @Override
        public boolean isPackagePaused(String pkg) {
            Preconditions.checkNotNull(pkg);
            checkCallerIsSameApp(pkg);

            return isPackagePausedOrSuspended(pkg, Binder.getCallingUid());
        }

        private void verifyPrivilegedListener(INotificationListener token, UserHandle user,
                boolean assistantAllowed) {
            ManagedServiceInfo info;
            synchronized (mNotificationLock) {
                info = mListeners.checkServiceTokenLocked(token);
            }
            if (!hasCompanionDevice(info)) {
                synchronized (mNotificationLock) {
                    if (!assistantAllowed || !mAssistants.isServiceTokenValidLocked(info.service)) {
                        throw new SecurityException(info + " does not have access");
                    }
                }
            }
            if (!info.enabledAndUserMatches(user.getIdentifier())) {
                throw new SecurityException(info + " does not have access");
            }
        }

        private int getUidForPackageAndUser(String pkg, UserHandle user) throws RemoteException {
            int uid = 0;
            long identity = Binder.clearCallingIdentity();
            try {
                uid = mPackageManager.getPackageUid(pkg, 0, user.getIdentifier());
            } finally {
                Binder.restoreCallingIdentity(identity);
            }
            return uid;
        }

        @Override
        public void onShellCommand(FileDescriptor in, FileDescriptor out, FileDescriptor err,
                String[] args, ShellCallback callback, ResultReceiver resultReceiver)
                throws RemoteException {
            new NotificationShellCmd(NotificationManagerService.this)
                    .exec(this, in, out, err, args, callback, resultReceiver);
        }

<<<<<<< HEAD
        @Override
        public void forceShowLedLight(int color) {
            forceShowLed(color);
        }

        @Override
        public void forcePulseLedLight(int color, int onTime, int offTime) {
            forcePulseLed(color, onTime, offTime);
=======
        /**
         * Get stats committed after startNs
         *
         * @param startNs Report stats committed after this time in nanoseconds.
         * @param report  Indicatess which section to include in the stats.
         * @param doAgg   Whether to aggregate the stats or keep them separated.
         * @param out   List of protos of individual commits or one representing the
         *                aggregate.
         * @return the report time in nanoseconds, or 0 on error.
         */
        @Override
        public long pullStats(long startNs, int report, boolean doAgg,
                List<ParcelFileDescriptor> out) {
            checkCallerIsSystemOrShell();
            long startMs = TimeUnit.MILLISECONDS.convert(startNs, TimeUnit.NANOSECONDS);

            final long identity = Binder.clearCallingIdentity();
            try {
                switch (report) {
                    case REPORT_REMOTE_VIEWS:
                        Slog.e(TAG, "pullStats REPORT_REMOTE_VIEWS from: "
                                + startMs + "  wtih " + doAgg);
                        PulledStats stats = mUsageStats.remoteViewStats(startMs, doAgg);
                        if (stats != null) {
                            out.add(stats.toParcelFileDescriptor(report));
                            Slog.e(TAG, "exiting pullStats with: " + out.size());
                            long endNs = TimeUnit.NANOSECONDS
                                    .convert(stats.endTimeMs(), TimeUnit.MILLISECONDS);
                            return endNs;
                        }
                        Slog.e(TAG, "null stats for: " + report);
                }
            } catch (IOException e) {

                Slog.e(TAG, "exiting pullStats: on error", e);
                return 0;
            } finally {
                Binder.restoreCallingIdentity(identity);
            }
            Slog.e(TAG, "exiting pullStats: bad request");
            return 0;
>>>>>>> 2327d933
        }
    };

    @VisibleForTesting
    protected void setNotificationAssistantAccessGrantedForUserInternal(
            ComponentName assistant, int baseUserId, boolean granted) {
        List<UserInfo> users = mUm.getEnabledProfiles(baseUserId);
        if (users != null) {
            for (UserInfo user : users) {
                int userId = user.id;
                if (assistant == null) {
                    ComponentName allowedAssistant = CollectionUtils.firstOrNull(
                            mAssistants.getAllowedComponents(userId));
                    if (allowedAssistant != null) {
                        setNotificationAssistantAccessGrantedForUserInternal(
                                allowedAssistant, userId, false);
                    }
                    continue;
                }
                if (!granted || mAllowedManagedServicePackages.test(assistant.getPackageName(),
                        userId, mAssistants.getRequiredPermission())) {
                    mConditionProviders.setPackageOrComponentEnabled(assistant.flattenToString(),
                            userId, false, granted);
                    mAssistants.setPackageOrComponentEnabled(assistant.flattenToString(),
                            userId, true, granted);

                    getContext().sendBroadcastAsUser(
                            new Intent(ACTION_NOTIFICATION_POLICY_ACCESS_GRANTED_CHANGED)
                                    .setPackage(assistant.getPackageName())
                                    .addFlags(Intent.FLAG_RECEIVER_REGISTERED_ONLY),
                            UserHandle.of(userId), null);

                    handleSavePolicyFile();
                }
            }
        }
    }

    private void applyAdjustment(NotificationRecord r, Adjustment adjustment) {
        if (r == null) {
            return;
        }
        if (adjustment.getSignals() != null) {
            final Bundle adjustments = adjustment.getSignals();
            Bundle.setDefusable(adjustments, true);
            List<String> toRemove = new ArrayList<>();
            for (String potentialKey : adjustments.keySet()) {
                if (!mAssistants.isAdjustmentAllowed(potentialKey)) {
                    toRemove.add(potentialKey);
                }
            }
            for (String removeKey : toRemove) {
                adjustments.remove(removeKey);
            }
            r.addAdjustment(adjustment);
        }
    }

    @GuardedBy("mNotificationLock")
    void addAutogroupKeyLocked(String key) {
        NotificationRecord r = mNotificationsByKey.get(key);
        if (r == null) {
            return;
        }
        if (r.sbn.getOverrideGroupKey() == null) {
            addAutoGroupAdjustment(r, GroupHelper.AUTOGROUP_KEY);
            EventLogTags.writeNotificationAutogrouped(key);
            mRankingHandler.requestSort();
        }
    }

    @GuardedBy("mNotificationLock")
    void removeAutogroupKeyLocked(String key) {
        NotificationRecord r = mNotificationsByKey.get(key);
        if (r == null) {
            return;
        }
        if (r.sbn.getOverrideGroupKey() != null) {
            addAutoGroupAdjustment(r, null);
            EventLogTags.writeNotificationUnautogrouped(key);
            mRankingHandler.requestSort();
        }
    }

    private void addAutoGroupAdjustment(NotificationRecord r, String overrideGroupKey) {
        Bundle signals = new Bundle();
        signals.putString(Adjustment.KEY_GROUP_KEY, overrideGroupKey);
        Adjustment adjustment =
                new Adjustment(r.sbn.getPackageName(), r.getKey(), signals, "", r.sbn.getUserId());
        r.addAdjustment(adjustment);
    }

    // Clears the 'fake' auto-group summary.
    @GuardedBy("mNotificationLock")
    private void clearAutogroupSummaryLocked(int userId, String pkg) {
        ArrayMap<String, String> summaries = mAutobundledSummaries.get(userId);
        if (summaries != null && summaries.containsKey(pkg)) {
            // Clear summary.
            final NotificationRecord removed = findNotificationByKeyLocked(summaries.remove(pkg));
            if (removed != null) {
                boolean wasPosted = removeFromNotificationListsLocked(removed);
                cancelNotificationLocked(removed, false, REASON_UNAUTOBUNDLED, wasPosted, null);
            }
        }
    }

    @GuardedBy("mNotificationLock")
    private boolean hasAutoGroupSummaryLocked(StatusBarNotification sbn) {
        ArrayMap<String, String> summaries = mAutobundledSummaries.get(sbn.getUserId());
        return summaries != null && summaries.containsKey(sbn.getPackageName());
    }

    // Posts a 'fake' summary for a package that has exceeded the solo-notification limit.
    private void createAutoGroupSummary(int userId, String pkg, String triggeringKey) {
        NotificationRecord summaryRecord = null;
        synchronized (mNotificationLock) {
            NotificationRecord notificationRecord = mNotificationsByKey.get(triggeringKey);
            if (notificationRecord == null) {
                // The notification could have been cancelled again already. A successive
                // adjustment will post a summary if needed.
                return;
            }
            final StatusBarNotification adjustedSbn = notificationRecord.sbn;
            userId = adjustedSbn.getUser().getIdentifier();
            ArrayMap<String, String> summaries = mAutobundledSummaries.get(userId);
            if (summaries == null) {
                summaries = new ArrayMap<>();
            }
            mAutobundledSummaries.put(userId, summaries);
            if (!summaries.containsKey(pkg)) {
                // Add summary
                final ApplicationInfo appInfo =
                       adjustedSbn.getNotification().extras.getParcelable(
                               Notification.EXTRA_BUILDER_APPLICATION_INFO);
                final Bundle extras = new Bundle();
                extras.putParcelable(Notification.EXTRA_BUILDER_APPLICATION_INFO, appInfo);
                final String channelId = notificationRecord.getChannel().getId();
                final Notification summaryNotification =
                        new Notification.Builder(getContext(), channelId)
                                .setSmallIcon(adjustedSbn.getNotification().getSmallIcon())
                                .setGroupSummary(true)
                                .setGroupAlertBehavior(Notification.GROUP_ALERT_CHILDREN)
                                .setGroup(GroupHelper.AUTOGROUP_KEY)
                                .setFlag(FLAG_AUTOGROUP_SUMMARY, true)
                                .setFlag(Notification.FLAG_GROUP_SUMMARY, true)
                                .setColor(adjustedSbn.getNotification().color)
                                .setLocalOnly(true)
                                .build();
                summaryNotification.extras.putAll(extras);
                Intent appIntent = getContext().getPackageManager().getLaunchIntentForPackage(pkg);
                if (appIntent != null) {
                    summaryNotification.contentIntent = PendingIntent.getActivityAsUser(
                            getContext(), 0, appIntent, 0, null, UserHandle.of(userId));
                }
                final StatusBarNotification summarySbn =
                        new StatusBarNotification(adjustedSbn.getPackageName(),
                                adjustedSbn.getOpPkg(),
                                Integer.MAX_VALUE,
                                GroupHelper.AUTOGROUP_KEY, adjustedSbn.getUid(),
                                adjustedSbn.getInitialPid(), summaryNotification,
                                adjustedSbn.getUser(), GroupHelper.AUTOGROUP_KEY,
                                System.currentTimeMillis());
                summaryRecord = new NotificationRecord(getContext(), summarySbn,
                        notificationRecord.getChannel());
                summaryRecord.setIsAppImportanceLocked(
                        notificationRecord.getIsAppImportanceLocked());
                summaries.put(pkg, summarySbn.getKey());
            }
        }
        if (summaryRecord != null && checkDisqualifyingFeatures(userId, MY_UID,
                summaryRecord.sbn.getId(), summaryRecord.sbn.getTag(), summaryRecord, true)) {
            mHandler.post(new EnqueueNotificationRunnable(userId, summaryRecord));
        }
    }

    private String disableNotificationEffects(NotificationRecord record) {
        if (mDisableNotificationEffects) {
            return "booleanState";
        }
        if ((mListenerHints & HINT_HOST_DISABLE_EFFECTS) != 0) {
            return "listenerHints";
        }
        if (record != null && record.getAudioAttributes() != null) {
            if ((mListenerHints & HINT_HOST_DISABLE_NOTIFICATION_EFFECTS) != 0) {
                if (record.getAudioAttributes().getUsage()
                        != AudioAttributes.USAGE_VOICE_COMMUNICATION) {
                    return "listenerNoti";
                }
            }
            if ((mListenerHints & HINT_HOST_DISABLE_CALL_EFFECTS) != 0) {
                if (record.getAudioAttributes().getUsage()
                        == AudioAttributes.USAGE_VOICE_COMMUNICATION) {
                    return "listenerCall";
                }
            }
        }
        if (mCallState != TelephonyManager.CALL_STATE_IDLE && !mZenModeHelper.isCall(record)) {
            return "callState";
        }
        return null;
    };

    private void dumpJson(PrintWriter pw, @NonNull DumpFilter filter) {
        JSONObject dump = new JSONObject();
        try {
            dump.put("service", "Notification Manager");
            dump.put("bans", mPreferencesHelper.dumpBansJson(filter));
            dump.put("ranking", mPreferencesHelper.dumpJson(filter));
            dump.put("stats", mUsageStats.dumpJson(filter));
            dump.put("channels", mPreferencesHelper.dumpChannelsJson(filter));
        } catch (JSONException e) {
            e.printStackTrace();
        }
        pw.println(dump);
    }

    private void dumpRemoteViewStats(PrintWriter pw, @NonNull DumpFilter filter) {
        PulledStats stats = mUsageStats.remoteViewStats(filter.since, true);
        if (stats == null) {
            pw.println("no remote view stats reported.");
            return;
        }
        stats.dump(REPORT_REMOTE_VIEWS, pw, filter);
    }

    private void dumpProto(FileDescriptor fd, @NonNull DumpFilter filter) {
        final ProtoOutputStream proto = new ProtoOutputStream(fd);
        synchronized (mNotificationLock) {
            int N = mNotificationList.size();
            for (int i = 0; i < N; i++) {
                final NotificationRecord nr = mNotificationList.get(i);
                if (filter.filtered && !filter.matches(nr.sbn)) continue;
                nr.dump(proto, NotificationServiceDumpProto.RECORDS, filter.redact,
                        NotificationRecordProto.POSTED);
            }
            N = mEnqueuedNotifications.size();
            for (int i = 0; i < N; i++) {
                final NotificationRecord nr = mEnqueuedNotifications.get(i);
                if (filter.filtered && !filter.matches(nr.sbn)) continue;
                nr.dump(proto, NotificationServiceDumpProto.RECORDS, filter.redact,
                        NotificationRecordProto.ENQUEUED);
            }
            List<NotificationRecord> snoozed = mSnoozeHelper.getSnoozed();
            N = snoozed.size();
            for (int i = 0; i < N; i++) {
                final NotificationRecord nr = snoozed.get(i);
                if (filter.filtered && !filter.matches(nr.sbn)) continue;
                nr.dump(proto, NotificationServiceDumpProto.RECORDS, filter.redact,
                        NotificationRecordProto.SNOOZED);
            }

            long zenLog = proto.start(NotificationServiceDumpProto.ZEN);
            mZenModeHelper.dump(proto);
            for (ComponentName suppressor : mEffectsSuppressors) {
                suppressor.writeToProto(proto, ZenModeProto.SUPPRESSORS);
            }
            proto.end(zenLog);

            long listenersToken = proto.start(NotificationServiceDumpProto.NOTIFICATION_LISTENERS);
            mListeners.dump(proto, filter);
            proto.end(listenersToken);

            proto.write(NotificationServiceDumpProto.LISTENER_HINTS, mListenerHints);

            for (int i = 0; i < mListenersDisablingEffects.size(); ++i) {
                long effectsToken = proto.start(
                    NotificationServiceDumpProto.LISTENERS_DISABLING_EFFECTS);

                proto.write(
                    ListenersDisablingEffectsProto.HINT, mListenersDisablingEffects.keyAt(i));
                final ArraySet<ComponentName> listeners =
                    mListenersDisablingEffects.valueAt(i);
                for (int j = 0; j < listeners.size(); j++) {
                    final ComponentName componentName = listeners.valueAt(j);
                    componentName.writeToProto(proto,
                            ListenersDisablingEffectsProto.LISTENER_COMPONENTS);
                }

                proto.end(effectsToken);
            }

            long assistantsToken = proto.start(
                NotificationServiceDumpProto.NOTIFICATION_ASSISTANTS);
            mAssistants.dump(proto, filter);
            proto.end(assistantsToken);

            long conditionsToken = proto.start(NotificationServiceDumpProto.CONDITION_PROVIDERS);
            mConditionProviders.dump(proto, filter);
            proto.end(conditionsToken);

            long rankingToken = proto.start(NotificationServiceDumpProto.RANKING_CONFIG);
            mRankingHelper.dump(proto, filter);
            mPreferencesHelper.dump(proto, filter);
            proto.end(rankingToken);
        }

        proto.flush();
    }

    private void dumpNotificationRecords(PrintWriter pw, @NonNull DumpFilter filter) {
        synchronized (mNotificationLock) {
            int N;
            N = mNotificationList.size();
            if (N > 0) {
                pw.println("  Notification List:");
                for (int i = 0; i < N; i++) {
                    final NotificationRecord nr = mNotificationList.get(i);
                    if (filter.filtered && !filter.matches(nr.sbn)) continue;
                    nr.dump(pw, "    ", getContext(), filter.redact);
                }
                pw.println("  ");
            }
        }
    }

    void dumpImpl(PrintWriter pw, @NonNull DumpFilter filter) {
        pw.print("Current Notification Manager state");
        if (filter.filtered) {
            pw.print(" (filtered to "); pw.print(filter); pw.print(")");
        }
        pw.println(':');
        int N;
        final boolean zenOnly = filter.filtered && filter.zen;

        if (!zenOnly) {
            synchronized (mToastQueue) {
                N = mToastQueue.size();
                if (N > 0) {
                    pw.println("  Toast Queue:");
                    for (int i=0; i<N; i++) {
                        mToastQueue.get(i).dump(pw, "    ", filter);
                    }
                    pw.println("  ");
                }
            }
        }

        synchronized (mNotificationLock) {
            if (!zenOnly) {
                // Priority filters are only set when called via bugreport. If set
                // skip sections that are part of the critical section.
                if (!filter.normalPriority) {
                    dumpNotificationRecords(pw, filter);
                }
                if (!filter.filtered) {
                    N = mLights.size();
                    if (N > 0) {
                        pw.println("  Lights List:");
                        for (int i=0; i<N; i++) {
                            if (i == N - 1) {
                                pw.print("  > ");
                            } else {
                                pw.print("    ");
                            }
                            pw.println(mLights.get(i));
                        }
                        pw.println("  ");
                    }
                    pw.println("  mUseAttentionLight=" + mUseAttentionLight);
                    pw.println("  mHasLight=" + mHasLight);
                    pw.println("  mNotificationPulseEnabled=" + mNotificationPulseEnabled);
                    pw.println("  mSoundNotificationKey=" + mSoundNotificationKey);
                    pw.println("  mVibrateNotificationKey=" + mVibrateNotificationKey);
                    pw.println("  mDisableNotificationEffects=" + mDisableNotificationEffects);
                    pw.println("  mCallState=" + callStateToString(mCallState));
                    pw.println("  mSystemReady=" + mSystemReady);
                    pw.println("  mMaxPackageEnqueueRate=" + mMaxPackageEnqueueRate);
                }
                pw.println("  mArchive=" + mArchive.toString());
                Iterator<StatusBarNotification> iter = mArchive.descendingIterator();
                int j=0;
                while (iter.hasNext()) {
                    final StatusBarNotification sbn = iter.next();
                    if (filter != null && !filter.matches(sbn)) continue;
                    pw.println("    " + sbn);
                    if (++j >= 5) {
                        if (iter.hasNext()) pw.println("    ...");
                        break;
                    }
                }

                if (!zenOnly) {
                    N = mEnqueuedNotifications.size();
                    if (N > 0) {
                        pw.println("  Enqueued Notification List:");
                        for (int i = 0; i < N; i++) {
                            final NotificationRecord nr = mEnqueuedNotifications.get(i);
                            if (filter.filtered && !filter.matches(nr.sbn)) continue;
                            nr.dump(pw, "    ", getContext(), filter.redact);
                        }
                        pw.println("  ");
                    }

                    mSnoozeHelper.dump(pw, filter);
                }
            }

            if (!zenOnly) {
                pw.println("\n  Ranking Config:");
                mRankingHelper.dump(pw, "    ", filter);

                pw.println("\n Notification Preferences:");
                mPreferencesHelper.dump(pw, "    ", filter);

                pw.println("\n  Notification listeners:");
                mListeners.dump(pw, filter);
                pw.print("    mListenerHints: "); pw.println(mListenerHints);
                pw.print("    mListenersDisablingEffects: (");
                N = mListenersDisablingEffects.size();
                for (int i = 0; i < N; i++) {
                    final int hint = mListenersDisablingEffects.keyAt(i);
                    if (i > 0) pw.print(';');
                    pw.print("hint[" + hint + "]:");

                    final ArraySet<ComponentName> listeners = mListenersDisablingEffects.valueAt(i);
                    final int listenerSize = listeners.size();

                    for (int j = 0; j < listenerSize; j++) {
                        if (j > 0) pw.print(',');
                        final ComponentName listener = listeners.valueAt(j);
                        if (listener != null) {
                            pw.print(listener);
                        }
                    }
                }
                pw.println(')');
                pw.println("\n  Notification assistant services:");
                mAssistants.dump(pw, filter);
            }

            if (!filter.filtered || zenOnly) {
                pw.println("\n  Zen Mode:");
                pw.print("    mInterruptionFilter="); pw.println(mInterruptionFilter);
                mZenModeHelper.dump(pw, "    ");

                pw.println("\n  Zen Log:");
                ZenLog.dump(pw, "    ");
            }

            pw.println("\n  Condition providers:");
            mConditionProviders.dump(pw, filter);

            pw.println("\n  Group summaries:");
            for (Entry<String, NotificationRecord> entry : mSummaryByGroupKey.entrySet()) {
                NotificationRecord r = entry.getValue();
                pw.println("    " + entry.getKey() + " -> " + r.getKey());
                if (mNotificationsByKey.get(r.getKey()) != r) {
                    pw.println("!!!!!!LEAK: Record not found in mNotificationsByKey.");
                    r.dump(pw, "      ", getContext(), filter.redact);
                }
            }

            if (!zenOnly) {
                pw.println("\n  Usage Stats:");
                mUsageStats.dump(pw, "    ", filter);
            }

            long now = SystemClock.elapsedRealtime();
            pw.println("\n  Last notification sound timestamps:");
            for (Map.Entry<String, Long> entry : mLastSoundTimestamps.entrySet()) {
                pw.print("    " + entry.getKey() + " -> ");
                TimeUtils.formatDuration(entry.getValue(), now, pw);
                pw.println(" ago");
            }
        }
    }

    /**
     * The private API only accessible to the system process.
     */
    private final NotificationManagerInternal mInternalService = new NotificationManagerInternal() {
        @Override
        public NotificationChannel getNotificationChannel(String pkg, int uid, String
                channelId) {
            return mPreferencesHelper.getNotificationChannel(pkg, uid, channelId, false);
        }

        @Override
        public void enqueueNotification(String pkg, String opPkg, int callingUid, int callingPid,
                String tag, int id, Notification notification, int userId) {
            enqueueNotificationInternal(pkg, opPkg, callingUid, callingPid, tag, id, notification,
                    userId);
        }

        @Override
        public void removeForegroundServiceFlagFromNotification(String pkg, int notificationId,
                int userId) {
            checkCallerIsSystem();
            mHandler.post(() -> {
                synchronized (mNotificationLock) {
                    // strip flag from all enqueued notifications. listeners will be informed
                    // in post runnable.
                    List<NotificationRecord> enqueued = findNotificationsByListLocked(
                            mEnqueuedNotifications, pkg, null, notificationId, userId);
                    for (int i = 0; i < enqueued.size(); i++) {
                        removeForegroundServiceFlagLocked(enqueued.get(i));
                    }

                    // if posted notification exists, strip its flag and tell listeners
                    NotificationRecord r = findNotificationByListLocked(
                            mNotificationList, pkg, null, notificationId, userId);
                    if (r != null) {
                        removeForegroundServiceFlagLocked(r);
                        mRankingHelper.sort(mNotificationList);
                        mListeners.notifyPostedLocked(r, r);
                    }
                }
            });
        }

        @GuardedBy("mNotificationLock")
        private void removeForegroundServiceFlagLocked(NotificationRecord r) {
            if (r == null) {
                return;
            }
            StatusBarNotification sbn = r.sbn;
            // NoMan adds flags FLAG_NO_CLEAR and FLAG_ONGOING_EVENT when it sees
            // FLAG_FOREGROUND_SERVICE. Hence it's not enough to remove
            // FLAG_FOREGROUND_SERVICE, we have to revert to the flags we received
            // initially *and* force remove FLAG_FOREGROUND_SERVICE.
            sbn.getNotification().flags =
                    (r.mOriginalFlags & ~FLAG_FOREGROUND_SERVICE);
        }
    };

    void enqueueNotificationInternal(final String pkg, final String opPkg, final int callingUid,
            final int callingPid, final String tag, final int id, final Notification notification,
            int incomingUserId) {
        if (DBG) {
            Slog.v(TAG, "enqueueNotificationInternal: pkg=" + pkg + " id=" + id
                    + " notification=" + notification);
        }

        if (pkg == null || notification == null) {
            throw new IllegalArgumentException("null not allowed: pkg=" + pkg
                    + " id=" + id + " notification=" + notification);
        }

        final int userId = ActivityManager.handleIncomingUser(callingPid,
                callingUid, incomingUserId, true, false, "enqueueNotification", pkg);
        final UserHandle user = UserHandle.of(userId);

        // Can throw a SecurityException if the calling uid doesn't have permission to post
        // as "pkg"
        final int notificationUid = resolveNotificationUid(opPkg, pkg, callingUid, userId);

        checkRestrictedCategories(notification);

        // Fix the notification as best we can.
        try {
            fixNotification(notification, pkg, userId);

        } catch (NameNotFoundException e) {
            Slog.e(TAG, "Cannot create a context for sending app", e);
            return;
        }

        mUsageStats.registerEnqueuedByApp(pkg);

        // setup local book-keeping
        String channelId = notification.getChannelId();
        if (mIsTelevision && (new Notification.TvExtender(notification)).getChannelId() != null) {
            channelId = (new Notification.TvExtender(notification)).getChannelId();
        }
        final NotificationChannel channel = mPreferencesHelper.getNotificationChannel(pkg,
                notificationUid, channelId, false /* includeDeleted */);
        if (channel == null) {
            final String noChannelStr = "No Channel found for "
                    + "pkg=" + pkg
                    + ", channelId=" + channelId
                    + ", id=" + id
                    + ", tag=" + tag
                    + ", opPkg=" + opPkg
                    + ", callingUid=" + callingUid
                    + ", userId=" + userId
                    + ", incomingUserId=" + incomingUserId
                    + ", notificationUid=" + notificationUid
                    + ", notification=" + notification;
            Slog.e(TAG, noChannelStr);
            boolean appNotificationsOff = mPreferencesHelper.getImportance(pkg, notificationUid)
                    == NotificationManager.IMPORTANCE_NONE;

            if (!appNotificationsOff) {
                doChannelWarningToast("Developer warning for package \"" + pkg + "\"\n" +
                        "Failed to post notification on channel \"" + channelId + "\"\n" +
                        "See log for more details");
            }
            return;
        }

        final StatusBarNotification n = new StatusBarNotification(
                pkg, opPkg, id, tag, notificationUid, callingPid, notification,
                user, null, System.currentTimeMillis());
        final NotificationRecord r = new NotificationRecord(getContext(), n, channel);
        r.setIsAppImportanceLocked(mPreferencesHelper.getIsAppImportanceLocked(pkg, callingUid));

        if ((notification.flags & Notification.FLAG_FOREGROUND_SERVICE) != 0) {
            final boolean fgServiceShown = channel.isFgServiceShown();
            if (((channel.getUserLockedFields() & NotificationChannel.USER_LOCKED_IMPORTANCE) == 0
                        || !fgServiceShown)
                    && (r.getImportance() == IMPORTANCE_MIN
                            || r.getImportance() == IMPORTANCE_NONE)) {
                // Increase the importance of foreground service notifications unless the user had
                // an opinion otherwise (and the channel hasn't yet shown a fg service).
                if (TextUtils.isEmpty(channelId)
                        || NotificationChannel.DEFAULT_CHANNEL_ID.equals(channelId)) {
                    r.setSystemImportance(IMPORTANCE_LOW);
                } else {
                    channel.setImportance(IMPORTANCE_LOW);
                    r.setSystemImportance(IMPORTANCE_LOW);
                    if (!fgServiceShown) {
                        channel.unlockFields(NotificationChannel.USER_LOCKED_IMPORTANCE);
                        channel.setFgServiceShown(true);
                    }
                    mPreferencesHelper.updateNotificationChannel(
                            pkg, notificationUid, channel, false);
                    r.updateNotificationChannel(channel);
                }
            } else if (!fgServiceShown && !TextUtils.isEmpty(channelId)
                    && !NotificationChannel.DEFAULT_CHANNEL_ID.equals(channelId)) {
                channel.setFgServiceShown(true);
                r.updateNotificationChannel(channel);
            }
        }

        if (!checkDisqualifyingFeatures(userId, notificationUid, id, tag, r,
                r.sbn.getOverrideGroupKey() != null)) {
            return;
        }

        // Whitelist pending intents.
        if (notification.allPendingIntents != null) {
            final int intentCount = notification.allPendingIntents.size();
            if (intentCount > 0) {
                final ActivityManagerInternal am = LocalServices
                        .getService(ActivityManagerInternal.class);
                final long duration = LocalServices.getService(
                        DeviceIdleController.LocalService.class).getNotificationWhitelistDuration();
                for (int i = 0; i < intentCount; i++) {
                    PendingIntent pendingIntent = notification.allPendingIntents.valueAt(i);
                    if (pendingIntent != null) {
                        am.setPendingIntentWhitelistDuration(pendingIntent.getTarget(),
                                WHITELIST_TOKEN, duration);
                        am.setPendingIntentAllowBgActivityStarts(pendingIntent.getTarget(),
                                WHITELIST_TOKEN, (FLAG_ACTIVITY_SENDER | FLAG_BROADCAST_SENDER
                                        | FLAG_SERVICE_SENDER));
                    }
                }
            }
        }

        mHandler.post(new EnqueueNotificationRunnable(userId, r));
    }

    @VisibleForTesting
    protected void fixNotification(Notification notification, String pkg, int userId)
            throws NameNotFoundException {
        final ApplicationInfo ai = mPackageManagerClient.getApplicationInfoAsUser(
                pkg, PackageManager.MATCH_DEBUG_TRIAGED_MISSING,
                (userId == UserHandle.USER_ALL) ? USER_SYSTEM : userId);
        Notification.addFieldsFromContext(ai, notification);

        int canColorize = mPackageManagerClient.checkPermission(
                android.Manifest.permission.USE_COLORIZED_NOTIFICATIONS, pkg);
        if (canColorize == PERMISSION_GRANTED) {
            notification.flags |= Notification.FLAG_CAN_COLORIZE;
        } else {
            notification.flags &= ~Notification.FLAG_CAN_COLORIZE;
        }

        if (notification.fullScreenIntent != null && ai.targetSdkVersion >= Build.VERSION_CODES.Q) {
            int fullscreenIntentPermission = mPackageManagerClient.checkPermission(
                    android.Manifest.permission.USE_FULL_SCREEN_INTENT, pkg);
            if (fullscreenIntentPermission != PERMISSION_GRANTED) {
                notification.fullScreenIntent = null;
                Slog.w(TAG, "Package " + pkg +
                        ": Use of fullScreenIntent requires the USE_FULL_SCREEN_INTENT permission");
            }
        }
    }

    /**
     * Updates the flags for this notification to reflect whether it is a bubble or not.
     */
    private void flagNotificationForBubbles(NotificationRecord r, String pkg, int userId,
            NotificationRecord oldRecord) {
        Notification notification = r.getNotification();
        if (isNotificationAppropriateToBubble(r, pkg, userId, oldRecord)) {
            notification.flags |= FLAG_BUBBLE;
        } else {
            notification.flags &= ~FLAG_BUBBLE;
        }
        // Is the app in the foreground?
        final boolean appIsForeground =
                mActivityManager.getPackageImportance(pkg) == IMPORTANCE_FOREGROUND;
        Notification.BubbleMetadata metadata = notification.getBubbleMetadata();
        if (!appIsForeground && metadata != null) {
            // Remove any flags that only work when foregrounded
            int flags = metadata.getFlags();
            flags &= ~Notification.BubbleMetadata.FLAG_AUTO_EXPAND_BUBBLE;
            flags &= ~Notification.BubbleMetadata.FLAG_SUPPRESS_NOTIFICATION;
            metadata.setFlags(flags);
        }
    }

    /**
     * @return whether the provided notification record is allowed to be represented as a bubble,
     * accounting for user choice & policy.
     */
    private boolean isNotificationAppropriateToBubble(NotificationRecord r, String pkg, int userId,
            NotificationRecord oldRecord) {
        Notification notification = r.getNotification();
        if (!canBubble(r, pkg, userId)) {
            // no log: canBubble has its own
            return false;
        }

        if (mActivityManager.isLowRamDevice()) {
            logBubbleError(r.getKey(), "low ram device");
            return false;
        }

        if (mActivityManager.getPackageImportance(pkg) == IMPORTANCE_FOREGROUND) {
            // If the app is foreground it always gets to bubble
            return true;
        }

        if (oldRecord != null && (oldRecord.getNotification().flags & FLAG_BUBBLE) != 0) {
            // This is an update to an active bubble
            return true;
        }

        // At this point the bubble must fulfill communication policy

        // Communication always needs a person
        ArrayList<Person> peopleList = notification.extras != null
                ? notification.extras.getParcelableArrayList(Notification.EXTRA_PEOPLE_LIST)
                : null;
        // Message style requires a person & it's not included in the list
        boolean isMessageStyle = Notification.MessagingStyle.class.equals(
                notification.getNotificationStyle());
        if (!isMessageStyle && (peopleList == null || peopleList.isEmpty())) {
            logBubbleError(r.getKey(), "if not foreground, must have a person and be "
                    + "Notification.MessageStyle or Notification.CATEGORY_CALL");
            return false;
        }

        // Communication is a message or a call
        boolean isCall = CATEGORY_CALL.equals(notification.category);
        boolean hasForegroundService = (notification.flags & FLAG_FOREGROUND_SERVICE) != 0;
        if (isMessageStyle) {
            if (hasValidRemoteInput(notification)) {
                return true;
            }
            logBubbleError(r.getKey(), "messages require valid remote input");
            return false;
        } else if (isCall) {
            if (hasForegroundService) {
                return true;
            }
            logBubbleError(r.getKey(), "calls require foreground service");
            return false;
        }
        logBubbleError(r.getKey(), "if not foreground, must be "
                + "Notification.MessageStyle or Notification.CATEGORY_CALL");
        return false;
    }

    /**
     * @return whether the user has enabled the provided notification to bubble, does not account
     * for policy.
     */
    private boolean canBubble(NotificationRecord r, String pkg, int userId) {
        Notification notification = r.getNotification();
        Notification.BubbleMetadata metadata = notification.getBubbleMetadata();
        if (metadata == null) {
            // no log: no need to inform dev if they didn't attach bubble metadata
            return false;
        }
        if (!canLaunchInActivityView(getContext(), metadata.getIntent(), pkg)) {
            // no log: method has the failure log
            return false;
        }
        if (!mPreferencesHelper.bubblesEnabled()) {
            logBubbleError(r.getKey(), "bubbles disabled for user: " + userId);
            return false;
        }
        if (!mPreferencesHelper.areBubblesAllowed(pkg, userId)) {
            logBubbleError(r.getKey(),
                    "bubbles for package: " + pkg + " disabled for user: " + userId);
            return false;
        }
        if (!r.getChannel().canBubble()) {
            logBubbleError(r.getKey(),
                    "bubbles for channel " + r.getChannel().getId() + " disabled");
            return false;
        }
        return true;
    }

    private boolean hasValidRemoteInput(Notification n) {
        // Also check for inline reply
        Notification.Action[] actions = n.actions;
        if (actions != null) {
            // Get the remote inputs
            for (int i = 0; i < actions.length; i++) {
                Notification.Action action = actions[i];
                RemoteInput[] inputs = action.getRemoteInputs();
                if (inputs != null && inputs.length > 0) {
                    return true;
                }
            }
        }
        return false;
    }

    private void logBubbleError(String key, String failureMessage) {
        if (DBG) {
            Log.w(TAG, "Bubble notification: " + key + " failed: " + failureMessage);
        }
    }
    /**
     * Whether an intent is properly configured to display in an {@link android.app.ActivityView}.
     *
     * @param context       the context to use.
     * @param pendingIntent the pending intent of the bubble.
     * @param packageName   the notification package name for this bubble.
     */
    // Keep checks in sync with BubbleController#canLaunchInActivityView.
    @VisibleForTesting
    protected boolean canLaunchInActivityView(Context context, PendingIntent pendingIntent,
            String packageName) {
        if (pendingIntent == null) {
            Log.w(TAG, "Unable to create bubble -- no intent");
            return false;
        }

        // Need escalated privileges to get the intent.
        final long token = Binder.clearCallingIdentity();
        Intent intent;
        try {
            intent = pendingIntent.getIntent();
        } finally {
            Binder.restoreCallingIdentity(token);
        }

        ActivityInfo info = intent != null
                ? intent.resolveActivityInfo(context.getPackageManager(), 0)
                : null;
        if (info == null) {
            StatsLog.write(StatsLog.BUBBLE_DEVELOPER_ERROR_REPORTED, packageName,
                    BUBBLE_DEVELOPER_ERROR_REPORTED__ERROR__ACTIVITY_INFO_MISSING);
            Log.w(TAG, "Unable to send as bubble -- couldn't find activity info for intent: "
                    + intent);
            return false;
        }
        if (!ActivityInfo.isResizeableMode(info.resizeMode)) {
            StatsLog.write(StatsLog.BUBBLE_DEVELOPER_ERROR_REPORTED, packageName,
                    BUBBLE_DEVELOPER_ERROR_REPORTED__ERROR__ACTIVITY_INFO_NOT_RESIZABLE);
            Log.w(TAG, "Unable to send as bubble -- activity is not resizable for intent: "
                    + intent);
            return false;
        }
        if (info.documentLaunchMode != DOCUMENT_LAUNCH_ALWAYS) {
            StatsLog.write(StatsLog.BUBBLE_DEVELOPER_ERROR_REPORTED, packageName,
                    BUBBLE_DEVELOPER_ERROR_REPORTED__ERROR__DOCUMENT_LAUNCH_NOT_ALWAYS);
            Log.w(TAG, "Unable to send as bubble -- activity is not documentLaunchMode=always "
                    + "for intent: " + intent);
            return false;
        }
        if ((info.flags & ActivityInfo.FLAG_ALLOW_EMBEDDED) == 0) {
            Log.w(TAG, "Unable to send as bubble -- activity is not embeddable for intent: "
                    + intent);
            return false;
        }
        return true;
    }

    private void doChannelWarningToast(CharSequence toastText) {
        Binder.withCleanCallingIdentity(() -> {
            final int defaultWarningEnabled = Build.TYPE.equals("eng") ? 1 : 0;
            final boolean warningEnabled = Settings.Global.getInt(getContext().getContentResolver(),
                    Settings.Global.SHOW_NOTIFICATION_CHANNEL_WARNINGS, defaultWarningEnabled) != 0;
            if (warningEnabled) {
                Toast toast = Toast.makeText(getContext(), mHandler.getLooper(), toastText,
                        Toast.LENGTH_SHORT);
                toast.show();
            }
        });
    }

    @VisibleForTesting
    int resolveNotificationUid(String callingPkg, String targetPkg,
            int callingUid, int userId) {
        if (userId == UserHandle.USER_ALL) {
            userId = USER_SYSTEM;
        }
        // posted from app A on behalf of app A
        if (isCallerSameApp(targetPkg, callingUid, userId)
                && (TextUtils.equals(callingPkg, targetPkg)
                || isCallerSameApp(callingPkg, callingUid, userId))) {
            return callingUid;
        }

        int targetUid = -1;
        try {
            targetUid = mPackageManagerClient.getPackageUidAsUser(targetPkg, userId);
        } catch (NameNotFoundException e) {
            /* ignore */
        }
        // posted from app A on behalf of app B
        if (targetUid != -1 && (isCallerAndroid(callingPkg, callingUid)
                || mPreferencesHelper.isDelegateAllowed(
                        targetPkg, targetUid, callingPkg, callingUid))) {
            return targetUid;
        }

        throw new SecurityException("Caller " + callingPkg + ":" + callingUid
                + " cannot post for pkg " + targetPkg + " in user " + userId);
    }

    /**
     * Checks if a notification can be posted. checks rate limiter, snooze helper, and blocking.
     *
     * Has side effects.
     */
    private boolean checkDisqualifyingFeatures(int userId, int uid, int id, String tag,
            NotificationRecord r, boolean isAutogroup) {
        final String pkg = r.sbn.getPackageName();
        final boolean isSystemNotification =
                isUidSystemOrPhone(uid) || ("android".equals(pkg));
        final boolean isNotificationFromListener = mListeners.isListenerPackage(pkg);

        // Limit the number of notifications that any given package except the android
        // package or a registered listener can enqueue.  Prevents DOS attacks and deals with leaks.
        if (!isSystemNotification && !isNotificationFromListener) {
            synchronized (mNotificationLock) {
                final int callingUid = Binder.getCallingUid();
                if (mNotificationsByKey.get(r.sbn.getKey()) == null
                        && isCallerInstantApp(callingUid, userId)) {
                    // Ephemeral apps have some special constraints for notifications.
                    // They are not allowed to create new notifications however they are allowed to
                    // update notifications created by the system (e.g. a foreground service
                    // notification).
                    throw new SecurityException("Instant app " + pkg
                            + " cannot create notifications");
                }

                // rate limit updates that aren't completed progress notifications
                if (mNotificationsByKey.get(r.sbn.getKey()) != null
                        && !r.getNotification().hasCompletedProgress()
                        && !isAutogroup) {

                    final float appEnqueueRate = mUsageStats.getAppEnqueueRate(pkg);
                    if (appEnqueueRate > mMaxPackageEnqueueRate) {
                        mUsageStats.registerOverRateQuota(pkg);
                        final long now = SystemClock.elapsedRealtime();
                        if ((now - mLastOverRateLogTime) > MIN_PACKAGE_OVERRATE_LOG_INTERVAL) {
                            Slog.e(TAG, "Package enqueue rate is " + appEnqueueRate
                                    + ". Shedding " + r.sbn.getKey() + ". package=" + pkg);
                            mLastOverRateLogTime = now;
                        }
                        return false;
                    }
                }

                // limit the number of outstanding notificationrecords an app can have
                int count = getNotificationCountLocked(pkg, userId, id, tag);
                if (count >= MAX_PACKAGE_NOTIFICATIONS) {
                    mUsageStats.registerOverCountQuota(pkg);
                    Slog.e(TAG, "Package has already posted or enqueued " + count
                            + " notifications.  Not showing more.  package=" + pkg);
                    return false;
                }
            }
        }

        // snoozed apps
        if (mSnoozeHelper.isSnoozed(userId, pkg, r.getKey())) {
            MetricsLogger.action(r.getLogMaker()
                    .setType(MetricsProto.MetricsEvent.TYPE_UPDATE)
                    .setCategory(MetricsProto.MetricsEvent.NOTIFICATION_SNOOZED));
            if (DBG) {
                Slog.d(TAG, "Ignored enqueue for snoozed notification " + r.getKey());
            }
            mSnoozeHelper.update(userId, r);
            handleSavePolicyFile();
            return false;
        }


        // blocked apps
        if (isBlocked(r, mUsageStats)) {
            return false;
        }

        return true;
    }

    @GuardedBy("mNotificationLock")
    protected int getNotificationCountLocked(String pkg, int userId, int excludedId,
            String excludedTag) {
        int count = 0;
        final int N = mNotificationList.size();
        for (int i = 0; i < N; i++) {
            final NotificationRecord existing = mNotificationList.get(i);
            if (existing.sbn.getPackageName().equals(pkg)
                    && existing.sbn.getUserId() == userId) {
                if (existing.sbn.getId() == excludedId
                        && TextUtils.equals(existing.sbn.getTag(), excludedTag)) {
                    continue;
                }
                count++;
            }
        }
        final int M = mEnqueuedNotifications.size();
        for (int i = 0; i < M; i++) {
            final NotificationRecord existing = mEnqueuedNotifications.get(i);
            if (existing.sbn.getPackageName().equals(pkg)
                    && existing.sbn.getUserId() == userId) {
                count++;
            }
        }
        return count;
    }

    protected boolean isBlocked(NotificationRecord r, NotificationUsageStats usageStats) {
        if (isBlocked(r)) {
            Slog.e(TAG, "Suppressing notification from package by user request.");
            usageStats.registerBlocked(r);
            return true;
        }
        return false;
    }

    private boolean isBlocked(NotificationRecord r) {
        final String pkg = r.sbn.getPackageName();
        final int callingUid = r.sbn.getUid();
        return mPreferencesHelper.isGroupBlocked(pkg, callingUid, r.getChannel().getGroup())
                || mPreferencesHelper.getImportance(pkg, callingUid)
                == NotificationManager.IMPORTANCE_NONE
                || r.getImportance() == NotificationManager.IMPORTANCE_NONE;
    }

    protected class SnoozeNotificationRunnable implements Runnable {
        private final String mKey;
        private final long mDuration;
        private final String mSnoozeCriterionId;

        SnoozeNotificationRunnable(String key, long duration, String snoozeCriterionId) {
            mKey = key;
            mDuration = duration;
            mSnoozeCriterionId = snoozeCriterionId;
        }

        @Override
        public void run() {
            synchronized (mNotificationLock) {
                final NotificationRecord r = findNotificationByKeyLocked(mKey);
                if (r != null) {
                    snoozeLocked(r);
                }
            }
        }

        @GuardedBy("mNotificationLock")
        void snoozeLocked(NotificationRecord r) {
            if (r.sbn.isGroup()) {
                final List<NotificationRecord> groupNotifications = findGroupNotificationsLocked(
                        r.sbn.getPackageName(), r.sbn.getGroupKey(), r.sbn.getUserId());
                if (r.getNotification().isGroupSummary()) {
                    // snooze summary and all children
                    for (int i = 0; i < groupNotifications.size(); i++) {
                        snoozeNotificationLocked(groupNotifications.get(i));
                    }
                } else {
                    // if there is a valid summary for this group, and we are snoozing the only
                    // child, also snooze the summary
                    if (mSummaryByGroupKey.containsKey(r.sbn.getGroupKey())) {
                        if (groupNotifications.size() != 2) {
                            snoozeNotificationLocked(r);
                        } else {
                            // snooze summary and the one child
                            for (int i = 0; i < groupNotifications.size(); i++) {
                                snoozeNotificationLocked(groupNotifications.get(i));
                            }
                        }
                    } else {
                        snoozeNotificationLocked(r);
                    }
                }
            } else {
                // just snooze the one notification
                snoozeNotificationLocked(r);
            }
        }

        @GuardedBy("mNotificationLock")
        void snoozeNotificationLocked(NotificationRecord r) {
            MetricsLogger.action(r.getLogMaker()
                    .setCategory(MetricsEvent.NOTIFICATION_SNOOZED)
                    .setType(MetricsEvent.TYPE_CLOSE)
                    .addTaggedData(MetricsEvent.FIELD_NOTIFICATION_SNOOZE_DURATION_MS,
                            mDuration)
                    .addTaggedData(MetricsEvent.NOTIFICATION_SNOOZED_CRITERIA,
                            mSnoozeCriterionId == null ? 0 : 1));
            reportUserInteraction(r);
            boolean wasPosted = removeFromNotificationListsLocked(r);
            cancelNotificationLocked(r, false, REASON_SNOOZED, wasPosted, null);
            updateLightsLocked();
            if (mSnoozeCriterionId != null) {
                mAssistants.notifyAssistantSnoozedLocked(r.sbn, mSnoozeCriterionId);
                mSnoozeHelper.snooze(r);
            } else {
                mSnoozeHelper.snooze(r, mDuration);
            }
            r.recordSnoozed();
            handleSavePolicyFile();
        }
    }

    protected class CancelNotificationRunnable implements Runnable {
        private final int mCallingUid;
        private final int mCallingPid;
        private final String mPkg;
        private final String mTag;
        private final int mId;
        private final int mMustHaveFlags;
        private final int mMustNotHaveFlags;
        private final boolean mSendDelete;
        private final int mUserId;
        private final int mReason;
        private final int mRank;
        private final int mCount;
        private final ManagedServiceInfo mListener;

        CancelNotificationRunnable(final int callingUid, final int callingPid,
                final String pkg, final String tag, final int id,
                final int mustHaveFlags, final int mustNotHaveFlags, final boolean sendDelete,
                final int userId, final int reason, int rank, int count,
                final ManagedServiceInfo listener) {
            this.mCallingUid = callingUid;
            this.mCallingPid = callingPid;
            this.mPkg = pkg;
            this.mTag = tag;
            this.mId = id;
            this.mMustHaveFlags = mustHaveFlags;
            this.mMustNotHaveFlags = mustNotHaveFlags;
            this.mSendDelete = sendDelete;
            this.mUserId = userId;
            this.mReason = reason;
            this.mRank = rank;
            this.mCount = count;
            this.mListener = listener;
        }

        @Override
        public void run() {
            String listenerName = mListener == null ? null : mListener.component.toShortString();
            if (DBG) {
                EventLogTags.writeNotificationCancel(mCallingUid, mCallingPid, mPkg, mId, mTag,
                        mUserId, mMustHaveFlags, mMustNotHaveFlags, mReason, listenerName);
            }

            synchronized (mNotificationLock) {
                // If the notification is currently enqueued, repost this runnable so it has a
                // chance to notify listeners
                if ((findNotificationByListLocked(mEnqueuedNotifications, mPkg, mTag, mId, mUserId))
                        != null) {
                    mHandler.post(this);
                    return;
                }
                // Look for the notification in the posted list, since we already checked enqueued.
                NotificationRecord r =
                        findNotificationByListLocked(mNotificationList, mPkg, mTag, mId, mUserId);
                if (r != null) {
                    // The notification was found, check if it should be removed.

                    // Ideally we'd do this in the caller of this method. However, that would
                    // require the caller to also find the notification.
                    if (mReason == REASON_CLICK) {
                        mUsageStats.registerClickedByUser(r);
                    }

                    if ((r.getNotification().flags & mMustHaveFlags) != mMustHaveFlags) {
                        return;
                    }
                    if ((r.getNotification().flags & mMustNotHaveFlags) != 0) {
                        return;
                    }

                    // Bubbled children get to stick around if the summary was manually cancelled
                    // (user removed) from systemui.
                    FlagChecker childrenFlagChecker = null;
                    if (mReason == REASON_CANCEL
                            || mReason == REASON_CLICK
                            || mReason == REASON_CANCEL_ALL) {
                        childrenFlagChecker = (flags) -> {
                            if ((flags & FLAG_BUBBLE) != 0) {
                                return false;
                            }
                            return true;
                        };
                    }

                    // Cancel the notification.
                    boolean wasPosted = removeFromNotificationListsLocked(r);
                    cancelNotificationLocked(
                            r, mSendDelete, mReason, mRank, mCount, wasPosted, listenerName);
                    cancelGroupChildrenLocked(r, mCallingUid, mCallingPid, listenerName,
                            mSendDelete, childrenFlagChecker);
                    updateLightsLocked();
                } else {
                    // No notification was found, assume that it is snoozed and cancel it.
                    if (mReason != REASON_SNOOZED) {
                        final boolean wasSnoozed = mSnoozeHelper.cancel(mUserId, mPkg, mTag, mId);
                        if (wasSnoozed) {
                            handleSavePolicyFile();
                        }
                    }
                }
            }
        }
    }

    protected class EnqueueNotificationRunnable implements Runnable {
        private final NotificationRecord r;
        private final int userId;

        EnqueueNotificationRunnable(int userId, NotificationRecord r) {
            this.userId = userId;
            this.r = r;
        };

        @Override
        public void run() {
            synchronized (mNotificationLock) {
                mEnqueuedNotifications.add(r);
                scheduleTimeoutLocked(r);

                final StatusBarNotification n = r.sbn;
                if (DBG) Slog.d(TAG, "EnqueueNotificationRunnable.run for: " + n.getKey());
                NotificationRecord old = mNotificationsByKey.get(n.getKey());
                if (old != null) {
                    // Retain ranking information from previous record
                    r.copyRankingInformation(old);
                }

                final int callingUid = n.getUid();
                final int callingPid = n.getInitialPid();
                final Notification notification = n.getNotification();
                final String pkg = n.getPackageName();
                final int id = n.getId();
                final String tag = n.getTag();

                // We need to fix the notification up a little for bubbles
                flagNotificationForBubbles(r, pkg, callingUid, old);

                // Handle grouped notifications and bail out early if we
                // can to avoid extracting signals.
                handleGroupedNotificationLocked(r, old, callingUid, callingPid);

                // if this is a group child, unsnooze parent summary
                if (n.isGroup() && notification.isGroupChild()) {
                    mSnoozeHelper.repostGroupSummary(pkg, r.getUserId(), n.getGroupKey());
                }

                // This conditional is a dirty hack to limit the logging done on
                //     behalf of the download manager without affecting other apps.
                if (!pkg.equals("com.android.providers.downloads")
                        || Log.isLoggable("DownloadManager", Log.VERBOSE)) {
                    int enqueueStatus = EVENTLOG_ENQUEUE_STATUS_NEW;
                    if (old != null) {
                        enqueueStatus = EVENTLOG_ENQUEUE_STATUS_UPDATE;
                    }
                    EventLogTags.writeNotificationEnqueue(callingUid, callingPid,
                            pkg, id, tag, userId, notification.toString(),
                            enqueueStatus);
                }

                // tell the assistant service about the notification
                if (mAssistants.isEnabled()) {
                    mAssistants.onNotificationEnqueuedLocked(r);
                    mHandler.postDelayed(new PostNotificationRunnable(r.getKey()),
                            DELAY_FOR_ASSISTANT_TIME);
                } else {
                    mHandler.post(new PostNotificationRunnable(r.getKey()));
                }
            }
        }
    }

    @GuardedBy("mNotificationLock")
    boolean isPackagePausedOrSuspended(String pkg, int uid) {
        boolean isPaused;

        final PackageManagerInternal pmi = LocalServices.getService(
                PackageManagerInternal.class);
        int flags = pmi.getDistractingPackageRestrictions(
                pkg, Binder.getCallingUserHandle().getIdentifier());
        isPaused = ((flags & PackageManager.RESTRICTION_HIDE_NOTIFICATIONS) != 0);

        isPaused |= isPackageSuspendedForUser(pkg, uid);

        return isPaused;
    }

    protected class PostNotificationRunnable implements Runnable {
        private final String key;

        PostNotificationRunnable(String key) {
            this.key = key;
        }

        @Override
        public void run() {
            synchronized (mNotificationLock) {
                try {
                    NotificationRecord r = null;
                    int N = mEnqueuedNotifications.size();
                    for (int i = 0; i < N; i++) {
                        final NotificationRecord enqueued = mEnqueuedNotifications.get(i);
                        if (Objects.equals(key, enqueued.getKey())) {
                            r = enqueued;
                            break;
                        }
                    }
                    if (r == null) {
                        Slog.i(TAG, "Cannot find enqueued record for key: " + key);
                        return;
                    }

                    if (isBlocked(r)) {
                        Slog.i(TAG, "notification blocked by assistant request");
                        return;
                    }

                    final boolean isPackageSuspended =
                            isPackagePausedOrSuspended(r.sbn.getPackageName(), r.getUid());
                    r.setHidden(isPackageSuspended);
                    if (isPackageSuspended) {
                        mUsageStats.registerSuspendedByAdmin(r);
                    }
                    NotificationRecord old = mNotificationsByKey.get(key);
                    final StatusBarNotification n = r.sbn;
                    final Notification notification = n.getNotification();
                    int index = indexOfNotificationLocked(n.getKey());
                    if (index < 0) {
                        mNotificationList.add(r);
                        mUsageStats.registerPostedByApp(r);
                        r.setInterruptive(isVisuallyInterruptive(null, r));
                    } else {
                        old = mNotificationList.get(index);
                        mNotificationList.set(index, r);
                        mUsageStats.registerUpdatedByApp(r, old);
                        // Make sure we don't lose the foreground service state.
                        notification.flags |=
                                old.getNotification().flags & FLAG_FOREGROUND_SERVICE;
                        r.isUpdate = true;
                        final boolean isInterruptive = isVisuallyInterruptive(old, r);
                        r.setTextChanged(isInterruptive);
                        r.setInterruptive(isInterruptive);
                    }

                    mNotificationsByKey.put(n.getKey(), r);

                    // Ensure if this is a foreground service that the proper additional
                    // flags are set.
                    if ((notification.flags & FLAG_FOREGROUND_SERVICE) != 0) {
                        notification.flags |= FLAG_ONGOING_EVENT
                                | FLAG_NO_CLEAR;
                    }

                    mRankingHelper.extractSignals(r);
                    mRankingHelper.sort(mNotificationList);

                    if (!r.isHidden()) {
                        buzzBeepBlinkLocked(r);
                    }

                    if (notification.getSmallIcon() != null) {
                        StatusBarNotification oldSbn = (old != null) ? old.sbn : null;
                        mListeners.notifyPostedLocked(r, old);
                        if ((oldSbn == null || !Objects.equals(oldSbn.getGroup(), n.getGroup()))
                                && !isCritical(r)) {
                            mHandler.post(new Runnable() {
                                @Override
                                public void run() {
                                    mGroupHelper.onNotificationPosted(
                                            n, hasAutoGroupSummaryLocked(n));
                                }
                            });
                        }
                    } else {
                        Slog.e(TAG, "Not posting notification without small icon: " + notification);
                        if (old != null && !old.isCanceled) {
                            mListeners.notifyRemovedLocked(r,
                                    NotificationListenerService.REASON_ERROR, r.getStats());
                            mHandler.post(new Runnable() {
                                @Override
                                public void run() {
                                    mGroupHelper.onNotificationRemoved(n);
                                }
                            });
                        }
                        // ATTENTION: in a future release we will bail out here
                        // so that we do not play sounds, show lights, etc. for invalid
                        // notifications
                        Slog.e(TAG, "WARNING: In a future release this will crash the app: "
                                + n.getPackageName());
                    }

                    maybeRecordInterruptionLocked(r);
                } finally {
                    int N = mEnqueuedNotifications.size();
                    for (int i = 0; i < N; i++) {
                        final NotificationRecord enqueued = mEnqueuedNotifications.get(i);
                        if (Objects.equals(key, enqueued.getKey())) {
                            mEnqueuedNotifications.remove(i);
                            break;
                        }
                    }
                }
            }
        }
    }

    /**
     * If the notification differs enough visually, consider it a new interruptive notification.
     */
    @GuardedBy("mNotificationLock")
    @VisibleForTesting
    protected boolean isVisuallyInterruptive(NotificationRecord old, NotificationRecord r) {
        // Ignore summary updates because we don't display most of the information.
        if (r.sbn.isGroup() && r.sbn.getNotification().isGroupSummary()) {
            if (DEBUG_INTERRUPTIVENESS) {
                Slog.v(TAG, "INTERRUPTIVENESS: "
                        +  r.getKey() + " is not interruptive: summary");
            }
            return false;
        }

        if (old == null) {
            if (DEBUG_INTERRUPTIVENESS) {
                Slog.v(TAG, "INTERRUPTIVENESS: "
                        +  r.getKey() + " is interruptive: new notification");
            }
            return true;
        }

        if (r == null) {
            if (DEBUG_INTERRUPTIVENESS) {
                Slog.v(TAG, "INTERRUPTIVENESS: "
                        +  r.getKey() + " is not interruptive: null");
            }
            return false;
        }

        Notification oldN = old.sbn.getNotification();
        Notification newN = r.sbn.getNotification();
        if (oldN.extras == null || newN.extras == null) {
            if (DEBUG_INTERRUPTIVENESS) {
                Slog.v(TAG, "INTERRUPTIVENESS: "
                        +  r.getKey() + " is not interruptive: no extras");
            }
            return false;
        }

        // Ignore visual interruptions from foreground services because users
        // consider them one 'session'. Count them for everything else.
        if ((r.sbn.getNotification().flags & FLAG_FOREGROUND_SERVICE) != 0) {
            if (DEBUG_INTERRUPTIVENESS) {
                Slog.v(TAG, "INTERRUPTIVENESS: "
                        +  r.getKey() + " is not interruptive: foreground service");
            }
            return false;
        }

        final String oldTitle = String.valueOf(oldN.extras.get(Notification.EXTRA_TITLE));
        final String newTitle = String.valueOf(newN.extras.get(Notification.EXTRA_TITLE));
        if (!Objects.equals(oldTitle, newTitle)) {
            if (DEBUG_INTERRUPTIVENESS) {
                Slog.v(TAG, "INTERRUPTIVENESS: "
                        +  r.getKey() + " is interruptive: changed title");
                Slog.v(TAG, "INTERRUPTIVENESS: " + String.format("   old title: %s (%s@0x%08x)",
                        oldTitle, oldTitle.getClass(), oldTitle.hashCode()));
                Slog.v(TAG, "INTERRUPTIVENESS: " + String.format("   new title: %s (%s@0x%08x)",
                        newTitle, newTitle.getClass(), newTitle.hashCode()));
            }
            return true;
        }

        // Do not compare Spannables (will always return false); compare unstyled Strings
        final String oldText = String.valueOf(oldN.extras.get(Notification.EXTRA_TEXT));
        final String newText = String.valueOf(newN.extras.get(Notification.EXTRA_TEXT));
        if (!Objects.equals(oldText, newText)) {
            if (DEBUG_INTERRUPTIVENESS) {
                Slog.v(TAG, "INTERRUPTIVENESS: "
                        + r.getKey() + " is interruptive: changed text");
                Slog.v(TAG, "INTERRUPTIVENESS: " + String.format("   old text: %s (%s@0x%08x)",
                        oldText, oldText.getClass(), oldText.hashCode()));
                Slog.v(TAG, "INTERRUPTIVENESS: " + String.format("   new text: %s (%s@0x%08x)",
                        newText, newText.getClass(), newText.hashCode()));
            }
            return true;
        }

        if (oldN.hasCompletedProgress() != newN.hasCompletedProgress()) {
            if (DEBUG_INTERRUPTIVENESS) {
                Slog.v(TAG, "INTERRUPTIVENESS: "
                    +  r.getKey() + " is interruptive: completed progress");
            }
            return true;
        }

        // Fields below are invisible to bubbles.
        if (r.canBubble()) {
            if (DEBUG_INTERRUPTIVENESS) {
                Slog.v(TAG, "INTERRUPTIVENESS: "
                        +  r.getKey() + " is not interruptive: bubble");
            }
            return false;
        }

        // Actions
        if (Notification.areActionsVisiblyDifferent(oldN, newN)) {
            if (DEBUG_INTERRUPTIVENESS) {
                Slog.v(TAG, "INTERRUPTIVENESS: "
                        +  r.getKey() + " is interruptive: changed actions");
            }
            return true;
        }

        try {
            Notification.Builder oldB = Notification.Builder.recoverBuilder(getContext(), oldN);
            Notification.Builder newB = Notification.Builder.recoverBuilder(getContext(), newN);

            // Style based comparisons
            if (Notification.areStyledNotificationsVisiblyDifferent(oldB, newB)) {
                if (DEBUG_INTERRUPTIVENESS) {
                    Slog.v(TAG, "INTERRUPTIVENESS: "
                            +  r.getKey() + " is interruptive: styles differ");
                }
                return true;
            }

            // Remote views
            if (Notification.areRemoteViewsChanged(oldB, newB)) {
                if (DEBUG_INTERRUPTIVENESS) {
                    Slog.v(TAG, "INTERRUPTIVENESS: "
                            +  r.getKey() + " is interruptive: remoteviews differ");
                }
                return true;
            }
        } catch (Exception e) {
            Slog.w(TAG, "error recovering builder", e);
        }
        return false;
    }

    /**
     * Check if the notification is classified as critical.
     *
     * @param record the record to test for criticality
     * @return {@code true} if notification is considered critical
     *
     * @see CriticalNotificationExtractor for criteria
     */
    private boolean isCritical(NotificationRecord record) {
        // 0 is the most critical
        return record.getCriticality() < CriticalNotificationExtractor.NORMAL;
    }

    /**
     * Ensures that grouped notification receive their special treatment.
     *
     * <p>Cancels group children if the new notification causes a group to lose
     * its summary.</p>
     *
     * <p>Updates mSummaryByGroupKey.</p>
     */
    @GuardedBy("mNotificationLock")
    private void handleGroupedNotificationLocked(NotificationRecord r, NotificationRecord old,
            int callingUid, int callingPid) {
        StatusBarNotification sbn = r.sbn;
        Notification n = sbn.getNotification();
        if (n.isGroupSummary() && !sbn.isAppGroup())  {
            // notifications without a group shouldn't be a summary, otherwise autobundling can
            // lead to bugs
            n.flags &= ~Notification.FLAG_GROUP_SUMMARY;
        }

        String group = sbn.getGroupKey();
        boolean isSummary = n.isGroupSummary();

        Notification oldN = old != null ? old.sbn.getNotification() : null;
        String oldGroup = old != null ? old.sbn.getGroupKey() : null;
        boolean oldIsSummary = old != null && oldN.isGroupSummary();

        if (oldIsSummary) {
            NotificationRecord removedSummary = mSummaryByGroupKey.remove(oldGroup);
            if (removedSummary != old) {
                String removedKey =
                        removedSummary != null ? removedSummary.getKey() : "<null>";
                Slog.w(TAG, "Removed summary didn't match old notification: old=" + old.getKey() +
                        ", removed=" + removedKey);
            }
        }
        if (isSummary) {
            mSummaryByGroupKey.put(group, r);
        }

        // Clear out group children of the old notification if the update
        // causes the group summary to go away. This happens when the old
        // notification was a summary and the new one isn't, or when the old
        // notification was a summary and its group key changed.
        if (oldIsSummary && (!isSummary || !oldGroup.equals(group))) {
            cancelGroupChildrenLocked(old, callingUid, callingPid, null, false /* sendDelete */,
                    null);
        }
    }

    @VisibleForTesting
    @GuardedBy("mNotificationLock")
    void scheduleTimeoutLocked(NotificationRecord record) {
        if (record.getNotification().getTimeoutAfter() > 0) {
            final PendingIntent pi = PendingIntent.getBroadcast(getContext(),
                    REQUEST_CODE_TIMEOUT,
                    new Intent(ACTION_NOTIFICATION_TIMEOUT)
                            .setData(new Uri.Builder().scheme(SCHEME_TIMEOUT)
                                    .appendPath(record.getKey()).build())
                            .addFlags(Intent.FLAG_RECEIVER_FOREGROUND)
                            .putExtra(EXTRA_KEY, record.getKey()),
                    PendingIntent.FLAG_UPDATE_CURRENT);
            mAlarmManager.setExactAndAllowWhileIdle(AlarmManager.ELAPSED_REALTIME_WAKEUP,
                    SystemClock.elapsedRealtime() + record.getNotification().getTimeoutAfter(), pi);
        }
    }

    @VisibleForTesting
    @GuardedBy("mNotificationLock")
    void buzzBeepBlinkLocked(NotificationRecord record) {
        if (mIsAutomotive && !mNotificationEffectsEnabledForAutomotive) {
            return;
        }
        boolean buzz = false;
        boolean beep = false;
        boolean blink = false;

        final Notification notification = record.sbn.getNotification();
        final String key = record.getKey();

        // Should this notification make noise, vibe, or use the LED?
        final boolean aboveThreshold =
                mIsAutomotive
                        ? record.getImportance() > NotificationManager.IMPORTANCE_DEFAULT
                        : record.getImportance() >= NotificationManager.IMPORTANCE_DEFAULT;

        // Remember if this notification already owns the notification channels.
        boolean wasBeep = key != null && key.equals(mSoundNotificationKey);
        boolean wasBuzz = key != null && key.equals(mVibrateNotificationKey);
        // These are set inside the conditional if the notification is allowed to make noise.
        boolean hasValidVibrate = false;
        boolean hasValidSound = false;
        boolean sentAccessibilityEvent = false;
        // If the notification will appear in the status bar, it should send an accessibility
        // event
        if (!record.isUpdate && record.getImportance() > IMPORTANCE_MIN) {
            sendAccessibilityEvent(notification, record.sbn.getPackageName());
            sentAccessibilityEvent = true;
        }

        if (aboveThreshold && isNotificationForCurrentUser(record)) {
            boolean beNoisy = !mScreenOn
                    // if mScreenOn && !mSoundVibScreenOn never be noisy
                    || (mScreenOn && mSoundVibScreenOn);
            if (mSystemReady && mAudioManager != null && beNoisy) {
                Uri soundUri = record.getSound();
                hasValidSound = soundUri != null && !Uri.EMPTY.equals(soundUri);
                long[] vibration = record.getVibration();
                // Demote sound to vibration if vibration missing & phone in vibration mode.
                if (vibration == null
                        && hasValidSound
                        && (mAudioManager.getRingerModeInternal()
                        == AudioManager.RINGER_MODE_VIBRATE)
                        && mAudioManager.getStreamVolume(
                        AudioAttributes.toLegacyStreamType(record.getAudioAttributes())) == 0) {
                    vibration = mFallbackVibrationPattern;
                }
                hasValidVibrate = vibration != null
                        && (mVibrateOnNotifications
                        || (mAudioManager.getRingerModeInternal()
                        == AudioManager.RINGER_MODE_VIBRATE));

                boolean hasAudibleAlert = hasValidSound || hasValidVibrate;
                if (hasAudibleAlert && !shouldMuteNotificationLocked(record)
                        && !isInSoundTimeoutPeriod(record)) {
                    if (!sentAccessibilityEvent) {
                        sendAccessibilityEvent(notification, record.sbn.getPackageName());
                        sentAccessibilityEvent = true;
                    }
                    if (DBG) Slog.v(TAG, "Interrupting!");
                    if (hasValidSound) {
                        if (isInCall()) {
                            playInCallNotification();
                            beep = true;
                        } else {
                            beep = playSound(record, soundUri);
                        }
                        if(beep) {
                            mSoundNotificationKey = key;
                        }
                    }

                    final boolean ringerModeSilent =
                            mAudioManager.getRingerModeInternal()
                                    == AudioManager.RINGER_MODE_SILENT;
                    if (!isInCall() && hasValidVibrate && !ringerModeSilent) {
                        buzz = playVibration(record, vibration, hasValidSound);
                        if(buzz) {
                            mVibrateNotificationKey = key;
                        }
                    }
                } else if ((record.getFlags() & Notification.FLAG_INSISTENT) != 0) {
                    hasValidSound = false;
                }
            }
        }
        // If a notification is updated to remove the actively playing sound or vibrate,
        // cancel that feedback now
        if (wasBeep && !hasValidSound) {
            clearSoundLocked();
        }
        if (wasBuzz && !hasValidVibrate) {
            clearVibrateLocked();
        }

        // light
        // release the light
        boolean wasShowLights = mLights.remove(key);
        if (canShowLightsLocked(record, aboveThreshold)) {
            mLights.add(key);
            updateLightsLocked();
            if (mUseAttentionLight) {
                mAttentionLight.pulse();
            }
            blink = true;
        } else if (wasShowLights) {
            updateLightsLocked();
        }

        if (buzz || beep) {
            mLastSoundTimestamps.put(generateLastSoundTimeoutKey(record),
                    SystemClock.elapsedRealtime());
        }

        if (buzz || beep || blink) {
            // Ignore summary updates because we don't display most of the information.
            if (!blink && record.sbn.isGroup() && record.sbn.getNotification().isGroupSummary()) {
                if (DEBUG_INTERRUPTIVENESS) {
                    Slog.v(TAG, "INTERRUPTIVENESS: "
                            + record.getKey() + " is not interruptive: summary");
                }
            } else if (record.canBubble()) {
                if (DEBUG_INTERRUPTIVENESS) {
                    Slog.v(TAG, "INTERRUPTIVENESS: "
                            + record.getKey() + " is not interruptive: bubble");
                }
            } else {
                record.setInterruptive(true);
                if (DEBUG_INTERRUPTIVENESS) {
                    Slog.v(TAG, "INTERRUPTIVENESS: "
                            + record.getKey() + " is interruptive: alerted");
                }
            }
            MetricsLogger.action(record.getLogMaker()
                    .setCategory(MetricsEvent.NOTIFICATION_ALERT)
                    .setType(MetricsEvent.TYPE_OPEN)
                    .setSubtype((buzz ? 1 : 0) | (beep ? 2 : 0) | (blink ? 4 : 0)));
            EventLogTags.writeNotificationAlert(key, buzz ? 1 : 0, beep ? 1 : 0, blink ? 1 : 0);
        }
        record.setAudiblyAlerted(buzz || beep);
    }

    private boolean isInSoundTimeoutPeriod(NotificationRecord record) {
        long timeoutMillis = mPreferencesHelper.getNotificationSoundTimeout(
                record.sbn.getPackageName(), record.sbn.getUid());
        if (timeoutMillis == 0) {
            return false;
        }

        Long value = mLastSoundTimestamps.get(generateLastSoundTimeoutKey(record));
        if (value == null) {
            return false;
        }
        return SystemClock.elapsedRealtime() - value < timeoutMillis;
    }

    private String generateLastSoundTimeoutKey(NotificationRecord record) {
        return record.sbn.getPackageName() + "|" + record.sbn.getUid();
    }

    @GuardedBy("mNotificationLock")
    boolean canShowLightsLocked(final NotificationRecord record, boolean aboveThreshold) {
        // device lacks light
        if (!mHasLight) {
            return false;
        }
        // user turned lights off globally
        if (!mNotificationPulseEnabled) {
            return false;
        }
        // the notification/channel has no light
        if (record.getLight() == null) {
            return false;
        }
        // unimportant notification
        if (!aboveThreshold) {
            return false;
        }
        // suppressed due to DND
        if ((record.getSuppressedVisualEffects() & SUPPRESSED_EFFECT_LIGHTS) != 0) {
            return false;
        }
        // Suppressed because it's a silent update
        /*final Notification notification = record.getNotification();
        if (record.isUpdate && (notification.flags & FLAG_ONLY_ALERT_ONCE) != 0) {
            return false;
        }
        // Suppressed because another notification in its group handles alerting
        if (record.sbn.isGroup() && record.getNotification().suppressAlertingDueToGrouping()) {
            return false;
        }*/
        // not if the screen's on
        if (/*isInCall() || */mScreenOn) {
            return false;
        }

        return true;
    }

    private void forceShowLed(int color) {
        if (color != -1) {
            mNotificationLight.turnOff();
            mNotificationLight.setColor(color);
        } else {
            mNotificationLight.turnOff();
        }
    }

    private void forcePulseLed(int color, int onTime, int offTime) {
        if (color != -1) {
            mNotificationLight.turnOff();
            mNotificationLight.setFlashing(color, Light.LIGHT_FLASH_TIMED, onTime, offTime);
        } else {
            mNotificationLight.turnOff();
        }
    }

    @GuardedBy("mNotificationLock")
    boolean shouldMuteNotificationLocked(final NotificationRecord record) {
        // Suppressed because it's a silent update
        final Notification notification = record.getNotification();
        if (record.isUpdate && (notification.flags & FLAG_ONLY_ALERT_ONCE) != 0) {
            return true;
        }

        // muted by listener
        final String disableEffects = disableNotificationEffects(record);
        if (disableEffects != null) {
            ZenLog.traceDisableEffects(record, disableEffects);
            return true;
        }

        // suppressed due to DND
        if (record.isIntercepted()) {
            return true;
        }

        // Suppressed because another notification in its group handles alerting
        if (record.sbn.isGroup()) {
            if (notification.suppressAlertingDueToGrouping()) {
                return true;
            }
        }

        // Suppressed for being too recently noisy
        final String pkg = record.sbn.getPackageName();
        if (mUsageStats.isAlertRateLimited(pkg)) {
            Slog.e(TAG, "Muting recently noisy " + record.getKey());
            return true;
        }

        return false;
    }

    private boolean playSound(final NotificationRecord record, Uri soundUri) {
        boolean looping = (record.getNotification().flags & Notification.FLAG_INSISTENT) != 0;
        // play notifications if there is no user of exclusive audio focus
        // and the stream volume is not 0 (non-zero volume implies not silenced by SILENT or
        //   VIBRATE ringer mode)
        if (!mAudioManager.isAudioFocusExclusive()
                && (mAudioManager.getStreamVolume(
                        AudioAttributes.toLegacyStreamType(record.getAudioAttributes())) != 0)) {
            final long identity = Binder.clearCallingIdentity();
            try {
                final IRingtonePlayer player = mAudioManager.getRingtonePlayer();
                if (player != null) {
                    if (DBG) Slog.v(TAG, "Playing sound " + soundUri
                            + " with attributes " + record.getAudioAttributes());
                    player.playAsync(soundUri, record.sbn.getUser(), looping,
                            record.getAudioAttributes());
                    return true;
                }
            } catch (RemoteException e) {
            } finally {
                Binder.restoreCallingIdentity(identity);
            }
        }
        return false;
    }

    private boolean playVibration(final NotificationRecord record, long[] vibration,
            boolean delayVibForSound) {
        // Escalate privileges so we can use the vibrator even if the
        // notifying app does not have the VIBRATE permission.
        long identity = Binder.clearCallingIdentity();
        try {
            final VibrationEffect effect;
            try {
                final boolean insistent =
                        (record.getNotification().flags & Notification.FLAG_INSISTENT) != 0;
                effect = VibrationEffect.createWaveform(
                        vibration, insistent ? 0 : -1 /*repeatIndex*/);
            } catch (IllegalArgumentException e) {
                Slog.e(TAG, "Error creating vibration waveform with pattern: " +
                        Arrays.toString(vibration));
                return false;
            }
            if (delayVibForSound) {
                new Thread(() -> {
                    // delay the vibration by the same amount as the notification sound
                    final int waitMs = mAudioManager.getFocusRampTimeMs(
                            AudioManager.AUDIOFOCUS_GAIN_TRANSIENT_MAY_DUCK,
                            record.getAudioAttributes());
                    if (DBG) Slog.v(TAG, "Delaying vibration by " + waitMs + "ms");
                    try {
                        Thread.sleep(waitMs);
                    } catch (InterruptedException e) { }

                    // Notifications might be canceled before it actually vibrates due to waitMs,
                    // so need to check the notification still valide for vibrate.
                    synchronized (mNotificationLock) {
                        if (mNotificationsByKey.get(record.getKey()) != null) {
                            mVibrator.vibrate(record.sbn.getUid(), record.sbn.getOpPkg(),
                                    effect, "Notification (delayed)", record.getAudioAttributes());
                        } else {
                            Slog.e(TAG, "No vibration for canceled notification : " + record.getKey());
                        }
                    }
                }).start();
            } else {
                mVibrator.vibrate(record.sbn.getUid(), record.sbn.getPackageName(),
                        effect, "Notification", record.getAudioAttributes());
            }
            return true;
        } finally{
            Binder.restoreCallingIdentity(identity);
        }
    }

    private boolean isNotificationForCurrentUser(NotificationRecord record) {
        final int currentUser;
        final long token = Binder.clearCallingIdentity();
        try {
            currentUser = ActivityManager.getCurrentUser();
        } finally {
            Binder.restoreCallingIdentity(token);
        }
        return (record.getUserId() == UserHandle.USER_ALL ||
                record.getUserId() == currentUser ||
                mUserProfiles.isCurrentProfile(record.getUserId()));
    }

    protected void playInCallNotification() {
        if (mAudioManager.getRingerModeInternal() == AudioManager.RINGER_MODE_NORMAL
                && Settings.Secure.getInt(getContext().getContentResolver(),
                Settings.Secure.IN_CALL_NOTIFICATION_ENABLED, 1) != 0) {
            new Thread() {
                @Override
                public void run() {
                    final long identity = Binder.clearCallingIdentity();
                    try {
                        final IRingtonePlayer player = mAudioManager.getRingtonePlayer();
                        if (player != null) {
                            if (mCallNotificationToken != null) {
                                player.stop(mCallNotificationToken);
                            }
                            mCallNotificationToken = new Binder();
                            player.play(mCallNotificationToken, mInCallNotificationUri,
                                    mInCallNotificationAudioAttributes,
                                    mInCallNotificationVolume, false);
                        }
                    } catch (RemoteException e) {
                    } finally {
                        Binder.restoreCallingIdentity(identity);
                    }
                }
            }.start();
        }
    }

    @GuardedBy("mToastQueue")
    void showNextToastLocked() {
        ToastRecord record = mToastQueue.get(0);
        while (record != null) {
            if (DBG) Slog.d(TAG, "Show pkg=" + record.pkg + " callback=" + record.callback);
            try {
                record.callback.show(record.token);
                scheduleDurationReachedLocked(record);
                return;
            } catch (RemoteException e) {
                Slog.w(TAG, "Object died trying to show notification " + record.callback
                        + " in package " + record.pkg);
                // remove it from the list and let the process die
                int index = mToastQueue.indexOf(record);
                if (index >= 0) {
                    mToastQueue.remove(index);
                }
                keepProcessAliveIfNeededLocked(record.pid);
                if (mToastQueue.size() > 0) {
                    record = mToastQueue.get(0);
                } else {
                    record = null;
                }
            }
        }
    }

    @GuardedBy("mToastQueue")
    void cancelToastLocked(int index) {
        ToastRecord record = mToastQueue.get(index);
        try {
            record.callback.hide();
        } catch (RemoteException e) {
            Slog.w(TAG, "Object died trying to hide notification " + record.callback
                    + " in package " + record.pkg);
            // don't worry about this, we're about to remove it from
            // the list anyway
        }

        ToastRecord lastToast = mToastQueue.remove(index);

        mWindowManagerInternal.removeWindowToken(lastToast.token, false /* removeWindows */,
                lastToast.displayId);
        // We passed 'false' for 'removeWindows' so that the client has time to stop
        // rendering (as hide above is a one-way message), otherwise we could crash
        // a client which was actively using a surface made from the token. However
        // we need to schedule a timeout to make sure the token is eventually killed
        // one way or another.
        scheduleKillTokenTimeout(lastToast);

        keepProcessAliveIfNeededLocked(record.pid);
        if (mToastQueue.size() > 0) {
            // Show the next one. If the callback fails, this will remove
            // it from the list, so don't assume that the list hasn't changed
            // after this point.
            showNextToastLocked();
        }
    }

    void finishTokenLocked(IBinder t, int displayId) {
        mHandler.removeCallbacksAndMessages(t);
        // We pass 'true' for 'removeWindows' to let the WindowManager destroy any
        // remaining surfaces as either the client has called finishToken indicating
        // it has successfully removed the views, or the client has timed out
        // at which point anything goes.
        mWindowManagerInternal.removeWindowToken(t, true /* removeWindows */, displayId);
    }

    @GuardedBy("mToastQueue")
    private void scheduleDurationReachedLocked(ToastRecord r)
    {
        mHandler.removeCallbacksAndMessages(r);
        Message m = Message.obtain(mHandler, MESSAGE_DURATION_REACHED, r);
        int delay = r.duration == Toast.LENGTH_LONG ? LONG_DELAY : SHORT_DELAY;
        // Accessibility users may need longer timeout duration. This api compares original delay
        // with user's preference and return longer one. It returns original delay if there's no
        // preference.
        delay = mAccessibilityManager.getRecommendedTimeoutMillis(delay,
                AccessibilityManager.FLAG_CONTENT_TEXT);
        mHandler.sendMessageDelayed(m, delay);
    }

    private void handleDurationReached(ToastRecord record)
    {
        if (DBG) Slog.d(TAG, "Timeout pkg=" + record.pkg + " callback=" + record.callback);
        synchronized (mToastQueue) {
            int index = indexOfToastLocked(record.pkg, record.callback);
            if (index >= 0) {
                cancelToastLocked(index);
            }
        }
    }

    @GuardedBy("mToastQueue")
    private void scheduleKillTokenTimeout(ToastRecord r)
    {
        mHandler.removeCallbacksAndMessages(r);
        Message m = Message.obtain(mHandler, MESSAGE_FINISH_TOKEN_TIMEOUT, r);
        mHandler.sendMessageDelayed(m, FINISH_TOKEN_TIMEOUT);
    }

    private void handleKillTokenTimeout(ToastRecord record)
    {
        if (DBG) Slog.d(TAG, "Kill Token Timeout token=" + record.token);
        synchronized (mToastQueue) {
            finishTokenLocked(record.token, record.displayId);
        }
    }

    @GuardedBy("mToastQueue")
    int indexOfToastLocked(String pkg, ITransientNotification callback)
    {
        IBinder cbak = callback.asBinder();
        ArrayList<ToastRecord> list = mToastQueue;
        int len = list.size();
        for (int i=0; i<len; i++) {
            ToastRecord r = list.get(i);
            if (r.pkg.equals(pkg) && r.callback.asBinder() == cbak) {
                return i;
            }
        }
        return -1;
    }

    @GuardedBy("mToastQueue")
    void keepProcessAliveIfNeededLocked(int pid)
    {
        int toastCount = 0; // toasts from this pid
        ArrayList<ToastRecord> list = mToastQueue;
        int N = list.size();
        for (int i=0; i<N; i++) {
            ToastRecord r = list.get(i);
            if (r.pid == pid) {
                toastCount++;
            }
        }
        try {
            mAm.setProcessImportant(mForegroundToken, pid, toastCount > 0, "toast");
        } catch (RemoteException e) {
            // Shouldn't happen.
        }
    }

    private void handleRankingReconsideration(Message message) {
        if (!(message.obj instanceof RankingReconsideration)) return;
        RankingReconsideration recon = (RankingReconsideration) message.obj;
        recon.run();
        boolean changed;
        synchronized (mNotificationLock) {
            final NotificationRecord record = mNotificationsByKey.get(recon.getKey());
            if (record == null) {
                return;
            }
            int indexBefore = findNotificationRecordIndexLocked(record);
            boolean interceptBefore = record.isIntercepted();
            int visibilityBefore = record.getPackageVisibilityOverride();
            boolean interruptiveBefore = record.isInterruptive();

            recon.applyChangesLocked(record);
            applyZenModeLocked(record);
            mRankingHelper.sort(mNotificationList);
            boolean indexChanged = indexBefore != findNotificationRecordIndexLocked(record);
            boolean interceptChanged = interceptBefore != record.isIntercepted();
            boolean visibilityChanged = visibilityBefore != record.getPackageVisibilityOverride();

            // Broadcast isInterruptive changes for bubbles.
            boolean interruptiveChanged =
                    record.canBubble() && (interruptiveBefore != record.isInterruptive());

            changed = indexChanged || interceptChanged || visibilityChanged || interruptiveChanged;
            if (interceptBefore && !record.isIntercepted()
                    && record.isNewEnoughForAlerting(System.currentTimeMillis())) {
                buzzBeepBlinkLocked(record);
            }
        }
        if (changed) {
            mHandler.scheduleSendRankingUpdate();
        }
    }

    void handleRankingSort() {
        if (mRankingHelper == null) return;
        synchronized (mNotificationLock) {
            final int N = mNotificationList.size();
            // Any field that can change via one of the extractors needs to be added here.
            ArrayList<String> orderBefore = new ArrayList<>(N);
            int[] visibilities = new int[N];
            boolean[] showBadges = new boolean[N];
            boolean[] allowBubbles = new boolean[N];
            ArrayList<NotificationChannel> channelBefore = new ArrayList<>(N);
            ArrayList<String> groupKeyBefore = new ArrayList<>(N);
            ArrayList<ArrayList<String>> overridePeopleBefore = new ArrayList<>(N);
            ArrayList<ArrayList<SnoozeCriterion>> snoozeCriteriaBefore = new ArrayList<>(N);
            ArrayList<Integer> userSentimentBefore = new ArrayList<>(N);
            ArrayList<Integer> suppressVisuallyBefore = new ArrayList<>(N);
            ArrayList<ArrayList<Notification.Action>> systemSmartActionsBefore = new ArrayList<>(N);
            ArrayList<ArrayList<CharSequence>> smartRepliesBefore = new ArrayList<>(N);
            int[] importancesBefore = new int[N];
            for (int i = 0; i < N; i++) {
                final NotificationRecord r = mNotificationList.get(i);
                orderBefore.add(r.getKey());
                visibilities[i] = r.getPackageVisibilityOverride();
                showBadges[i] = r.canShowBadge();
                allowBubbles[i] = r.canBubble();
                channelBefore.add(r.getChannel());
                groupKeyBefore.add(r.getGroupKey());
                overridePeopleBefore.add(r.getPeopleOverride());
                snoozeCriteriaBefore.add(r.getSnoozeCriteria());
                userSentimentBefore.add(r.getUserSentiment());
                suppressVisuallyBefore.add(r.getSuppressedVisualEffects());
                systemSmartActionsBefore.add(r.getSystemGeneratedSmartActions());
                smartRepliesBefore.add(r.getSmartReplies());
                importancesBefore[i] = r.getImportance();
                mRankingHelper.extractSignals(r);
            }
            mRankingHelper.sort(mNotificationList);
            for (int i = 0; i < N; i++) {
                final NotificationRecord r = mNotificationList.get(i);
                if (!orderBefore.get(i).equals(r.getKey())
                        || visibilities[i] != r.getPackageVisibilityOverride()
                        || showBadges[i] != r.canShowBadge()
                        || allowBubbles[i] != r.canBubble()
                        || !Objects.equals(channelBefore.get(i), r.getChannel())
                        || !Objects.equals(groupKeyBefore.get(i), r.getGroupKey())
                        || !Objects.equals(overridePeopleBefore.get(i), r.getPeopleOverride())
                        || !Objects.equals(snoozeCriteriaBefore.get(i), r.getSnoozeCriteria())
                        || !Objects.equals(userSentimentBefore.get(i), r.getUserSentiment())
                        || !Objects.equals(suppressVisuallyBefore.get(i),
                        r.getSuppressedVisualEffects())
                        || !Objects.equals(systemSmartActionsBefore.get(i),
                                r.getSystemGeneratedSmartActions())
                        || !Objects.equals(smartRepliesBefore.get(i), r.getSmartReplies())
                        || importancesBefore[i] != r.getImportance()) {
                    mHandler.scheduleSendRankingUpdate();
                    return;
                }
            }
        }
    }

    @GuardedBy("mNotificationLock")
    private void recordCallerLocked(NotificationRecord record) {
        if (mZenModeHelper.isCall(record)) {
            mZenModeHelper.recordCaller(record);
        }
    }

    // let zen mode evaluate this record
    @GuardedBy("mNotificationLock")
    private void applyZenModeLocked(NotificationRecord record) {
        record.setIntercepted(mZenModeHelper.shouldIntercept(record));
        if (record.isIntercepted()) {
            record.setSuppressedVisualEffects(
                    mZenModeHelper.getConsolidatedNotificationPolicy().suppressedVisualEffects);
        } else {
            record.setSuppressedVisualEffects(0);
        }
    }

    @GuardedBy("mNotificationLock")
    private int findNotificationRecordIndexLocked(NotificationRecord target) {
        return mRankingHelper.indexOf(mNotificationList, target);
    }

    private void handleSendRankingUpdate() {
        synchronized (mNotificationLock) {
            mListeners.notifyRankingUpdateLocked(null);
        }
    }

    private void scheduleListenerHintsChanged(int state) {
        mHandler.removeMessages(MESSAGE_LISTENER_HINTS_CHANGED);
        mHandler.obtainMessage(MESSAGE_LISTENER_HINTS_CHANGED, state, 0).sendToTarget();
    }

    private void scheduleInterruptionFilterChanged(int listenerInterruptionFilter) {
        mHandler.removeMessages(MESSAGE_LISTENER_NOTIFICATION_FILTER_CHANGED);
        mHandler.obtainMessage(
                MESSAGE_LISTENER_NOTIFICATION_FILTER_CHANGED,
                listenerInterruptionFilter,
                0).sendToTarget();
    }

    private void handleListenerHintsChanged(int hints) {
        synchronized (mNotificationLock) {
            mListeners.notifyListenerHintsChangedLocked(hints);
        }
    }

    private void handleListenerInterruptionFilterChanged(int interruptionFilter) {
        synchronized (mNotificationLock) {
            mListeners.notifyInterruptionFilterChanged(interruptionFilter);
        }
    }

    private void handleOnPackageChanged(boolean removingPackage, int changeUserId,
            String[] pkgList, int[] uidList) {
        boolean preferencesChanged = removingPackage;
        mListeners.onPackagesChanged(removingPackage, pkgList, uidList);
        mAssistants.onPackagesChanged(removingPackage, pkgList, uidList);
        mConditionProviders.onPackagesChanged(removingPackage, pkgList, uidList);
        preferencesChanged |= mPreferencesHelper.onPackagesChanged(
                removingPackage, changeUserId, pkgList, uidList);
        if (preferencesChanged) {
            handleSavePolicyFile();
        }
    }

    protected class WorkerHandler extends Handler
    {
        public WorkerHandler(Looper looper) {
            super(looper);
        }

        @Override
        public void handleMessage(Message msg)
        {
            switch (msg.what)
            {
                case MESSAGE_DURATION_REACHED:
                    handleDurationReached((ToastRecord) msg.obj);
                    break;
                case MESSAGE_FINISH_TOKEN_TIMEOUT:
                    handleKillTokenTimeout((ToastRecord) msg.obj);
                    break;
                case MESSAGE_SEND_RANKING_UPDATE:
                    handleSendRankingUpdate();
                    break;
                case MESSAGE_LISTENER_HINTS_CHANGED:
                    handleListenerHintsChanged(msg.arg1);
                    break;
                case MESSAGE_LISTENER_NOTIFICATION_FILTER_CHANGED:
                    handleListenerInterruptionFilterChanged(msg.arg1);
                    break;
                case MESSAGE_ON_PACKAGE_CHANGED:
                    SomeArgs args = (SomeArgs) msg.obj;
                    handleOnPackageChanged((boolean) args.arg1, args.argi1, (String[]) args.arg2,
                            (int[]) args.arg3);
                    args.recycle();
                    break;
            }
        }

        protected void scheduleSendRankingUpdate() {
            if (!hasMessages(MESSAGE_SEND_RANKING_UPDATE)) {
                Message m = Message.obtain(this, MESSAGE_SEND_RANKING_UPDATE);
                sendMessage(m);
            }
        }

        protected void scheduleCancelNotification(CancelNotificationRunnable cancelRunnable) {
            if (!hasCallbacks(cancelRunnable)) {
                sendMessage(Message.obtain(this, cancelRunnable));
            }
        }

        protected void scheduleOnPackageChanged(boolean removingPackage, int changeUserId,
                String[] pkgList, int[] uidList) {
            SomeArgs args = SomeArgs.obtain();
            args.arg1 = removingPackage;
            args.argi1 = changeUserId;
            args.arg2 = pkgList;
            args.arg3 = uidList;
            sendMessage(Message.obtain(this, MESSAGE_ON_PACKAGE_CHANGED, args));
        }
    }

    private final class RankingHandlerWorker extends Handler implements RankingHandler
    {
        public RankingHandlerWorker(Looper looper) {
            super(looper);
        }

        @Override
        public void handleMessage(Message msg) {
            switch (msg.what) {
                case MESSAGE_RECONSIDER_RANKING:
                    handleRankingReconsideration(msg);
                    break;
                case MESSAGE_RANKING_SORT:
                    handleRankingSort();
                    break;
            }
        }

        public void requestSort() {
            removeMessages(MESSAGE_RANKING_SORT);
            Message msg = Message.obtain();
            msg.what = MESSAGE_RANKING_SORT;
            sendMessage(msg);
        }

        public void requestReconsideration(RankingReconsideration recon) {
            Message m = Message.obtain(this,
                    NotificationManagerService.MESSAGE_RECONSIDER_RANKING, recon);
            long delay = recon.getDelay(TimeUnit.MILLISECONDS);
            sendMessageDelayed(m, delay);
        }
    }

    // Notifications
    // ============================================================================
    static int clamp(int x, int low, int high) {
        return (x < low) ? low : ((x > high) ? high : x);
    }

    void sendAccessibilityEvent(Notification notification, CharSequence packageName) {
        if (!mAccessibilityManager.isEnabled()) {
            return;
        }

        AccessibilityEvent event =
            AccessibilityEvent.obtain(AccessibilityEvent.TYPE_NOTIFICATION_STATE_CHANGED);
        event.setPackageName(packageName);
        event.setClassName(Notification.class.getName());
        event.setParcelableData(notification);
        CharSequence tickerText = notification.tickerText;
        if (!TextUtils.isEmpty(tickerText)) {
            event.getText().add(tickerText);
        }

        mAccessibilityManager.sendAccessibilityEvent(event);
    }

    /**
     * Removes all NotificationsRecords with the same key as the given notification record
     * from both lists. Do not call this method while iterating over either list.
     */
    @GuardedBy("mNotificationLock")
    private boolean removeFromNotificationListsLocked(NotificationRecord r) {
        // Remove from both lists, either list could have a separate Record for what is
        // effectively the same notification.
        boolean wasPosted = false;
        NotificationRecord recordInList = null;
        if ((recordInList = findNotificationByListLocked(mNotificationList, r.getKey()))
                != null) {
            mNotificationList.remove(recordInList);
            mNotificationsByKey.remove(recordInList.sbn.getKey());
            wasPosted = true;
        }
        while ((recordInList = findNotificationByListLocked(mEnqueuedNotifications, r.getKey()))
                != null) {
            mEnqueuedNotifications.remove(recordInList);
        }
        return wasPosted;
    }

    @GuardedBy("mNotificationLock")
    private void cancelNotificationLocked(NotificationRecord r, boolean sendDelete, int reason,
            boolean wasPosted, String listenerName) {
        cancelNotificationLocked(r, sendDelete, reason, -1, -1, wasPosted, listenerName);
    }

    @GuardedBy("mNotificationLock")
    private void cancelNotificationLocked(NotificationRecord r, boolean sendDelete, int reason,
            int rank, int count, boolean wasPosted, String listenerName) {
        final String canceledKey = r.getKey();

        // Record caller.
        recordCallerLocked(r);

        if (r.getStats().getDismissalSurface() == NotificationStats.DISMISSAL_NOT_DISMISSED) {
            r.recordDismissalSurface(NotificationStats.DISMISSAL_OTHER);
        }

        // tell the app
        if (sendDelete) {
            final PendingIntent deleteIntent = r.getNotification().deleteIntent;
            if (deleteIntent != null) {
                try {
                    // make sure deleteIntent cannot be used to start activities from background
                    LocalServices.getService(ActivityManagerInternal.class)
                            .clearPendingIntentAllowBgActivityStarts(deleteIntent.getTarget(),
                            WHITELIST_TOKEN);
                    deleteIntent.send();
                } catch (PendingIntent.CanceledException ex) {
                    // do nothing - there's no relevant way to recover, and
                    //     no reason to let this propagate
                    Slog.w(TAG, "canceled PendingIntent for " + r.sbn.getPackageName(), ex);
                }
            }
        }

        // Only cancel these if this notification actually got to be posted.
        if (wasPosted) {
            // status bar
            if (r.getNotification().getSmallIcon() != null) {
                if (reason != REASON_SNOOZED) {
                    r.isCanceled = true;
                }
                mListeners.notifyRemovedLocked(r, reason, r.getStats());
                mHandler.post(new Runnable() {
                    @Override
                    public void run() {
                        mGroupHelper.onNotificationRemoved(r.sbn);
                    }
                });
            }

            // sound
            if (canceledKey.equals(mSoundNotificationKey)) {
                mSoundNotificationKey = null;
                final long identity = Binder.clearCallingIdentity();
                try {
                    final IRingtonePlayer player = mAudioManager.getRingtonePlayer();
                    if (player != null) {
                        player.stopAsync();
                    }
                } catch (RemoteException e) {
                } finally {
                    Binder.restoreCallingIdentity(identity);
                }
            }

            // vibrate
            if (canceledKey.equals(mVibrateNotificationKey)) {
                mVibrateNotificationKey = null;
                long identity = Binder.clearCallingIdentity();
                try {
                    mVibrator.cancel();
                }
                finally {
                    Binder.restoreCallingIdentity(identity);
                }
            }

            // light
            mLights.remove(canceledKey);
        }

        // Record usage stats
        // TODO: add unbundling stats?
        switch (reason) {
            case REASON_CANCEL:
            case REASON_CANCEL_ALL:
            case REASON_LISTENER_CANCEL:
            case REASON_LISTENER_CANCEL_ALL:
                mUsageStats.registerDismissedByUser(r);
                break;
            case REASON_APP_CANCEL:
            case REASON_APP_CANCEL_ALL:
                mUsageStats.registerRemovedByApp(r);
                break;
        }

        String groupKey = r.getGroupKey();
        NotificationRecord groupSummary = mSummaryByGroupKey.get(groupKey);
        if (groupSummary != null && groupSummary.getKey().equals(canceledKey)) {
            mSummaryByGroupKey.remove(groupKey);
        }
        final ArrayMap<String, String> summaries = mAutobundledSummaries.get(r.sbn.getUserId());
        if (summaries != null && r.sbn.getKey().equals(summaries.get(r.sbn.getPackageName()))) {
            summaries.remove(r.sbn.getPackageName());
        }

        // Save it for users of getHistoricalNotifications()
        mArchive.record(r.sbn);

        final long now = System.currentTimeMillis();
        final LogMaker logMaker = r.getItemLogMaker()
                .setType(MetricsEvent.TYPE_DISMISS)
                .setSubtype(reason);
        if (rank != -1 && count != -1) {
            logMaker.addTaggedData(MetricsEvent.NOTIFICATION_SHADE_INDEX, rank)
                    .addTaggedData(MetricsEvent.NOTIFICATION_SHADE_COUNT, count);
        }
        MetricsLogger.action(logMaker);
        EventLogTags.writeNotificationCanceled(canceledKey, reason,
                r.getLifespanMs(now), r.getFreshnessMs(now), r.getExposureMs(now),
                rank, count, listenerName);
    }

    @VisibleForTesting
    void updateUriPermissions(@Nullable NotificationRecord newRecord,
            @Nullable NotificationRecord oldRecord, String targetPkg, int targetUserId) {
        final String key = (newRecord != null) ? newRecord.getKey() : oldRecord.getKey();
        if (DBG) Slog.d(TAG, key + ": updating permissions");

        final ArraySet<Uri> newUris = (newRecord != null) ? newRecord.getGrantableUris() : null;
        final ArraySet<Uri> oldUris = (oldRecord != null) ? oldRecord.getGrantableUris() : null;

        // Shortcut when no Uris involved
        if (newUris == null && oldUris == null) {
            return;
        }

        // Inherit any existing owner
        IBinder permissionOwner = null;
        if (newRecord != null && permissionOwner == null) {
            permissionOwner = newRecord.permissionOwner;
        }
        if (oldRecord != null && permissionOwner == null) {
            permissionOwner = oldRecord.permissionOwner;
        }

        // If we have Uris to grant, but no owner yet, go create one
        if (newUris != null && permissionOwner == null) {
            if (DBG) Slog.d(TAG, key + ": creating owner");
            permissionOwner = mUgmInternal.newUriPermissionOwner("NOTIF:" + key);
        }

        // If we have no Uris to grant, but an existing owner, go destroy it
        if (newUris == null && permissionOwner != null) {
            final long ident = Binder.clearCallingIdentity();
            try {
                if (DBG) Slog.d(TAG, key + ": destroying owner");
                mUgmInternal.revokeUriPermissionFromOwner(permissionOwner, null, ~0,
                        UserHandle.getUserId(oldRecord.getUid()));
                permissionOwner = null;
            } finally {
                Binder.restoreCallingIdentity(ident);
            }
        }

        // Grant access to new Uris
        if (newUris != null && permissionOwner != null) {
            for (int i = 0; i < newUris.size(); i++) {
                final Uri uri = newUris.valueAt(i);
                if (oldUris == null || !oldUris.contains(uri)) {
                    if (DBG) Slog.d(TAG, key + ": granting " + uri);
                    grantUriPermission(permissionOwner, uri, newRecord.getUid(), targetPkg,
                            targetUserId);
                }
            }
        }

        // Revoke access to old Uris
        if (oldUris != null && permissionOwner != null) {
            for (int i = 0; i < oldUris.size(); i++) {
                final Uri uri = oldUris.valueAt(i);
                if (newUris == null || !newUris.contains(uri)) {
                    if (DBG) Slog.d(TAG, key + ": revoking " + uri);
                    revokeUriPermission(permissionOwner, uri, oldRecord.getUid());
                }
            }
        }

        if (newRecord != null) {
            newRecord.permissionOwner = permissionOwner;
        }
    }

    private void grantUriPermission(IBinder owner, Uri uri, int sourceUid, String targetPkg,
            int targetUserId) {
        if (uri == null || !ContentResolver.SCHEME_CONTENT.equals(uri.getScheme())) return;

        final long ident = Binder.clearCallingIdentity();
        try {
            mUgm.grantUriPermissionFromOwner(owner, sourceUid, targetPkg,
                    ContentProvider.getUriWithoutUserId(uri),
                    Intent.FLAG_GRANT_READ_URI_PERMISSION,
                    ContentProvider.getUserIdFromUri(uri, UserHandle.getUserId(sourceUid)),
                    targetUserId);
        } catch (RemoteException ignored) {
            // Ignored because we're in same process
        } finally {
            Binder.restoreCallingIdentity(ident);
        }
    }

    private void revokeUriPermission(IBinder owner, Uri uri, int sourceUid) {
        if (uri == null || !ContentResolver.SCHEME_CONTENT.equals(uri.getScheme())) return;

        final long ident = Binder.clearCallingIdentity();
        try {
            mUgmInternal.revokeUriPermissionFromOwner(
                    owner,
                    ContentProvider.getUriWithoutUserId(uri),
                    Intent.FLAG_GRANT_READ_URI_PERMISSION,
                    ContentProvider.getUserIdFromUri(uri, UserHandle.getUserId(sourceUid)));
        } finally {
            Binder.restoreCallingIdentity(ident);
        }
    }

    /**
     * Cancels a notification ONLY if it has all of the {@code mustHaveFlags}
     * and none of the {@code mustNotHaveFlags}.
     */
    void cancelNotification(final int callingUid, final int callingPid,
            final String pkg, final String tag, final int id,
            final int mustHaveFlags, final int mustNotHaveFlags, final boolean sendDelete,
            final int userId, final int reason, final ManagedServiceInfo listener) {
        cancelNotification(callingUid, callingPid, pkg, tag, id, mustHaveFlags, mustNotHaveFlags,
                sendDelete, userId, reason, -1 /* rank */, -1 /* count */, listener);
    }

    /**
     * Cancels a notification ONLY if it has all of the {@code mustHaveFlags}
     * and none of the {@code mustNotHaveFlags}.
     */
    void cancelNotification(final int callingUid, final int callingPid,
            final String pkg, final String tag, final int id,
            final int mustHaveFlags, final int mustNotHaveFlags, final boolean sendDelete,
            final int userId, final int reason, int rank, int count,
            final ManagedServiceInfo listener) {
        // In enqueueNotificationInternal notifications are added by scheduling the
        // work on the worker handler. Hence, we also schedule the cancel on this
        // handler to avoid a scenario where an add notification call followed by a
        // remove notification call ends up in not removing the notification.
        mHandler.scheduleCancelNotification(new CancelNotificationRunnable(callingUid, callingPid,
                pkg, tag, id, mustHaveFlags, mustNotHaveFlags, sendDelete, userId, reason, rank,
                count, listener));
    }

    /**
     * Determine whether the userId applies to the notification in question, either because
     * they match exactly, or one of them is USER_ALL (which is treated as a wildcard).
     */
    private boolean notificationMatchesUserId(NotificationRecord r, int userId) {
        return
                // looking for USER_ALL notifications? match everything
                   userId == UserHandle.USER_ALL
                // a notification sent to USER_ALL matches any query
                || r.getUserId() == UserHandle.USER_ALL
                // an exact user match
                || r.getUserId() == userId;
    }

    /**
     * Determine whether the userId applies to the notification in question, either because
     * they match exactly, or one of them is USER_ALL (which is treated as a wildcard) or
     * because it matches one of the users profiles.
     */
    private boolean notificationMatchesCurrentProfiles(NotificationRecord r, int userId) {
        return notificationMatchesUserId(r, userId)
                || mUserProfiles.isCurrentProfile(r.getUserId());
    }

    /**
     * Cancels all notifications from a given package that have all of the
     * {@code mustHaveFlags}.
     */
    void cancelAllNotificationsInt(int callingUid, int callingPid, String pkg, String channelId,
            int mustHaveFlags, int mustNotHaveFlags, boolean doit, int userId, int reason,
            ManagedServiceInfo listener) {
        mHandler.post(new Runnable() {
            @Override
            public void run() {
                String listenerName = listener == null ? null : listener.component.toShortString();
                EventLogTags.writeNotificationCancelAll(callingUid, callingPid,
                        pkg, userId, mustHaveFlags, mustNotHaveFlags, reason,
                        listenerName);

                // Why does this parameter exist? Do we actually want to execute the above if doit
                // is false?
                if (!doit) {
                    return;
                }

                synchronized (mNotificationLock) {
                    FlagChecker flagChecker = (int flags) -> {
                        if ((flags & mustHaveFlags) != mustHaveFlags) {
                            return false;
                        }
                        if ((flags & mustNotHaveFlags) != 0) {
                            return false;
                        }
                        return true;
                    };
                    cancelAllNotificationsByListLocked(mNotificationList, callingUid, callingPid,
                            pkg, true /*nullPkgIndicatesUserSwitch*/, channelId, flagChecker,
                            false /*includeCurrentProfiles*/, userId, false /*sendDelete*/, reason,
                            listenerName, true /* wasPosted */);
                    cancelAllNotificationsByListLocked(mEnqueuedNotifications, callingUid,
                            callingPid, pkg, true /*nullPkgIndicatesUserSwitch*/, channelId,
                            flagChecker, false /*includeCurrentProfiles*/, userId,
                            false /*sendDelete*/, reason, listenerName, false /* wasPosted */);
                    mSnoozeHelper.cancel(userId, pkg);
                }
            }
        });
    }

    private interface FlagChecker {
        // Returns false if these flags do not pass the defined flag test.
        public boolean apply(int flags);
    }

    @GuardedBy("mNotificationLock")
    private void cancelAllNotificationsByListLocked(ArrayList<NotificationRecord> notificationList,
            int callingUid, int callingPid, String pkg, boolean nullPkgIndicatesUserSwitch,
            String channelId, FlagChecker flagChecker, boolean includeCurrentProfiles, int userId,
            boolean sendDelete, int reason, String listenerName, boolean wasPosted) {
        ArrayList<NotificationRecord> canceledNotifications = null;
        for (int i = notificationList.size() - 1; i >= 0; --i) {
            NotificationRecord r = notificationList.get(i);
            if (includeCurrentProfiles) {
                if (!notificationMatchesCurrentProfiles(r, userId)) {
                    continue;
                }
            } else if (!notificationMatchesUserId(r, userId)) {
                continue;
            }
            // Don't remove notifications to all, if there's no package name specified
            if (nullPkgIndicatesUserSwitch && pkg == null && r.getUserId() == UserHandle.USER_ALL) {
                continue;
            }
            if (!flagChecker.apply(r.getFlags())) {
                continue;
            }
            if (pkg != null && !r.sbn.getPackageName().equals(pkg)) {
                continue;
            }
            if (channelId != null && !channelId.equals(r.getChannel().getId())) {
                continue;
            }
            if (canceledNotifications == null) {
                canceledNotifications = new ArrayList<>();
            }
            notificationList.remove(i);
            mNotificationsByKey.remove(r.getKey());
            r.recordDismissalSentiment(NotificationStats.DISMISS_SENTIMENT_NEUTRAL);
            canceledNotifications.add(r);
            cancelNotificationLocked(r, sendDelete, reason, wasPosted, listenerName);
        }
        if (canceledNotifications != null) {
            final int M = canceledNotifications.size();
            for (int i = 0; i < M; i++) {
                cancelGroupChildrenLocked(canceledNotifications.get(i), callingUid, callingPid,
                        listenerName, false /* sendDelete */, flagChecker);
            }
            updateLightsLocked();
        }
    }

    void snoozeNotificationInt(String key, long duration, String snoozeCriterionId,
            ManagedServiceInfo listener) {
        String listenerName = listener == null ? null : listener.component.toShortString();
        if (duration <= 0 && snoozeCriterionId == null || key == null) {
            return;
        }

        if (DBG) {
            Slog.d(TAG, String.format("snooze event(%s, %d, %s, %s)", key, duration,
                    snoozeCriterionId, listenerName));
        }
        // Needs to post so that it can cancel notifications not yet enqueued.
        mHandler.post(new SnoozeNotificationRunnable(key, duration, snoozeCriterionId));
    }

    void unsnoozeNotificationInt(String key, ManagedServiceInfo listener) {
        String listenerName = listener == null ? null : listener.component.toShortString();
        if (DBG) {
            Slog.d(TAG, String.format("unsnooze event(%s, %s)", key, listenerName));
        }
        mSnoozeHelper.repost(key);
        handleSavePolicyFile();
    }

    @GuardedBy("mNotificationLock")
    void cancelAllLocked(int callingUid, int callingPid, int userId, int reason,
            ManagedServiceInfo listener, boolean includeCurrentProfiles) {
        mHandler.post(new Runnable() {
            @Override
            public void run() {
                synchronized (mNotificationLock) {
                    String listenerName =
                            listener == null ? null : listener.component.toShortString();
                    EventLogTags.writeNotificationCancelAll(callingUid, callingPid,
                            null, userId, 0, 0, reason, listenerName);

                    FlagChecker flagChecker = (int flags) -> {
                        int flagsToCheck = FLAG_ONGOING_EVENT | FLAG_NO_CLEAR;
                        if (REASON_LISTENER_CANCEL_ALL == reason) {
                            flagsToCheck |= FLAG_BUBBLE;
                        }
                        if ((flags & flagsToCheck) != 0) {
                            return false;
                        }
                        return true;
                    };

                    cancelAllNotificationsByListLocked(mNotificationList, callingUid, callingPid,
                            null, false /*nullPkgIndicatesUserSwitch*/, null, flagChecker,
                            includeCurrentProfiles, userId, true /*sendDelete*/, reason,
                            listenerName, true);
                    cancelAllNotificationsByListLocked(mEnqueuedNotifications, callingUid,
                            callingPid, null, false /*nullPkgIndicatesUserSwitch*/, null,
                            flagChecker, includeCurrentProfiles, userId, true /*sendDelete*/,
                            reason, listenerName, false);
                    mSnoozeHelper.cancel(userId, includeCurrentProfiles);
                }
            }
        });
    }

    // Warning: The caller is responsible for invoking updateLightsLocked().
    @GuardedBy("mNotificationLock")
    private void cancelGroupChildrenLocked(NotificationRecord r, int callingUid, int callingPid,
            String listenerName, boolean sendDelete, FlagChecker flagChecker) {
        Notification n = r.getNotification();
        if (!n.isGroupSummary()) {
            return;
        }

        String pkg = r.sbn.getPackageName();

        if (pkg == null) {
            if (DBG) Slog.e(TAG, "No package for group summary: " + r.getKey());
            return;
        }

        cancelGroupChildrenByListLocked(mNotificationList, r, callingUid, callingPid, listenerName,
                sendDelete, true, flagChecker);
        cancelGroupChildrenByListLocked(mEnqueuedNotifications, r, callingUid, callingPid,
                listenerName, sendDelete, false, flagChecker);
    }

    @GuardedBy("mNotificationLock")
    private void cancelGroupChildrenByListLocked(ArrayList<NotificationRecord> notificationList,
            NotificationRecord parentNotification, int callingUid, int callingPid,
            String listenerName, boolean sendDelete, boolean wasPosted, FlagChecker flagChecker) {
        final String pkg = parentNotification.sbn.getPackageName();
        final int userId = parentNotification.getUserId();
        final int reason = REASON_GROUP_SUMMARY_CANCELED;
        for (int i = notificationList.size() - 1; i >= 0; i--) {
            final NotificationRecord childR = notificationList.get(i);
            final StatusBarNotification childSbn = childR.sbn;
            if ((childSbn.isGroup() && !childSbn.getNotification().isGroupSummary()) &&
                    childR.getGroupKey().equals(parentNotification.getGroupKey())
                    && (childR.getFlags() & FLAG_FOREGROUND_SERVICE) == 0
                    && (flagChecker == null || flagChecker.apply(childR.getFlags()))) {
                EventLogTags.writeNotificationCancel(callingUid, callingPid, pkg, childSbn.getId(),
                        childSbn.getTag(), userId, 0, 0, reason, listenerName);
                notificationList.remove(i);
                mNotificationsByKey.remove(childR.getKey());
                cancelNotificationLocked(childR, sendDelete, reason, wasPosted, listenerName);
            }
        }
    }

    @GuardedBy("mNotificationLock")
    void updateLightsLocked()
    {
        // handle notification lights
        NotificationRecord ledNotification = null;
        while (ledNotification == null && !mLights.isEmpty()) {
            final String owner = mLights.get(mLights.size() - 1);
            ledNotification = mNotificationsByKey.get(owner);
            if (ledNotification == null) {
                Slog.wtfStack(TAG, "LED Notification does not exist: " + owner);
                mLights.remove(owner);
            }
        }

        // Don't flash while we are in a call or screen is on
        if (ledNotification == null || isInCall() || mScreenOn) {
            mNotificationLight.turnOff();
        } else {
            NotificationRecord.Light light = ledNotification.getLight();
            if (light != null && mNotificationPulseEnabled) {
                // pulse repeatedly
                mNotificationLight.setFlashing(light.color, Light.LIGHT_FLASH_TIMED,
                        light.onMs, light.offMs);
            }
        }
    }

    @GuardedBy("mNotificationLock")
    @NonNull List<NotificationRecord> findGroupNotificationsLocked(String pkg,
            String groupKey, int userId) {
        List<NotificationRecord> records = new ArrayList<>();
        records.addAll(findGroupNotificationByListLocked(mNotificationList, pkg, groupKey, userId));
        records.addAll(
                findGroupNotificationByListLocked(mEnqueuedNotifications, pkg, groupKey, userId));
        return records;
    }


    @GuardedBy("mNotificationLock")
    private @NonNull List<NotificationRecord> findGroupNotificationByListLocked(
            ArrayList<NotificationRecord> list, String pkg, String groupKey, int userId) {
        List<NotificationRecord> records = new ArrayList<>();
        final int len = list.size();
        for (int i = 0; i < len; i++) {
            NotificationRecord r = list.get(i);
            if (notificationMatchesUserId(r, userId) && r.getGroupKey().equals(groupKey)
                    && r.sbn.getPackageName().equals(pkg)) {
                records.add(r);
            }
        }
        return records;
    }

    // Searches both enqueued and posted notifications by key.
    // TODO: need to combine a bunch of these getters with slightly different behavior.
    // TODO: Should enqueuing just add to mNotificationsByKey instead?
    @GuardedBy("mNotificationLock")
    private NotificationRecord findNotificationByKeyLocked(String key) {
        NotificationRecord r;
        if ((r = findNotificationByListLocked(mNotificationList, key)) != null) {
            return r;
        }
        if ((r = findNotificationByListLocked(mEnqueuedNotifications, key)) != null) {
            return r;
        }
        return null;
    }

    @GuardedBy("mNotificationLock")
    NotificationRecord findNotificationLocked(String pkg, String tag, int id, int userId) {
        NotificationRecord r;
        if ((r = findNotificationByListLocked(mNotificationList, pkg, tag, id, userId)) != null) {
            return r;
        }
        if ((r = findNotificationByListLocked(mEnqueuedNotifications, pkg, tag, id, userId))
                != null) {
            return r;
        }
        return null;
    }

    @GuardedBy("mNotificationLock")
    private NotificationRecord findNotificationByListLocked(ArrayList<NotificationRecord> list,
            String pkg, String tag, int id, int userId) {
        final int len = list.size();
        for (int i = 0; i < len; i++) {
            NotificationRecord r = list.get(i);
            if (notificationMatchesUserId(r, userId) && r.sbn.getId() == id &&
                    TextUtils.equals(r.sbn.getTag(), tag) && r.sbn.getPackageName().equals(pkg)) {
                return r;
            }
        }
        return null;
    }

    @GuardedBy("mNotificationLock")
    private List<NotificationRecord> findNotificationsByListLocked(
            ArrayList<NotificationRecord> list, String pkg, String tag, int id, int userId) {
        List<NotificationRecord> matching = new ArrayList<>();
        final int len = list.size();
        for (int i = 0; i < len; i++) {
            NotificationRecord r = list.get(i);
            if (notificationMatchesUserId(r, userId) && r.sbn.getId() == id &&
                    TextUtils.equals(r.sbn.getTag(), tag) && r.sbn.getPackageName().equals(pkg)) {
                matching.add(r);
            }
        }
        return matching;
    }

    @GuardedBy("mNotificationLock")
    private NotificationRecord findNotificationByListLocked(ArrayList<NotificationRecord> list,
            String key) {
        final int N = list.size();
        for (int i = 0; i < N; i++) {
            if (key.equals(list.get(i).getKey())) {
                return list.get(i);
            }
        }
        return null;
    }

    @GuardedBy("mNotificationLock")
    int indexOfNotificationLocked(String key) {
        final int N = mNotificationList.size();
        for (int i = 0; i < N; i++) {
            if (key.equals(mNotificationList.get(i).getKey())) {
                return i;
            }
        }
        return -1;
    }

    @VisibleForTesting
    protected void hideNotificationsForPackages(String[] pkgs) {
        synchronized (mNotificationLock) {
            List<String> pkgList = Arrays.asList(pkgs);
            List<NotificationRecord> changedNotifications = new ArrayList<>();
            int numNotifications = mNotificationList.size();
            for (int i = 0; i < numNotifications; i++) {
                NotificationRecord rec = mNotificationList.get(i);
                if (pkgList.contains(rec.sbn.getPackageName())) {
                    rec.setHidden(true);
                    changedNotifications.add(rec);
                }
            }

            mListeners.notifyHiddenLocked(changedNotifications);
        }
    }

    @VisibleForTesting
    protected void unhideNotificationsForPackages(String[] pkgs) {
        synchronized (mNotificationLock) {
            List<String> pkgList = Arrays.asList(pkgs);
            List<NotificationRecord> changedNotifications = new ArrayList<>();
            int numNotifications = mNotificationList.size();
            for (int i = 0; i < numNotifications; i++) {
                NotificationRecord rec = mNotificationList.get(i);
                if (pkgList.contains(rec.sbn.getPackageName())) {
                    rec.setHidden(false);
                    changedNotifications.add(rec);
                }
            }

            mListeners.notifyUnhiddenLocked(changedNotifications);
        }
    }

    private void updateNotificationPulse() {
        synchronized (mNotificationLock) {
            updateLightsLocked();
        }
    }

    protected boolean isCallingUidSystem() {
        final int uid = Binder.getCallingUid();
        return uid == Process.SYSTEM_UID;
    }

    protected boolean isUidSystemOrPhone(int uid) {
        final int appid = UserHandle.getAppId(uid);
        return (appid == Process.SYSTEM_UID || appid == Process.PHONE_UID || uid == 0);
    }

    // TODO: Most calls should probably move to isCallerSystem.
    protected boolean isCallerSystemOrPhone() {
        return isUidSystemOrPhone(Binder.getCallingUid());
    }

    private void checkCallerIsSystemOrShell() {
        if (Binder.getCallingUid() == Process.SHELL_UID) {
            return;
        }
        checkCallerIsSystem();
    }

    private void checkCallerIsSystem() {
        if (isCallerSystemOrPhone()) {
            return;
        }
        throw new SecurityException("Disallowed call for uid " + Binder.getCallingUid());
    }

    private void checkCallerIsSystemOrSystemUiOrShell() {
        if (Binder.getCallingUid() == Process.SHELL_UID) {
            return;
        }
        if (isCallerSystemOrPhone()) {
            return;
        }
        getContext().enforceCallingPermission(android.Manifest.permission.STATUS_BAR_SERVICE, null);
    }

    private void checkCallerIsSystemOrSameApp(String pkg) {
        if (isCallerSystemOrPhone()) {
            return;
        }
        checkCallerIsSameApp(pkg);
    }

    private boolean isCallerAndroid(String callingPkg, int uid) {
        return isUidSystemOrPhone(uid) && callingPkg != null
                && PackageManagerService.PLATFORM_PACKAGE_NAME.equals(callingPkg);
    }

    /**
     * Check if the notification is of a category type that is restricted to system use only,
     * if so throw SecurityException
     */
    private void checkRestrictedCategories(final Notification notification) {
        try {
            if (!mPackageManager.hasSystemFeature(PackageManager.FEATURE_AUTOMOTIVE, 0)) {
                return;
            }
        } catch (RemoteException re) {
            if (DBG) Slog.e(TAG, "Unable to confirm if it's safe to skip category "
                    + "restrictions check thus the check will be done anyway");
        }
        if (Notification.CATEGORY_CAR_EMERGENCY.equals(notification.category)
                || Notification.CATEGORY_CAR_WARNING.equals(notification.category)
                || Notification.CATEGORY_CAR_INFORMATION.equals(notification.category)) {
                    checkCallerIsSystem();
        }
    }

    @VisibleForTesting
    boolean isCallerInstantApp(int callingUid, int userId) {
        // System is always allowed to act for ephemeral apps.
        if (isUidSystemOrPhone(callingUid)) {
            return false;
        }

        if (userId == UserHandle.USER_ALL) {
            userId = USER_SYSTEM;
        }

        try {
            final String[] pkgs = mPackageManager.getPackagesForUid(callingUid);
            if (pkgs == null) {
                throw new SecurityException("Unknown uid " + callingUid);
            }
            final String pkg = pkgs[0];
            mAppOps.checkPackage(callingUid, pkg);

            ApplicationInfo ai = mPackageManager.getApplicationInfo(pkg, 0, userId);
            if (ai == null) {
                throw new SecurityException("Unknown package " + pkg);
            }
            return ai.isInstantApp();
        } catch (RemoteException re) {
            throw new SecurityException("Unknown uid " + callingUid, re);
        }
    }

    private void checkCallerIsSameApp(String pkg) {
        checkCallerIsSameApp(pkg, Binder.getCallingUid(), UserHandle.getCallingUserId());
    }

    private void checkCallerIsSameApp(String pkg, int uid, int userId) {
        try {
            ApplicationInfo ai = mPackageManager.getApplicationInfo(
                    pkg, 0, userId);
            if (ai == null) {
                throw new SecurityException("Unknown package " + pkg);
            }
            if (!UserHandle.isSameApp(ai.uid, uid)) {
                throw new SecurityException("Calling uid " + uid + " gave package "
                        + pkg + " which is owned by uid " + ai.uid);
            }
        } catch (RemoteException re) {
            throw new SecurityException("Unknown package " + pkg + "\n" + re);
        }
    }

    private boolean isCallerSameApp(String pkg) {
        try {
            checkCallerIsSameApp(pkg);
            return true;
        } catch (SecurityException e) {
            return false;
        }
    }

    private boolean isCallerSameApp(String pkg, int uid, int userId) {
        try {
            checkCallerIsSameApp(pkg, uid, userId);
            return true;
        } catch (SecurityException e) {
            return false;
        }
    }

    private static String callStateToString(int state) {
        switch (state) {
            case TelephonyManager.CALL_STATE_IDLE: return "CALL_STATE_IDLE";
            case TelephonyManager.CALL_STATE_RINGING: return "CALL_STATE_RINGING";
            case TelephonyManager.CALL_STATE_OFFHOOK: return "CALL_STATE_OFFHOOK";
            default: return "CALL_STATE_UNKNOWN_" + state;
        }
    }

    private void listenForCallState() {
        TelephonyManager.from(getContext()).listen(new PhoneStateListener() {
            @Override
            public void onCallStateChanged(int state, String incomingNumber) {
                if (mCallState == state) return;
                if (DBG) Slog.d(TAG, "Call state changed: " + callStateToString(state));
                mCallState = state;
            }
        }, PhoneStateListener.LISTEN_CALL_STATE);
    }

    /**
     * Generates a NotificationRankingUpdate from 'sbns', considering only
     * notifications visible to the given listener.
     */
    @GuardedBy("mNotificationLock")
    private NotificationRankingUpdate makeRankingUpdateLocked(ManagedServiceInfo info) {
        final int N = mNotificationList.size();
        final ArrayList<NotificationListenerService.Ranking> rankings = new ArrayList<>();

        for (int i = 0; i < N; i++) {
            NotificationRecord record = mNotificationList.get(i);
            if (!isVisibleToListener(record.sbn, info)) {
                continue;
            }
            final String key = record.sbn.getKey();
            final NotificationListenerService.Ranking ranking =
                    new NotificationListenerService.Ranking();
            ranking.populate(
                    key,
                    rankings.size(),
                    !record.isIntercepted(),
                    record.getPackageVisibilityOverride(),
                    record.getSuppressedVisualEffects(),
                    record.getImportance(),
                    record.getImportanceExplanation(),
                    record.sbn.getOverrideGroupKey(),
                    record.getChannel(),
                    record.getPeopleOverride(),
                    record.getSnoozeCriteria(),
                    record.canShowBadge(),
                    record.getUserSentiment(),
                    record.isHidden(),
                    record.getLastAudiblyAlertedMs(),
                    record.getSound() != null || record.getVibration() != null,
                    record.getSystemGeneratedSmartActions(),
                    record.getSmartReplies(),
                    record.canBubble(),
                    record.isInterruptive()
            );
            rankings.add(ranking);
        }

        return new NotificationRankingUpdate(
                rankings.toArray(new NotificationListenerService.Ranking[0]));
    }

    boolean hasCompanionDevice(ManagedServiceInfo info) {
        if (mCompanionManager == null) {
            mCompanionManager = getCompanionManager();
        }
        // Companion mgr doesn't exist on all device types
        if (mCompanionManager == null) {
            return false;
        }
        long identity = Binder.clearCallingIdentity();
        try {
            List<String> associations = mCompanionManager.getAssociations(
                    info.component.getPackageName(), info.userid);
            if (!ArrayUtils.isEmpty(associations)) {
                return true;
            }
        } catch (SecurityException se) {
            // Not a privileged listener
        } catch (RemoteException re) {
            Slog.e(TAG, "Cannot reach companion device service", re);
        } catch (Exception e) {
            Slog.e(TAG, "Cannot verify listener " + info, e);
        } finally {
            Binder.restoreCallingIdentity(identity);
        }
        return false;
    }

    protected ICompanionDeviceManager getCompanionManager() {
        return ICompanionDeviceManager.Stub.asInterface(
                ServiceManager.getService(Context.COMPANION_DEVICE_SERVICE));
    }

    private boolean isVisibleToListener(StatusBarNotification sbn, ManagedServiceInfo listener) {
        if (!listener.enabledAndUserMatches(sbn.getUserId())) {
            return false;
        }
        // TODO: remove this for older listeners.
        return true;
    }

    private boolean isPackageSuspendedForUser(String pkg, int uid) {
        final long identity = Binder.clearCallingIdentity();
        int userId = UserHandle.getUserId(uid);
        try {
            return mPackageManager.isPackageSuspendedForUser(pkg, userId);
        } catch (RemoteException re) {
            throw new SecurityException("Could not talk to package manager service");
        } catch (IllegalArgumentException ex) {
            // Package not found.
            return false;
        } finally {
            Binder.restoreCallingIdentity(identity);
        }
    }

    @VisibleForTesting
    boolean canUseManagedServices(String pkg, Integer userId, String requiredPermission) {
        boolean canUseManagedServices = !mActivityManager.isLowRamDevice()
                || mPackageManagerClient.hasSystemFeature(PackageManager.FEATURE_WATCH);

        for (String whitelisted : getContext().getResources().getStringArray(
                R.array.config_allowedManagedServicesOnLowRamDevices)) {
            if (whitelisted.equals(pkg)) {
                canUseManagedServices = true;
            }
        }

        if (requiredPermission != null) {
            try {
                if (mPackageManager.checkPermission(requiredPermission, pkg, userId)
                    != PackageManager.PERMISSION_GRANTED) {
                    canUseManagedServices = false;
                }
            } catch (RemoteException e) {
                Slog.e(TAG, "can't talk to pm", e);
            }
        }

        return canUseManagedServices;
    }

    private class TrimCache {
        StatusBarNotification heavy;
        StatusBarNotification sbnClone;
        StatusBarNotification sbnCloneLight;

        TrimCache(StatusBarNotification sbn) {
            heavy = sbn;
        }

        StatusBarNotification ForListener(ManagedServiceInfo info) {
            if (mListeners.getOnNotificationPostedTrim(info) == TRIM_LIGHT) {
                if (sbnCloneLight == null) {
                    sbnCloneLight = heavy.cloneLight();
                }
                return sbnCloneLight;
            } else {
                if (sbnClone == null) {
                    sbnClone = heavy.clone();
                }
                return sbnClone;
            }
        }
    }

    private boolean isInCall() {
        if (mInCallStateOffHook) {
            return true;
        }
        int audioMode = mAudioManager.getMode();
        if (audioMode == AudioManager.MODE_IN_CALL
                || audioMode == AudioManager.MODE_IN_COMMUNICATION) {
            return true;
        }
        return false;
    }

    public class NotificationAssistants extends ManagedServices {
        static final String TAG_ENABLED_NOTIFICATION_ASSISTANTS = "enabled_assistants";

        private static final String ATT_USER_SET = "user_set";
        private static final String TAG_ALLOWED_ADJUSTMENT_TYPES = "q_allowed_adjustments";
        private static final String ATT_TYPES = "types";

        private final Object mLock = new Object();

        @GuardedBy("mLock")
        private ArrayMap<Integer, Boolean> mUserSetMap = new ArrayMap<>();
        private Set<String> mAllowedAdjustments = new ArraySet<>();

        public NotificationAssistants(Context context, Object lock, UserProfiles up,
                IPackageManager pm) {
            super(context, lock, up, pm);

            // Add all default allowed adjustment types. Will be overwritten by values in xml,
            // if they exist
            for (int i = 0; i < DEFAULT_ALLOWED_ADJUSTMENTS.length; i++) {
                mAllowedAdjustments.add(DEFAULT_ALLOWED_ADJUSTMENTS[i]);
            }
        }

        @Override
        protected Config getConfig() {
            Config c = new Config();
            c.caption = "notification assistant";
            c.serviceInterface = NotificationAssistantService.SERVICE_INTERFACE;
            c.xmlTag = TAG_ENABLED_NOTIFICATION_ASSISTANTS;
            c.secureSettingName = Settings.Secure.ENABLED_NOTIFICATION_ASSISTANT;
            c.bindPermission = Manifest.permission.BIND_NOTIFICATION_ASSISTANT_SERVICE;
            c.settingsAction = Settings.ACTION_MANAGE_DEFAULT_APPS_SETTINGS;
            c.clientLabel = R.string.notification_ranker_binding_label;
            return c;
        }

        @Override
        protected IInterface asInterface(IBinder binder) {
            return INotificationListener.Stub.asInterface(binder);
        }

        @Override
        protected boolean checkType(IInterface service) {
            return service instanceof INotificationListener;
        }

        @Override
        protected void onServiceAdded(ManagedServiceInfo info) {
            mListeners.registerGuestService(info);
        }

        @Override
        @GuardedBy("mNotificationLock")
        protected void onServiceRemovedLocked(ManagedServiceInfo removed) {
            mListeners.unregisterService(removed.service, removed.userid);
        }

        @Override
        public void onUserUnlocked(int user) {
            if (DEBUG) Slog.d(TAG, "onUserUnlocked u=" + user);
            // force rebind the assistant, as it might be keeping its own state in user locked
            // storage
            rebindServices(true, user);
        }

        @Override
        protected String getRequiredPermission() {
            // only signature/privileged apps can be bound.
            return android.Manifest.permission.REQUEST_NOTIFICATION_ASSISTANT_SERVICE;
        }

        @Override
        protected void writeExtraXmlTags(XmlSerializer out) throws IOException {
            synchronized (mLock) {
                out.startTag(null, TAG_ALLOWED_ADJUSTMENT_TYPES);
                out.attribute(null, ATT_TYPES, TextUtils.join(",", mAllowedAdjustments));
                out.endTag(null, TAG_ALLOWED_ADJUSTMENT_TYPES);
            }
        }

        @Override
        protected void readExtraTag(String tag, XmlPullParser parser) throws IOException {
            if (TAG_ALLOWED_ADJUSTMENT_TYPES.equals(tag)) {
                final String types = XmlUtils.readStringAttribute(parser, ATT_TYPES);
                synchronized (mLock) {
                    mAllowedAdjustments.clear();
                    if (!TextUtils.isEmpty(types)) {
                        mAllowedAdjustments.addAll(Arrays.asList(types.split(",")));
                    }
                }
            }
        }

        protected void allowAdjustmentType(String type) {
            synchronized (mLock) {
                mAllowedAdjustments.add(type);
            }
            for (final ManagedServiceInfo info : NotificationAssistants.this.getServices()) {
                mHandler.post(() -> notifyCapabilitiesChanged(info));
            }
        }

        protected void disallowAdjustmentType(String type) {
            synchronized (mLock) {
                mAllowedAdjustments.remove(type);
            }
            for (final ManagedServiceInfo info : NotificationAssistants.this.getServices()) {
                    mHandler.post(() -> notifyCapabilitiesChanged(info));
            }
        }

        protected List<String> getAllowedAssistantAdjustments() {
            synchronized (mLock) {
                List<String> types = new ArrayList<>();
                types.addAll(mAllowedAdjustments);
                return types;
            }
        }

        protected boolean isAdjustmentAllowed(String type) {
            synchronized (mLock) {
                return mAllowedAdjustments.contains(type);
            }
        }

        protected void onNotificationsSeenLocked(ArrayList<NotificationRecord> records) {
            // There should be only one, but it's a list, so while we enforce
            // singularity elsewhere, we keep it general here, to avoid surprises.
            for (final ManagedServiceInfo info : NotificationAssistants.this.getServices()) {
                ArrayList<String> keys = new ArrayList<>(records.size());
                for (NotificationRecord r : records) {
                    boolean sbnVisible = isVisibleToListener(r.sbn, info)
                            && info.isSameUser(r.getUserId());
                    if (sbnVisible) {
                        keys.add(r.getKey());
                    }
                }

                if (!keys.isEmpty()) {
                    mHandler.post(() -> notifySeen(info, keys));
                }
            }
        }

        boolean hasUserSet(int userId) {
            synchronized (mLock) {
                return mUserSetMap.getOrDefault(userId, false);
            }
        }

        void setUserSet(int userId, boolean set) {
            synchronized (mLock) {
                mUserSetMap.put(userId, set);
            }
        }

        @Override
        protected void writeExtraAttributes(XmlSerializer out, int userId) throws IOException {
            out.attribute(null, ATT_USER_SET, Boolean.toString(hasUserSet(userId)));
        }

        @Override
        protected void readExtraAttributes(String tag, XmlPullParser parser, int userId)
                throws IOException {
            boolean userSet = XmlUtils.readBooleanAttribute(parser, ATT_USER_SET, false);
            setUserSet(userId, userSet);
        }

        private void notifyCapabilitiesChanged(final ManagedServiceInfo info) {
            final INotificationListener assistant = (INotificationListener) info.service;
            try {
                assistant.onAllowedAdjustmentsChanged();
            } catch (RemoteException ex) {
                Slog.e(TAG, "unable to notify assistant (capabilities): " + assistant, ex);
            }
        }

        private void notifySeen(final ManagedServiceInfo info,
                final ArrayList<String> keys) {
            final INotificationListener assistant = (INotificationListener) info.service;
            try {
                assistant.onNotificationsSeen(keys);
            } catch (RemoteException ex) {
                Slog.e(TAG, "unable to notify assistant (seen): " + assistant, ex);
            }
        }

        @GuardedBy("mNotificationLock")
        private void onNotificationEnqueuedLocked(final NotificationRecord r) {
            final boolean debug = isVerboseLogEnabled();
            if (debug) {
                Slog.v(TAG, "onNotificationEnqueuedLocked() called with: r = [" + r + "]");
            }
            final StatusBarNotification sbn = r.sbn;
            notifyAssistantLocked(
                    sbn,
                    true /* sameUserOnly */,
                    (assistant, sbnHolder) -> {
                        try {
                            if (debug) {
                                Slog.v(TAG,
                                        "calling onNotificationEnqueuedWithChannel " + sbnHolder);
                            }
                            assistant.onNotificationEnqueuedWithChannel(sbnHolder, r.getChannel());
                        } catch (RemoteException ex) {
                            Slog.e(TAG, "unable to notify assistant (enqueued): " + assistant, ex);
                        }
                    });
        }

        @GuardedBy("mNotificationLock")
        void notifyAssistantExpansionChangedLocked(
                final StatusBarNotification sbn,
                final boolean isUserAction,
                final boolean isExpanded) {
            final String key = sbn.getKey();
            notifyAssistantLocked(
                    sbn,
                    false /* sameUserOnly */,
                    (assistant, sbnHolder) -> {
                        try {
                            assistant.onNotificationExpansionChanged(key, isUserAction, isExpanded);
                        } catch (RemoteException ex) {
                            Slog.e(TAG, "unable to notify assistant (expanded): " + assistant, ex);
                        }
                    });
        }

        @GuardedBy("mNotificationLock")
        void notifyAssistantNotificationDirectReplyLocked(
                final StatusBarNotification sbn) {
            final String key = sbn.getKey();
            notifyAssistantLocked(
                    sbn,
                    false /* sameUserOnly */,
                    (assistant, sbnHolder) -> {
                        try {
                            assistant.onNotificationDirectReply(key);
                        } catch (RemoteException ex) {
                            Slog.e(TAG, "unable to notify assistant (expanded): " + assistant, ex);
                        }
                    });
        }

        @GuardedBy("mNotificationLock")
        void notifyAssistantSuggestedReplySent(
                final StatusBarNotification sbn, CharSequence reply, boolean generatedByAssistant) {
            final String key = sbn.getKey();
            notifyAssistantLocked(
                    sbn,
                    false /* sameUserOnly */,
                    (assistant, sbnHolder) -> {
                        try {
                            assistant.onSuggestedReplySent(
                                    key,
                                    reply,
                                    generatedByAssistant
                                            ? NotificationAssistantService.SOURCE_FROM_ASSISTANT
                                            : NotificationAssistantService.SOURCE_FROM_APP);
                        } catch (RemoteException ex) {
                            Slog.e(TAG, "unable to notify assistant (snoozed): " + assistant, ex);
                        }
                    });
        }

        @GuardedBy("mNotificationLock")
        void notifyAssistantActionClicked(
                final StatusBarNotification sbn, int actionIndex, Notification.Action action,
                boolean generatedByAssistant) {
            final String key = sbn.getKey();
            notifyAssistantLocked(
                    sbn,
                    false /* sameUserOnly */,
                    (assistant, sbnHolder) -> {
                        try {
                            assistant.onActionClicked(
                                    key,
                                    action,
                                    generatedByAssistant
                                            ? NotificationAssistantService.SOURCE_FROM_ASSISTANT
                                            : NotificationAssistantService.SOURCE_FROM_APP);
                        } catch (RemoteException ex) {
                            Slog.e(TAG, "unable to notify assistant (snoozed): " + assistant, ex);
                        }
                    });
        }

        /**
         * asynchronously notify the assistant that a notification has been snoozed until a
         * context
         */
        @GuardedBy("mNotificationLock")
        private void notifyAssistantSnoozedLocked(
                final StatusBarNotification sbn, final String snoozeCriterionId) {
            notifyAssistantLocked(
                    sbn,
                    false /* sameUserOnly */,
                    (assistant, sbnHolder) -> {
                        try {
                            assistant.onNotificationSnoozedUntilContext(
                                    sbnHolder, snoozeCriterionId);
                        } catch (RemoteException ex) {
                            Slog.e(TAG, "unable to notify assistant (snoozed): " + assistant, ex);
                        }
                    });
        }

        /**
         * Notifies the assistant something about the specified notification, only assistant
         * that is visible to the notification will be notified.
         *
         * @param sbn          the notification object that the update is about.
         * @param sameUserOnly should the update  be sent to the assistant in the same user only.
         * @param callback     the callback that provides the assistant to be notified, executed
         *                     in WorkerHandler.
         */
        @GuardedBy("mNotificationLock")
        private void notifyAssistantLocked(
                final StatusBarNotification sbn,
                boolean sameUserOnly,
                BiConsumer<INotificationListener, StatusBarNotificationHolder> callback) {
            TrimCache trimCache = new TrimCache(sbn);
            // There should be only one, but it's a list, so while we enforce
            // singularity elsewhere, we keep it general here, to avoid surprises.

            final boolean debug = isVerboseLogEnabled();
            if (debug) {
                Slog.v(TAG,
                        "notifyAssistantLocked() called with: sbn = [" + sbn + "], sameUserOnly = ["
                                + sameUserOnly + "], callback = [" + callback + "]");
            }
            for (final ManagedServiceInfo info : NotificationAssistants.this.getServices()) {
                boolean sbnVisible = isVisibleToListener(sbn, info)
                        && (!sameUserOnly || info.isSameUser(sbn.getUserId()));
                if (debug) {
                    Slog.v(TAG, "notifyAssistantLocked info=" + info + " snbVisible=" + sbnVisible);
                }
                if (!sbnVisible) {
                    continue;
                }
                final INotificationListener assistant = (INotificationListener) info.service;
                final StatusBarNotification sbnToPost = trimCache.ForListener(info);
                final StatusBarNotificationHolder sbnHolder =
                        new StatusBarNotificationHolder(sbnToPost);
                mHandler.post(() -> callback.accept(assistant, sbnHolder));
            }
        }

        public boolean isEnabled() {
            return !getServices().isEmpty();
        }

        protected void resetDefaultAssistantsIfNecessary() {
            final List<UserInfo> activeUsers = mUm.getUsers(true);
            for (UserInfo userInfo : activeUsers) {
                int userId = userInfo.getUserHandle().getIdentifier();
                if (!hasUserSet(userId)) {
                    Slog.d(TAG, "Approving default notification assistant for user " + userId);
                    setDefaultAssistantForUser(userId);
                }
            }
        }

        @Override
        protected void setPackageOrComponentEnabled(String pkgOrComponent, int userId,
                boolean isPrimary, boolean enabled) {
            // Ensures that only one component is enabled at a time
            if (enabled) {
                List<ComponentName> allowedComponents = getAllowedComponents(userId);
                if (!allowedComponents.isEmpty()) {
                    ComponentName currentComponent = CollectionUtils.firstOrNull(allowedComponents);
                    if (currentComponent.flattenToString().equals(pkgOrComponent)) return;
                    setNotificationAssistantAccessGrantedForUserInternal(
                            currentComponent, userId, false);
                }
            }
            super.setPackageOrComponentEnabled(pkgOrComponent, userId, isPrimary, enabled);
        }

        @Override
        public void dump(PrintWriter pw, DumpFilter filter) {
            super.dump(pw, filter);
            pw.println("    Has user set:");
            synchronized (mLock) {
                Set<Integer> userIds = mUserSetMap.keySet();
                for (int userId : userIds) {
                    pw.println("      userId=" + userId + " value=" + mUserSetMap.get(userId));
                }
            }
        }

        private boolean isVerboseLogEnabled() {
            return Log.isLoggable("notification_assistant", Log.VERBOSE);
        }
    }

    public class NotificationListeners extends ManagedServices {
        static final String TAG_ENABLED_NOTIFICATION_LISTENERS = "enabled_listeners";

        private final ArraySet<ManagedServiceInfo> mLightTrimListeners = new ArraySet<>();

        public NotificationListeners(IPackageManager pm) {
            super(getContext(), mNotificationLock, mUserProfiles, pm);

        }

        @Override
        protected int getBindFlags() {
            // Most of the same flags as the base, but also add BIND_NOT_PERCEPTIBLE
            // because too many 3P apps could be kept in memory as notification listeners and
            // cause extreme memory pressure.
            // TODO: Change the binding lifecycle of NotificationListeners to avoid this situation.
            return BIND_AUTO_CREATE | BIND_FOREGROUND_SERVICE
                    | BIND_NOT_PERCEPTIBLE | BIND_ALLOW_WHITELIST_MANAGEMENT;
        }

        @Override
        protected Config getConfig() {
            Config c = new Config();
            c.caption = "notification listener";
            c.serviceInterface = NotificationListenerService.SERVICE_INTERFACE;
            c.xmlTag = TAG_ENABLED_NOTIFICATION_LISTENERS;
            c.secureSettingName = Settings.Secure.ENABLED_NOTIFICATION_LISTENERS;
            c.bindPermission = android.Manifest.permission.BIND_NOTIFICATION_LISTENER_SERVICE;
            c.settingsAction = Settings.ACTION_NOTIFICATION_LISTENER_SETTINGS;
            c.clientLabel = R.string.notification_listener_binding_label;
            return c;
        }

        @Override
        protected IInterface asInterface(IBinder binder) {
            return INotificationListener.Stub.asInterface(binder);
        }

        @Override
        protected boolean checkType(IInterface service) {
            return service instanceof INotificationListener;
        }

        @Override
        public void onServiceAdded(ManagedServiceInfo info) {
            final INotificationListener listener = (INotificationListener) info.service;
            final NotificationRankingUpdate update;
            synchronized (mNotificationLock) {
                update = makeRankingUpdateLocked(info);
            }
            try {
                listener.onListenerConnected(update);
            } catch (RemoteException e) {
                // we tried
            }
        }

        @Override
        @GuardedBy("mNotificationLock")
        protected void onServiceRemovedLocked(ManagedServiceInfo removed) {
            if (removeDisabledHints(removed)) {
                updateListenerHintsLocked();
                updateEffectsSuppressorLocked();
            }
            mLightTrimListeners.remove(removed);
        }

        @Override
        protected String getRequiredPermission() {
            return null;
        }

        @GuardedBy("mNotificationLock")
        public void setOnNotificationPostedTrimLocked(ManagedServiceInfo info, int trim) {
            if (trim == TRIM_LIGHT) {
                mLightTrimListeners.add(info);
            } else {
                mLightTrimListeners.remove(info);
            }
        }

        public int getOnNotificationPostedTrim(ManagedServiceInfo info) {
            return mLightTrimListeners.contains(info) ? TRIM_LIGHT : TRIM_FULL;
        }

        public void onStatusBarIconsBehaviorChanged(boolean hideSilentStatusIcons) {
            for (final ManagedServiceInfo info : getServices()) {
                mHandler.post(() -> {
                    final INotificationListener listener = (INotificationListener) info.service;
                     try {
                        listener.onStatusBarIconsBehaviorChanged(hideSilentStatusIcons);
                    } catch (RemoteException ex) {
                        Slog.e(TAG, "unable to notify listener "
                                + "(hideSilentStatusIcons): " + listener, ex);
                    }
                });
            }
        }

        /**
         * asynchronously notify all listeners about a new notification
         *
         * <p>
         * Also takes care of removing a notification that has been visible to a listener before,
         * but isn't anymore.
         */
        @GuardedBy("mNotificationLock")
        public void notifyPostedLocked(NotificationRecord r, NotificationRecord old) {
            notifyPostedLocked(r, old, true);
        }

        /**
         * @param notifyAllListeners notifies all listeners if true, else only notifies listeners
         *                           targetting <= O_MR1
         */
        @GuardedBy("mNotificationLock")
        private void notifyPostedLocked(NotificationRecord r, NotificationRecord old,
                boolean notifyAllListeners) {
            // Lazily initialized snapshots of the notification.
            StatusBarNotification sbn = r.sbn;
            StatusBarNotification oldSbn = (old != null) ? old.sbn : null;
            TrimCache trimCache = new TrimCache(sbn);

            for (final ManagedServiceInfo info : getServices()) {
                boolean sbnVisible = isVisibleToListener(sbn, info);
                boolean oldSbnVisible = oldSbn != null ? isVisibleToListener(oldSbn, info) : false;
                // This notification hasn't been and still isn't visible -> ignore.
                if (!oldSbnVisible && !sbnVisible) {
                    continue;
                }
                // If the notification is hidden, don't notifyPosted listeners targeting < P.
                // Instead, those listeners will receive notifyPosted when the notification is
                // unhidden.
                if (r.isHidden() && info.targetSdkVersion < Build.VERSION_CODES.P) {
                    continue;
                }

                // If we shouldn't notify all listeners, this means the hidden state of
                // a notification was changed.  Don't notifyPosted listeners targeting >= P.
                // Instead, those listeners will receive notifyRankingUpdate.
                if (!notifyAllListeners && info.targetSdkVersion >= Build.VERSION_CODES.P) {
                    continue;
                }

                final NotificationRankingUpdate update = makeRankingUpdateLocked(info);

                // This notification became invisible -> remove the old one.
                if (oldSbnVisible && !sbnVisible) {
                    final StatusBarNotification oldSbnLightClone = oldSbn.cloneLight();
                    mHandler.post(new Runnable() {
                        @Override
                        public void run() {
                            notifyRemoved(
                                    info, oldSbnLightClone, update, null, REASON_USER_STOPPED);
                        }
                    });
                    continue;
                }

                // Grant access before listener is notified
                final int targetUserId = (info.userid == UserHandle.USER_ALL)
                        ? UserHandle.USER_SYSTEM : info.userid;
                updateUriPermissions(r, old, info.component.getPackageName(), targetUserId);

                final StatusBarNotification sbnToPost = trimCache.ForListener(info);
                mHandler.post(new Runnable() {
                    @Override
                    public void run() {
                        notifyPosted(info, sbnToPost, update);
                    }
                });
            }
        }

        /**
         * asynchronously notify all listeners about a removed notification
         */
        @GuardedBy("mNotificationLock")
        public void notifyRemovedLocked(NotificationRecord r, int reason,
                NotificationStats notificationStats) {
            final StatusBarNotification sbn = r.sbn;

            // make a copy in case changes are made to the underlying Notification object
            // NOTE: this copy is lightweight: it doesn't include heavyweight parts of the
            // notification
            final StatusBarNotification sbnLight = sbn.cloneLight();
            for (final ManagedServiceInfo info : getServices()) {
                if (!isVisibleToListener(sbn, info)) {
                    continue;
                }

                // don't notifyRemoved for listeners targeting < P
                // if not for reason package suspended
                if (r.isHidden() && reason != REASON_PACKAGE_SUSPENDED
                        && info.targetSdkVersion < Build.VERSION_CODES.P) {
                    continue;
                }

                // don't notifyRemoved for listeners targeting >= P
                // if the reason is package suspended
                if (reason == REASON_PACKAGE_SUSPENDED
                        && info.targetSdkVersion >= Build.VERSION_CODES.P) {
                    continue;
                }

                // Only assistants can get stats
                final NotificationStats stats = mAssistants.isServiceTokenValidLocked(info.service)
                        ? notificationStats : null;
                final NotificationRankingUpdate update = makeRankingUpdateLocked(info);
                mHandler.post(new Runnable() {
                    @Override
                    public void run() {
                        notifyRemoved(info, sbnLight, update, stats, reason);
                    }
                });
            }

            // Revoke access after all listeners have been updated
            mHandler.post(() -> {
                updateUriPermissions(null, r, null, UserHandle.USER_SYSTEM);
            });
        }

        /**
         * Asynchronously notify all listeners about a reordering of notifications
         * unless changedHiddenNotifications is populated.
         * If changedHiddenNotifications is populated, there was a change in the hidden state
         * of the notifications.  In this case, we only send updates to listeners that
         * target >= P.
         */
        @GuardedBy("mNotificationLock")
        public void notifyRankingUpdateLocked(List<NotificationRecord> changedHiddenNotifications) {
            boolean isHiddenRankingUpdate = changedHiddenNotifications != null
                    && changedHiddenNotifications.size() > 0;

            for (final ManagedServiceInfo serviceInfo : getServices()) {
                if (!serviceInfo.isEnabledForCurrentProfiles()) {
                    continue;
                }

                boolean notifyThisListener = false;
                if (isHiddenRankingUpdate && serviceInfo.targetSdkVersion >=
                        Build.VERSION_CODES.P) {
                    for (NotificationRecord rec : changedHiddenNotifications) {
                        if (isVisibleToListener(rec.sbn, serviceInfo)) {
                            notifyThisListener = true;
                            break;
                        }
                    }
                }

                if (notifyThisListener || !isHiddenRankingUpdate) {
                    final NotificationRankingUpdate update = makeRankingUpdateLocked(
                            serviceInfo);

                    mHandler.post(new Runnable() {
                        @Override
                        public void run() {
                            notifyRankingUpdate(serviceInfo, update);
                        }
                    });
                }
            }
        }

        @GuardedBy("mNotificationLock")
        public void notifyListenerHintsChangedLocked(final int hints) {
            for (final ManagedServiceInfo serviceInfo : getServices()) {
                if (!serviceInfo.isEnabledForCurrentProfiles()) {
                    continue;
                }
                mHandler.post(new Runnable() {
                    @Override
                    public void run() {
                        notifyListenerHintsChanged(serviceInfo, hints);
                    }
                });
            }
        }

        /**
         * asynchronously notify relevant listeners their notification is hidden
         * NotificationListenerServices that target P+:
         *      NotificationListenerService#notifyRankingUpdateLocked()
         * NotificationListenerServices that target <= P:
         *      NotificationListenerService#notifyRemovedLocked() with REASON_PACKAGE_SUSPENDED.
         */
        @GuardedBy("mNotificationLock")
        public void notifyHiddenLocked(List<NotificationRecord> changedNotifications) {
            if (changedNotifications == null || changedNotifications.size() == 0) {
                return;
            }

            notifyRankingUpdateLocked(changedNotifications);

            // for listeners that target < P, notifyRemoveLocked
            int numChangedNotifications = changedNotifications.size();
            for (int i = 0; i < numChangedNotifications; i++) {
                NotificationRecord rec = changedNotifications.get(i);
                mListeners.notifyRemovedLocked(rec, REASON_PACKAGE_SUSPENDED, rec.getStats());
            }
        }

        /**
         * asynchronously notify relevant listeners their notification is unhidden
         * NotificationListenerServices that target P+:
         *      NotificationListenerService#notifyRankingUpdateLocked()
         * NotificationListenerServices that target <= P:
         *      NotificationListeners#notifyPostedLocked()
         */
        @GuardedBy("mNotificationLock")
        public void notifyUnhiddenLocked(List<NotificationRecord> changedNotifications) {
            if (changedNotifications == null || changedNotifications.size() == 0) {
                return;
            }

            notifyRankingUpdateLocked(changedNotifications);

            // for listeners that target < P, notifyPostedLocked
            int numChangedNotifications = changedNotifications.size();
            for (int i = 0; i < numChangedNotifications; i++) {
                NotificationRecord rec = changedNotifications.get(i);
                mListeners.notifyPostedLocked(rec, rec, false);
            }
        }

        public void notifyInterruptionFilterChanged(final int interruptionFilter) {
            for (final ManagedServiceInfo serviceInfo : getServices()) {
                if (!serviceInfo.isEnabledForCurrentProfiles()) {
                    continue;
                }
                mHandler.post(new Runnable() {
                    @Override
                    public void run() {
                        notifyInterruptionFilterChanged(serviceInfo, interruptionFilter);
                    }
                });
            }
        }

        protected void notifyNotificationChannelChanged(final String pkg, final UserHandle user,
                final NotificationChannel channel, final int modificationType) {
            if (channel == null) {
                return;
            }
            for (final ManagedServiceInfo serviceInfo : getServices()) {
                if (!serviceInfo.enabledAndUserMatches(UserHandle.getCallingUserId())) {
                    continue;
                }

                BackgroundThread.getHandler().post(() -> {
                    if (hasCompanionDevice(serviceInfo)) {
                        notifyNotificationChannelChanged(
                                serviceInfo, pkg, user, channel, modificationType);
                    }
                });
            }
        }

        protected void notifyNotificationChannelGroupChanged(
                final String pkg, final UserHandle user, final NotificationChannelGroup group,
                final int modificationType) {
            if (group == null) {
                return;
            }
            for (final ManagedServiceInfo serviceInfo : getServices()) {
                if (!serviceInfo.enabledAndUserMatches(UserHandle.getCallingUserId())) {
                    continue;
                }

                BackgroundThread.getHandler().post(() -> {
                    if (hasCompanionDevice(serviceInfo)) {
                        notifyNotificationChannelGroupChanged(
                                serviceInfo, pkg, user, group, modificationType);
                    }
                });
            }
        }

        private void notifyPosted(final ManagedServiceInfo info,
                final StatusBarNotification sbn, NotificationRankingUpdate rankingUpdate) {
            final INotificationListener listener = (INotificationListener) info.service;
            StatusBarNotificationHolder sbnHolder = new StatusBarNotificationHolder(sbn);
            try {
                listener.onNotificationPosted(sbnHolder, rankingUpdate);
            } catch (RemoteException ex) {
                Slog.e(TAG, "unable to notify listener (posted): " + listener, ex);
            }
        }

        private void notifyRemoved(ManagedServiceInfo info, StatusBarNotification sbn,
                NotificationRankingUpdate rankingUpdate, NotificationStats stats, int reason) {
            if (!info.enabledAndUserMatches(sbn.getUserId())) {
                return;
            }
            final INotificationListener listener = (INotificationListener) info.service;
            StatusBarNotificationHolder sbnHolder = new StatusBarNotificationHolder(sbn);
            try {
                listener.onNotificationRemoved(sbnHolder, rankingUpdate, stats, reason);
            } catch (RemoteException ex) {
                Slog.e(TAG, "unable to notify listener (removed): " + listener, ex);
            }
        }

        private void notifyRankingUpdate(ManagedServiceInfo info,
                                         NotificationRankingUpdate rankingUpdate) {
            final INotificationListener listener = (INotificationListener) info.service;
            try {
                listener.onNotificationRankingUpdate(rankingUpdate);
            } catch (RemoteException ex) {
                Slog.e(TAG, "unable to notify listener (ranking update): " + listener, ex);
            }
        }

        private void notifyListenerHintsChanged(ManagedServiceInfo info, int hints) {
            final INotificationListener listener = (INotificationListener) info.service;
            try {
                listener.onListenerHintsChanged(hints);
            } catch (RemoteException ex) {
                Slog.e(TAG, "unable to notify listener (listener hints): " + listener, ex);
            }
        }

        private void notifyInterruptionFilterChanged(ManagedServiceInfo info,
                int interruptionFilter) {
            final INotificationListener listener = (INotificationListener) info.service;
            try {
                listener.onInterruptionFilterChanged(interruptionFilter);
            } catch (RemoteException ex) {
                Slog.e(TAG, "unable to notify listener (interruption filter): " + listener, ex);
            }
        }

        void notifyNotificationChannelChanged(ManagedServiceInfo info,
                final String pkg, final UserHandle user, final NotificationChannel channel,
                final int modificationType) {
            final INotificationListener listener = (INotificationListener) info.service;
            try {
                listener.onNotificationChannelModification(pkg, user, channel, modificationType);
            } catch (RemoteException ex) {
                Slog.e(TAG, "unable to notify listener (channel changed): " + listener, ex);
            }
        }

        private void notifyNotificationChannelGroupChanged(ManagedServiceInfo info,
                final String pkg, final UserHandle user, final NotificationChannelGroup group,
                final int modificationType) {
            final INotificationListener listener = (INotificationListener) info.service;
            try {
                listener.onNotificationChannelGroupModification(pkg, user, group, modificationType);
            } catch (RemoteException ex) {
                Slog.e(TAG, "unable to notify listener (channel group changed): " + listener, ex);
            }
        }

        public boolean isListenerPackage(String packageName) {
            if (packageName == null) {
                return false;
            }
            // TODO: clean up locking object later
            synchronized (mNotificationLock) {
                for (final ManagedServiceInfo serviceInfo : getServices()) {
                    if (packageName.equals(serviceInfo.component.getPackageName())) {
                        return true;
                    }
                }
            }
            return false;
        }
    }

    class RoleObserver implements OnRoleHoldersChangedListener {
        // Role name : user id : list of approved packages
        private ArrayMap<String, ArrayMap<Integer, ArraySet<String>>> mNonBlockableDefaultApps;

        private final RoleManager mRm;
        private final IPackageManager mPm;
        private final Executor mExecutor;

        RoleObserver(@NonNull RoleManager roleManager,
                @NonNull IPackageManager pkgMgr,
                @NonNull @CallbackExecutor Executor executor) {
            mRm = roleManager;
            mPm = pkgMgr;
            mExecutor = executor;
        }

        public void init() {
            List<UserInfo> users = mUm.getUsers();
            mNonBlockableDefaultApps = new ArrayMap<>();
            for (int i = 0; i < NON_BLOCKABLE_DEFAULT_ROLES.length; i++) {
                final ArrayMap<Integer, ArraySet<String>> userToApprovedList = new ArrayMap<>();
                mNonBlockableDefaultApps.put(NON_BLOCKABLE_DEFAULT_ROLES[i], userToApprovedList);
                for (int j = 0; j < users.size(); j++) {
                    Integer userId = users.get(j).getUserHandle().getIdentifier();
                    ArraySet<String> approvedForUserId = new ArraySet<>(mRm.getRoleHoldersAsUser(
                            NON_BLOCKABLE_DEFAULT_ROLES[i], UserHandle.of(userId)));
                    ArraySet<Pair<String, Integer>> approvedAppUids = new ArraySet<>();
                    for (String pkg : approvedForUserId) {
                        approvedAppUids.add(new Pair(pkg, getUidForPackage(pkg, userId)));
                    }
                    userToApprovedList.put(userId, approvedForUserId);
                    mPreferencesHelper.updateDefaultApps(userId, null, approvedAppUids);
                }
            }

            mRm.addOnRoleHoldersChangedListenerAsUser(mExecutor, this, UserHandle.ALL);
        }

        @VisibleForTesting
        public boolean isApprovedPackageForRoleForUser(String role, String pkg, int userId) {
            return mNonBlockableDefaultApps.get(role).get(userId).contains(pkg);
        }

        /**
         * Convert the assistant-role holder into settings. The rest of the system uses the
         * settings.
         *
         * @param roleName the name of the role whose holders are changed
         * @param user the user for this role holder change
         */
        @Override
        public void onRoleHoldersChanged(@NonNull String roleName, @NonNull UserHandle user) {
            // we only care about a couple of the roles they'll tell us about
            boolean relevantChange = false;
            for (int i = 0; i < NON_BLOCKABLE_DEFAULT_ROLES.length; i++) {
                if (NON_BLOCKABLE_DEFAULT_ROLES[i].equals(roleName)) {
                    relevantChange = true;
                    break;
                }
            }

            if (!relevantChange) {
                return;
            }

            ArraySet<String> roleHolders = new ArraySet<>(mRm.getRoleHoldersAsUser(roleName, user));

            // find the diff
            ArrayMap<Integer, ArraySet<String>> prevApprovedForRole =
                    mNonBlockableDefaultApps.getOrDefault(roleName, new ArrayMap<>());
            ArraySet<String> previouslyApproved =
                    prevApprovedForRole.getOrDefault(user.getIdentifier(), new ArraySet<>());

            ArraySet<String> toRemove = new ArraySet<>();
            ArraySet<Pair<String, Integer>> toAdd = new ArraySet<>();

            for (String previous : previouslyApproved) {
                if (!roleHolders.contains(previous)) {
                    toRemove.add(previous);
                }
            }
            for (String nowApproved : roleHolders) {
                if (!previouslyApproved.contains(nowApproved)) {
                    toAdd.add(new Pair(nowApproved,
                            getUidForPackage(nowApproved, user.getIdentifier())));
                }
            }

            // store newly approved apps
            prevApprovedForRole.put(user.getIdentifier(), roleHolders);
            mNonBlockableDefaultApps.put(roleName, prevApprovedForRole);

            // update what apps can be blocked
            mPreferencesHelper.updateDefaultApps(user.getIdentifier(), toRemove, toAdd);

            // RoleManager is the source of truth for this data so we don't need to trigger a
            // write of the notification policy xml for this change
        }

        private int getUidForPackage(String pkg, int userId) {
            try {
                return mPm.getPackageUid(pkg, MATCH_ALL, userId);
            } catch (RemoteException e) {
                Slog.e(TAG, "role manager has bad default " + pkg + " " + userId);
            }
            return -1;
        }
    }

    public static final class DumpFilter {
        public boolean filtered = false;
        public String pkgFilter;
        public boolean zen;
        public long since;
        public boolean stats;
        public boolean rvStats;
        public boolean redact = true;
        public boolean proto = false;
        public boolean criticalPriority = false;
        public boolean normalPriority = false;

        @NonNull
        public static DumpFilter parseFromArguments(String[] args) {
            final DumpFilter filter = new DumpFilter();
            for (int ai = 0; ai < args.length; ai++) {
                final String a = args[ai];
                if ("--proto".equals(a)) {
                    filter.proto = true;
                } else if ("--noredact".equals(a) || "--reveal".equals(a)) {
                    filter.redact = false;
                } else if ("p".equals(a) || "pkg".equals(a) || "--package".equals(a)) {
                    if (ai < args.length-1) {
                        ai++;
                        filter.pkgFilter = args[ai].trim().toLowerCase();
                        if (filter.pkgFilter.isEmpty()) {
                            filter.pkgFilter = null;
                        } else {
                            filter.filtered = true;
                        }
                    }
                } else if ("--zen".equals(a) || "zen".equals(a)) {
                    filter.filtered = true;
                    filter.zen = true;
                } else if ("--stats".equals(a)) {
                    filter.stats = true;
                    if (ai < args.length-1) {
                        ai++;
                        filter.since = Long.parseLong(args[ai]);
                    } else {
                        filter.since = 0;
                    }
                } else if ("--remote-view-stats".equals(a)) {
                    filter.rvStats = true;
                    if (ai < args.length-1) {
                        ai++;
                        filter.since = Long.parseLong(args[ai]);
                    } else {
                        filter.since = 0;
                    }
                } else if (PRIORITY_ARG.equals(a)) {
                    // Bugreport will call the service twice with priority arguments, first to dump
                    // critical sections and then non critical ones. Set approriate filters
                    // to generate the desired data.
                    if (ai < args.length - 1) {
                        ai++;
                        switch (args[ai]) {
                            case PRIORITY_ARG_CRITICAL:
                                filter.criticalPriority = true;
                                break;
                            case PRIORITY_ARG_NORMAL:
                                filter.normalPriority = true;
                                break;
                        }
                    }
                }
            }
            return filter;
        }

        public boolean matches(StatusBarNotification sbn) {
            if (!filtered) return true;
            return zen ? true : sbn != null
                    && (matches(sbn.getPackageName()) || matches(sbn.getOpPkg()));
        }

        public boolean matches(ComponentName component) {
            if (!filtered) return true;
            return zen ? true : component != null && matches(component.getPackageName());
        }

        public boolean matches(String pkg) {
            if (!filtered) return true;
            return zen ? true : pkg != null && pkg.toLowerCase().contains(pkgFilter);
        }

        @Override
        public String toString() {
            return stats ? "stats" : zen ? "zen" : ('\'' + pkgFilter + '\'');
        }
    }

    @VisibleForTesting
    void resetAssistantUserSet(int userId) {
        checkCallerIsSystemOrShell();
        mAssistants.setUserSet(userId, false);
        handleSavePolicyFile();
    }

    @VisibleForTesting
    @Nullable
    ComponentName getApprovedAssistant(int userId) {
        checkCallerIsSystemOrShell();
        List<ComponentName> allowedComponents = mAssistants.getAllowedComponents(userId);
        return CollectionUtils.firstOrNull(allowedComponents);
    }

    @VisibleForTesting
    protected void simulatePackageSuspendBroadcast(boolean suspend, String pkg) {
        checkCallerIsSystemOrShell();
        // only use for testing: mimic receive broadcast that package is (un)suspended
        // but does not actually (un)suspend the package
        final Bundle extras = new Bundle();
        extras.putStringArray(Intent.EXTRA_CHANGED_PACKAGE_LIST,
                new String[]{pkg});

        final String action = suspend ? Intent.ACTION_PACKAGES_SUSPENDED
                : Intent.ACTION_PACKAGES_UNSUSPENDED;
        final Intent intent = new Intent(action);
        intent.putExtras(extras);

        mPackageIntentReceiver.onReceive(getContext(), intent);
    }

    @VisibleForTesting
    protected void simulatePackageDistractionBroadcast(int flag, String[] pkgs) {
        checkCallerIsSystemOrShell();
        // only use for testing: mimic receive broadcast that package is (un)distracting
        // but does not actually register that info with packagemanager
        final Bundle extras = new Bundle();
        extras.putStringArray(Intent.EXTRA_CHANGED_PACKAGE_LIST, pkgs);
        extras.putInt(Intent.EXTRA_DISTRACTION_RESTRICTIONS, flag);

        final Intent intent = new Intent(Intent.ACTION_DISTRACTING_PACKAGES_CHANGED);
        intent.putExtras(extras);

        mPackageIntentReceiver.onReceive(getContext(), intent);
    }

    /**
     * Wrapper for a StatusBarNotification object that allows transfer across a oneway
     * binder without sending large amounts of data over a oneway transaction.
     */
    private static final class StatusBarNotificationHolder
            extends IStatusBarNotificationHolder.Stub {
        private StatusBarNotification mValue;

        public StatusBarNotificationHolder(StatusBarNotification value) {
            mValue = value;
        }

        /** Get the held value and clear it. This function should only be called once per holder */
        @Override
        public StatusBarNotification get() {
            StatusBarNotification value = mValue;
            mValue = null;
            return value;
        }
    }

    private void writeSecureNotificationsPolicy(XmlSerializer out) throws IOException {
        out.startTag(null, LOCKSCREEN_ALLOW_SECURE_NOTIFICATIONS_TAG);
        out.attribute(null, LOCKSCREEN_ALLOW_SECURE_NOTIFICATIONS_VALUE,
                Boolean.toString(mLockScreenAllowSecureNotifications));
        out.endTag(null, LOCKSCREEN_ALLOW_SECURE_NOTIFICATIONS_TAG);
    }

    private static boolean safeBoolean(String val, boolean defValue) {
        if (TextUtils.isEmpty(val)) return defValue;
        return Boolean.parseBoolean(val);
    }
}<|MERGE_RESOLUTION|>--- conflicted
+++ resolved
@@ -4254,16 +4254,6 @@
                     .exec(this, in, out, err, args, callback, resultReceiver);
         }
 
-<<<<<<< HEAD
-        @Override
-        public void forceShowLedLight(int color) {
-            forceShowLed(color);
-        }
-
-        @Override
-        public void forcePulseLedLight(int color, int onTime, int offTime) {
-            forcePulseLed(color, onTime, offTime);
-=======
         /**
          * Get stats committed after startNs
          *
@@ -4305,7 +4295,16 @@
             }
             Slog.e(TAG, "exiting pullStats: bad request");
             return 0;
->>>>>>> 2327d933
+        }
+
+        @Override
+        public void forceShowLedLight(int color) {
+            forceShowLed(color);
+        }
+
+        @Override
+        public void forcePulseLedLight(int color, int onTime, int offTime) {
+            forcePulseLed(color, onTime, offTime);
         }
     };
 
