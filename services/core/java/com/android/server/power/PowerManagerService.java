--- conflicted
+++ resolved
@@ -608,14 +608,12 @@
     // True if we in the process of performing a forceSuspend
     private boolean mForceSuspendActive;
 
-<<<<<<< HEAD
     // doze on charge
     private boolean mDozeOnChargeEnabled;
-=======
+
     // Transition to Doze is in progress.  We have transitioned to WAKEFULNESS_DOZING,
     // but the DreamService has not yet been told to start (it's an async process).
     private boolean mDozeStartInProgress;
->>>>>>> 0d7e17eb
 
     private final class ForegroundProfileObserver extends SynchronousUserSwitchObserver {
         @Override
@@ -3247,11 +3245,10 @@
             // state which means we should hold the display suspend blocker.
             return true;
         }
+
         if (mScreenBrightnessBoostInProgress) {
             return true;
         }
-<<<<<<< HEAD
-=======
 
         // When we transition to DOZING, we have to keep the display suspend blocker
         // up until the Doze service has a change to acquire the DOZE wakelock.
@@ -3262,7 +3259,6 @@
             return true;
         }
 
->>>>>>> 0d7e17eb
         // Let the system suspend if the screen is off or dozing.
         return false;
     }
