--- conflicted
+++ resolved
@@ -787,12 +787,9 @@
                 .setSize(mSurfaceSize, mSurfaceSize)
                 .setOpaque(true)
                 .setContainerLayer(true);
-<<<<<<< HEAD
         if (isOneHandedModeSupported()) {
             mOneHandOverlayLayer = b.setName("Display OneHand Overlays").build();
         }
-=======
->>>>>>> 4cf1c0fb
         mWindowingLayer = b.setName("Display Root").build();
         mOverlayLayer = b.setName("Display Overlays").build();
 
