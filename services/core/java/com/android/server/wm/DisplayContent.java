--- conflicted
+++ resolved
@@ -782,15 +782,11 @@
 
         final SurfaceControl.Builder b = mService.makeSurfaceBuilder(mSession)
                 .setSize(mSurfaceSize, mSurfaceSize)
-<<<<<<< HEAD
-                .setOpaque(true);
+                .setOpaque(true)
+                .setContainerLayer(true);
         if (isOneHandedModeSupported()) {
             mOneHandOverlayLayer = b.setName("Display OneHand Overlays").build();
         }
-=======
-                .setOpaque(true)
-                .setContainerLayer(true);
->>>>>>> 7f82dee3
         mWindowingLayer = b.setName("Display Root").build();
         mOverlayLayer = b.setName("Display Overlays").build();
 
