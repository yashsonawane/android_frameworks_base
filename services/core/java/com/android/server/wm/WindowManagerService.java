/*
 * Copyright (C) 2007 The Android Open Source Project
 *
 * Licensed under the Apache License, Version 2.0 (the "License");
 * you may not use this file except in compliance with the License.
 * You may obtain a copy of the License at
 *
 *      http://www.apache.org/licenses/LICENSE-2.0
 *
 * Unless required by applicable law or agreed to in writing, software
 * distributed under the License is distributed on an "AS IS" BASIS,
 * WITHOUT WARRANTIES OR CONDITIONS OF ANY KIND, either express or implied.
 * See the License for the specific language governing permissions and
 * limitations under the License.
 */

package com.android.server.wm;

import static android.view.WindowManager.LayoutParams.*;

import static android.view.WindowManagerPolicy.FINISH_LAYOUT_REDO_WALLPAPER;
import android.app.admin.DevicePolicyManager;
import android.app.AppOpsManager;
import android.util.ArraySet;
import android.util.TimeUtils;
import android.view.IWindowId;

import android.view.IWindowSessionCallback;
import android.view.WindowContentFrameStats;
import com.android.internal.app.IBatteryStats;
import com.android.internal.policy.PolicyManager;
import com.android.internal.policy.impl.PhoneWindowManager;
import com.android.internal.util.FastPrintWriter;
import com.android.internal.view.IInputContext;
import com.android.internal.view.IInputMethodClient;
import com.android.internal.view.IInputMethodManager;
import com.android.internal.view.WindowManagerPolicyThread;
import com.android.server.AttributeCache;
import com.android.server.DisplayThread;
import com.android.server.EventLogTags;
import com.android.server.LocalServices;
import com.android.server.UiThread;
import com.android.server.Watchdog;
import com.android.server.am.BatteryStatsService;
import com.android.server.input.InputManagerService;
import com.android.server.power.ShutdownThread;

import android.Manifest;
import android.app.ActivityManagerNative;
import android.app.IActivityManager;
import android.app.StatusBarManager;
import android.app.admin.DevicePolicyManager;
import android.animation.ValueAnimator;
import android.content.BroadcastReceiver;
import android.content.Context;
import android.content.Intent;
import android.content.IntentFilter;
import android.content.pm.ActivityInfo;
import android.content.pm.PackageManager;
import android.content.res.CompatibilityInfo;
import android.content.res.Configuration;
import android.graphics.Bitmap;
import android.graphics.Bitmap.Config;
import android.graphics.Canvas;
import android.graphics.Matrix;
import android.graphics.PixelFormat;
import android.graphics.Point;
import android.graphics.Rect;
import android.graphics.RectF;
import android.graphics.Region;
import android.hardware.display.DisplayManager;
import android.hardware.display.DisplayManagerInternal;
import android.os.Binder;
import android.os.Bundle;
import android.os.Debug;
import android.os.Handler;
import android.os.IBinder;
import android.os.IRemoteCallback;
import android.os.Looper;
import android.os.Message;
import android.os.Parcel;
import android.os.ParcelFileDescriptor;
import android.os.PowerManager;
import android.os.PowerManagerInternal;
import android.os.Process;
import android.os.RemoteException;
import android.os.ServiceManager;
import android.os.StrictMode;
import android.os.SystemClock;
import android.os.SystemProperties;
import android.os.Trace;
import android.os.UserHandle;
import android.os.WorkSource;
import android.provider.Settings;
import android.util.DisplayMetrics;
import android.util.EventLog;
import android.util.FloatMath;
import android.util.Log;
import android.util.SparseArray;
import android.util.Pair;
import android.util.Slog;
import android.util.SparseIntArray;
import android.util.TypedValue;
import android.view.Choreographer;
import android.view.Display;
import android.view.DisplayInfo;
import android.view.Gravity;
import android.view.IApplicationToken;
import android.view.IInputFilter;
import android.view.IOnKeyguardExitResult;
import android.view.IRotationWatcher;
import android.view.IWindow;
import android.view.IWindowManager;
import android.view.IWindowSession;
import android.view.InputChannel;
import android.view.InputDevice;
import android.view.InputEvent;
import android.view.InputEventReceiver;
import android.view.KeyEvent;
import android.view.MagnificationSpec;
import android.view.MotionEvent;
import android.view.WindowManagerInternal;
import android.view.Surface.OutOfResourcesException;
import android.view.Surface;
import android.view.SurfaceControl;
import android.view.SurfaceSession;
import android.view.View;
import android.view.ViewTreeObserver;
import android.view.WindowManager;
import android.view.WindowManagerGlobal;
import android.view.WindowManagerPolicy;
import android.view.WindowManager.LayoutParams;
import android.view.WindowManagerPolicy.FakeWindow;
import android.view.WindowManagerPolicy.PointerEventListener;
import android.view.animation.Animation;
import android.view.animation.AnimationUtils;
import android.view.animation.Transformation;

import java.io.BufferedWriter;
import java.io.DataInputStream;
import java.io.File;
import java.io.FileDescriptor;
import java.io.FileInputStream;
import java.io.FileNotFoundException;
import java.io.IOException;
import java.io.OutputStream;
import java.io.OutputStreamWriter;
import java.io.PrintWriter;
import java.io.StringWriter;
import java.net.Socket;
import java.text.DateFormat;
import java.util.ArrayList;
import java.util.Date;
import java.util.HashMap;
import java.util.Iterator;
import java.util.List;

/** {@hide} */
public class WindowManagerService extends IWindowManager.Stub
        implements Watchdog.Monitor, WindowManagerPolicy.WindowManagerFuncs {
    static final String TAG = "WindowManager";
    static final boolean DEBUG = false;
    static final boolean DEBUG_ADD_REMOVE = false;
    static final boolean DEBUG_FOCUS = false;
    static final boolean DEBUG_FOCUS_LIGHT = DEBUG_FOCUS || false;
    static final boolean DEBUG_ANIM = false;
    static final boolean DEBUG_LAYOUT = false;
    static final boolean DEBUG_RESIZE = false;
    static final boolean DEBUG_LAYERS = false;
    static final boolean DEBUG_INPUT = false;
    static final boolean DEBUG_INPUT_METHOD = false;
    static final boolean DEBUG_VISIBILITY = false;
    static final boolean DEBUG_WINDOW_MOVEMENT = false;
    static final boolean DEBUG_TOKEN_MOVEMENT = false;
    static final boolean DEBUG_ORIENTATION = false;
    static final boolean DEBUG_APP_ORIENTATION = false;
    static final boolean DEBUG_CONFIGURATION = false;
    static final boolean DEBUG_APP_TRANSITIONS = false;
    static final boolean DEBUG_STARTING_WINDOW = false;
    static final boolean DEBUG_REORDER = false;
    static final boolean DEBUG_WALLPAPER = false;
    static final boolean DEBUG_WALLPAPER_LIGHT = false || DEBUG_WALLPAPER;
    static final boolean DEBUG_DRAG = false;
    static final boolean DEBUG_SCREEN_ON = false;
    static final boolean DEBUG_SCREENSHOT = false;
    static final boolean DEBUG_BOOT = false;
    static final boolean DEBUG_LAYOUT_REPEATS = true;
    static final boolean DEBUG_SURFACE_TRACE = false;
    static final boolean DEBUG_WINDOW_TRACE = false;
    static final boolean DEBUG_TASK_MOVEMENT = false;
    static final boolean DEBUG_STACK = false;
    static final boolean DEBUG_DISPLAY = false;
    static final boolean SHOW_SURFACE_ALLOC = false;
    static final boolean SHOW_TRANSACTIONS = false;
    static final boolean SHOW_LIGHT_TRANSACTIONS = false || SHOW_TRANSACTIONS;
    static final boolean HIDE_STACK_CRAWLS = true;
    static final int LAYOUT_REPEAT_THRESHOLD = 4;

    static final boolean PROFILE_ORIENTATION = false;
    static final boolean localLOGV = DEBUG;

    /** How much to multiply the policy's type layer, to reserve room
     * for multiple windows of the same type and Z-ordering adjustment
     * with TYPE_LAYER_OFFSET. */
    static final int TYPE_LAYER_MULTIPLIER = 10000;

    /** Offset from TYPE_LAYER_MULTIPLIER for moving a group of windows above
     * or below others in the same layer. */
    static final int TYPE_LAYER_OFFSET = 1000;

    /** How much to increment the layer for each window, to reserve room
     * for effect surfaces between them.
     */
    static final int WINDOW_LAYER_MULTIPLIER = 5;

    /**
     * Dim surface layer is immediately below target window.
     */
    static final int LAYER_OFFSET_DIM = 1;

    /**
     * Blur surface layer is immediately below dim layer.
     */
    static final int LAYER_OFFSET_BLUR = 2;

    /**
     * FocusedStackFrame layer is immediately above focused window.
     */
    static final int LAYER_OFFSET_FOCUSED_STACK = 1;

    /**
     * Animation thumbnail is as far as possible below the window above
     * the thumbnail (or in other words as far as possible above the window
     * below it).
     */
    static final int LAYER_OFFSET_THUMBNAIL = WINDOW_LAYER_MULTIPLIER-1;

    /**
     * Layer at which to put the rotation freeze snapshot.
     */
    static final int FREEZE_LAYER = (TYPE_LAYER_MULTIPLIER * 200) + 1;

    /**
     * Layer at which to put the mask for emulated screen sizes.
     */
    static final int MASK_LAYER = TYPE_LAYER_MULTIPLIER * 200;

    /** The maximum length we will accept for a loaded animation duration:
     * this is 10 seconds.
     */
    static final int MAX_ANIMATION_DURATION = 10*1000;

    /** Amount of time (in milliseconds) to animate the fade-in-out transition for
     * compatible windows.
     */
    static final int DEFAULT_FADE_IN_OUT_DURATION = 400;

    /** Amount of time (in milliseconds) to delay before declaring a window freeze timeout. */
    static final int WINDOW_FREEZE_TIMEOUT_DURATION = 2000;

    /**
     * If true, the window manager will do its own custom freezing and general
     * management of the screen during rotation.
     */
    static final boolean CUSTOM_SCREEN_ROTATION = true;

    // Maximum number of milliseconds to wait for input devices to be enumerated before
    // proceding with safe mode detection.
    private static final int INPUT_DEVICES_READY_FOR_SAFE_MODE_DETECTION_TIMEOUT_MILLIS = 1000;

    // Default input dispatching timeout in nanoseconds.
    static final long DEFAULT_INPUT_DISPATCHING_TIMEOUT_NANOS = 5000 * 1000000L;

    /** Minimum value for attachStack and resizeStack weight value */
    public static final float STACK_WEIGHT_MIN = 0.2f;

    /** Maximum value for attachStack and resizeStack weight value */
    public static final float STACK_WEIGHT_MAX = 0.8f;

    static final int UPDATE_FOCUS_NORMAL = 0;
    static final int UPDATE_FOCUS_WILL_ASSIGN_LAYERS = 1;
    static final int UPDATE_FOCUS_PLACING_SURFACES = 2;
    static final int UPDATE_FOCUS_WILL_PLACE_SURFACES = 3;

    private static final String SYSTEM_SECURE = "ro.secure";
    private static final String SYSTEM_DEBUGGABLE = "ro.debuggable";

    private static final String DENSITY_OVERRIDE = "ro.config.density_override";
    private static final String SIZE_OVERRIDE = "ro.config.size_override";

    private static final int MAX_SCREENSHOT_RETRIES = 3;

    // The flag describing a full screen app window (where the app takes care of drawing under the
    // SystemUI bars)
    private static final int SYSTEM_UI_FLAGS_LAYOUT_STABLE_FULLSCREEN =
            View.SYSTEM_UI_FLAG_LAYOUT_STABLE | View.SYSTEM_UI_FLAG_LAYOUT_FULLSCREEN;

    final private KeyguardDisableHandler mKeyguardDisableHandler;

    final BroadcastReceiver mBroadcastReceiver = new BroadcastReceiver() {
        @Override
        public void onReceive(Context context, Intent intent) {
            final String action = intent.getAction();
            if (DevicePolicyManager.ACTION_DEVICE_POLICY_MANAGER_STATE_CHANGED.equals(action)) {
                mKeyguardDisableHandler.sendEmptyMessage(
                    KeyguardDisableHandler.KEYGUARD_POLICY_CHANGED);
            }
        }
    };

    /**
     * Current user when multi-user is enabled. Don't show windows of
     * non-current user. Also see mCurrentProfileIds.
     */
    int mCurrentUserId;
    /**
     * Users that are profiles of the current user. These are also allowed to show windows
     * on the current user.
     */
    int[] mCurrentProfileIds = new int[] {UserHandle.USER_OWNER};

    final Context mContext;

    final boolean mHaveInputMethods;

    final boolean mAllowBootMessages;

    final boolean mLimitedAlphaCompositing;

    final WindowManagerPolicy mPolicy = PolicyManager.makeNewWindowManager();

    final IActivityManager mActivityManager;

    final IBatteryStats mBatteryStats;

    final AppOpsManager mAppOps;

    final DisplaySettings mDisplaySettings;

    /**
     * All currently active sessions with clients.
     */
    final ArraySet<Session> mSessions = new ArraySet<Session>();

    /**
     * Mapping from an IWindow IBinder to the server's Window object.
     * This is also used as the lock for all of our state.
     * NOTE: Never call into methods that lock ActivityManagerService while holding this object.
     */
    final HashMap<IBinder, WindowState> mWindowMap = new HashMap<IBinder, WindowState>();

    /**
     * Mapping from a token IBinder to a WindowToken object.
     */
    final HashMap<IBinder, WindowToken> mTokenMap = new HashMap<IBinder, WindowToken>();

    /**
     * List of window tokens that have finished starting their application,
     * and now need to have the policy remove their windows.
     */
    final ArrayList<AppWindowToken> mFinishedStarting = new ArrayList<AppWindowToken>();

    /**
     * Fake windows added to the window manager.  Note: ordered from top to
     * bottom, opposite of mWindows.
     */
    final ArrayList<FakeWindowImpl> mFakeWindows = new ArrayList<FakeWindowImpl>();

    /**
     * Windows that are being resized.  Used so we can tell the client about
     * the resize after closing the transaction in which we resized the
     * underlying surface.
     */
    final ArrayList<WindowState> mResizingWindows = new ArrayList<WindowState>();

    /**
     * Windows whose animations have ended and now must be removed.
     */
    final ArrayList<WindowState> mPendingRemove = new ArrayList<WindowState>();

    /**
     * Stacks whose animations have ended and whose tasks, apps, selves may now be removed.
     */
    final ArraySet<TaskStack> mPendingStacksRemove = new ArraySet<TaskStack>();

    /**
     * Used when processing mPendingRemove to avoid working on the original array.
     */
    WindowState[] mPendingRemoveTmp = new WindowState[20];

    /**
     * Windows whose surface should be destroyed.
     */
    final ArrayList<WindowState> mDestroySurface = new ArrayList<WindowState>();

    /**
     * Windows that have lost input focus and are waiting for the new
     * focus window to be displayed before they are told about this.
     */
    ArrayList<WindowState> mLosingFocus = new ArrayList<WindowState>();

    /**
     * This is set when we have run out of memory, and will either be an empty
     * list or contain windows that need to be force removed.
     */
    ArrayList<WindowState> mForceRemoves;

    /**
     * Windows that clients are waiting to have drawn.
     */
    ArrayList<WindowState> mWaitingForDrawn = new ArrayList<WindowState>();
    /**
     * And the callback to make when they've all been drawn.
     */
    Runnable mWaitingForDrawnCallback;

    /**
     * Windows that have called relayout() while we were running animations,
     * so we need to tell when the animation is done.
     */
    final ArrayList<WindowState> mRelayoutWhileAnimating = new ArrayList<WindowState>();

    /**
     * Used when rebuilding window list to keep track of windows that have
     * been removed.
     */
    WindowState[] mRebuildTmp = new WindowState[20];

    /**
     * Stores for each user whether screencapture is disabled
     * This array is essentially a cache for all userId for
     * {@link android.app.admin.DevicePolicyManager#getScreenCaptureDisabled(null, userId)}
     */
    SparseArray<Boolean> mScreenCaptureDisabled = new SparseArray<Boolean>();

    IInputMethodManager mInputMethodManager;

    AccessibilityController mAccessibilityController;

    final SurfaceSession mFxSession;
    Watermark mWatermark;
    StrictModeFlash mStrictModeFlash;
    CircularDisplayMask mCircularDisplayMask;
    FocusedStackFrame mFocusedStackFrame;

    int mFocusedStackLayer;

    final float[] mTmpFloats = new float[9];
    final Rect mTmpContentRect = new Rect();

    boolean mDisplayReady;
    boolean mSafeMode;
    boolean mDisplayEnabled = false;
    boolean mSystemBooted = false;
    boolean mForceDisplayEnabled = false;
    boolean mShowingBootMessages = false;

    String mLastANRState;

    /** All DisplayContents in the world, kept here */
    SparseArray<DisplayContent> mDisplayContents = new SparseArray<DisplayContent>(2);

    int mRotation = 0;
    int mForcedAppOrientation = ActivityInfo.SCREEN_ORIENTATION_UNSPECIFIED;
    boolean mAltOrientation = false;
    class RotationWatcher {
        IRotationWatcher watcher;
        IBinder.DeathRecipient deathRecipient;
        RotationWatcher(IRotationWatcher w, IBinder.DeathRecipient d) {
            watcher = w;
            deathRecipient = d;
        }
    }
    ArrayList<RotationWatcher> mRotationWatchers = new ArrayList<RotationWatcher>();
    int mDeferredRotationPauseCount;

    int mSystemDecorLayer = 0;
    final Rect mScreenRect = new Rect();

    boolean mTraversalScheduled = false;
    boolean mDisplayFrozen = false;
    long mDisplayFreezeTime = 0;
    int mLastDisplayFreezeDuration = 0;
    Object mLastFinishedFreezeSource = null;
    boolean mWaitingForConfig = false;
    boolean mWindowsFreezingScreen = false;
    boolean mClientFreezingScreen = false;
    int mAppsFreezingScreen = 0;
    int mLastWindowForcedOrientation = ActivityInfo.SCREEN_ORIENTATION_UNSPECIFIED;

    int mLayoutSeq = 0;

    int mLastStatusBarVisibility = 0;

    // State while inside of layoutAndPlaceSurfacesLocked().
    boolean mFocusMayChange;

    Configuration mCurConfiguration = new Configuration();

    // This is held as long as we have the screen frozen, to give us time to
    // perform a rotation animation when turning off shows the lock screen which
    // changes the orientation.
    private final PowerManager.WakeLock mScreenFrozenLock;

    final AppTransition mAppTransition;
    boolean mStartingIconInTransition = false;
    boolean mSkipAppTransitionAnimation = false;

    final ArraySet<AppWindowToken> mOpeningApps = new ArraySet<AppWindowToken>();
    final ArraySet<AppWindowToken> mClosingApps = new ArraySet<AppWindowToken>();

    boolean mIsTouchDevice;

    final DisplayMetrics mDisplayMetrics = new DisplayMetrics();
    final DisplayMetrics mRealDisplayMetrics = new DisplayMetrics();
    final DisplayMetrics mTmpDisplayMetrics = new DisplayMetrics();
    final DisplayMetrics mCompatDisplayMetrics = new DisplayMetrics();

    final H mH = new H();

    final Choreographer mChoreographer = Choreographer.getInstance();

    WindowState mCurrentFocus = null;
    WindowState mLastFocus = null;

    /** This just indicates the window the input method is on top of, not
     * necessarily the window its input is going to. */
    WindowState mInputMethodTarget = null;

    /** If true hold off on modifying the animation layer of mInputMethodTarget */
    boolean mInputMethodTargetWaitingAnim;
    int mInputMethodAnimLayerAdjustment;

    WindowState mInputMethodWindow = null;
    final ArrayList<WindowState> mInputMethodDialogs = new ArrayList<WindowState>();

    boolean mHardKeyboardAvailable;
    boolean mHardKeyboardEnabled;
    OnHardKeyboardStatusChangeListener mHardKeyboardStatusChangeListener;

    final ArrayList<WindowToken> mWallpaperTokens = new ArrayList<WindowToken>();

    // If non-null, this is the currently visible window that is associated
    // with the wallpaper.
    WindowState mWallpaperTarget = null;
    // If non-null, we are in the middle of animating from one wallpaper target
    // to another, and this is the lower one in Z-order.
    WindowState mLowerWallpaperTarget = null;
    // If non-null, we are in the middle of animating from one wallpaper target
    // to another, and this is the higher one in Z-order.
    WindowState mUpperWallpaperTarget = null;
    int mWallpaperAnimLayerAdjustment;
    float mLastWallpaperX = -1;
    float mLastWallpaperY = -1;
    float mLastWallpaperXStep = -1;
    float mLastWallpaperYStep = -1;
    // This is set when we are waiting for a wallpaper to tell us it is done
    // changing its scroll position.
    WindowState mWaitingOnWallpaper;
    // The last time we had a timeout when waiting for a wallpaper.
    long mLastWallpaperTimeoutTime;
    // We give a wallpaper up to 150ms to finish scrolling.
    static final long WALLPAPER_TIMEOUT = 150;
    // Time we wait after a timeout before trying to wait again.
    static final long WALLPAPER_TIMEOUT_RECOVERY = 10000;
    boolean mAnimateWallpaperWithTarget;

    AppWindowToken mFocusedApp = null;

    PowerManager mPowerManager;
    PowerManagerInternal mPowerManagerInternal;

    float mWindowAnimationScaleSetting = 1.0f;
    float mTransitionAnimationScaleSetting = 1.0f;
    float mAnimatorDurationScaleSetting = 1.0f;
    boolean mAnimationsDisabled = false;

    final InputManagerService mInputManager;
    final DisplayManagerInternal mDisplayManagerInternal;
    final DisplayManager mDisplayManager;

    // Who is holding the screen on.
    Session mHoldingScreenOn;
    PowerManager.WakeLock mHoldingScreenWakeLock;

    boolean mTurnOnScreen;

    DragState mDragState = null;

    // For frozen screen animations.
    int mExitAnimId, mEnterAnimId;

    /** Pulled out of performLayoutAndPlaceSurfacesLockedInner in order to refactor into multiple
     * methods. */
    class LayoutFields {
        static final int SET_UPDATE_ROTATION                = 1 << 0;
        static final int SET_WALLPAPER_MAY_CHANGE           = 1 << 1;
        static final int SET_FORCE_HIDING_CHANGED           = 1 << 2;
        static final int SET_ORIENTATION_CHANGE_COMPLETE    = 1 << 3;
        static final int SET_TURN_ON_SCREEN                 = 1 << 4;
        static final int SET_WALLPAPER_ACTION_PENDING       = 1 << 5;

        boolean mWallpaperForceHidingChanged = false;
        boolean mWallpaperMayChange = false;
        boolean mOrientationChangeComplete = true;
        Object mLastWindowFreezeSource = null;
        private Session mHoldScreen = null;
        private boolean mObscured = false;
        private boolean mSyswin = false;
        private float mScreenBrightness = -1;
        private float mButtonBrightness = -1;
        private long mUserActivityTimeout = -1;
        private boolean mUpdateRotation = false;
        boolean mWallpaperActionPending = false;

        // Set to true when the display contains content to show the user.
        // When false, the display manager may choose to mirror or blank the display.
        boolean mDisplayHasContent = false;

        // Only set while traversing the default display based on its content.
        // Affects the behavior of mirroring on secondary displays.
        boolean mObscureApplicationContentOnSecondaryDisplays = false;
    }
    final LayoutFields mInnerFields = new LayoutFields();

    boolean mAnimationScheduled;

    /** Skip repeated AppWindowTokens initialization. Note that AppWindowsToken's version of this
     * is a long initialized to Long.MIN_VALUE so that it doesn't match this value on startup. */
    private int mTransactionSequence;

    /** Only do a maximum of 6 repeated layouts. After that quit */
    private int mLayoutRepeatCount;

    final WindowAnimator mAnimator;

    SparseArray<Task> mTaskIdToTask = new SparseArray<Task>();

    /** All of the TaskStacks in the window manager, unordered. For an ordered list call
     * DisplayContent.getStacks(). */
    SparseArray<TaskStack> mStackIdToStack = new SparseArray<TaskStack>();

    private final PointerEventDispatcher mPointerEventDispatcher;

    private WindowContentFrameStats mTempWindowRenderStats;

    final class DragInputEventReceiver extends InputEventReceiver {
        public DragInputEventReceiver(InputChannel inputChannel, Looper looper) {
            super(inputChannel, looper);
        }

        @Override
        public void onInputEvent(InputEvent event) {
            boolean handled = false;
            try {
                if (event instanceof MotionEvent
                        && (event.getSource() & InputDevice.SOURCE_CLASS_POINTER) != 0
                        && mDragState != null) {
                    final MotionEvent motionEvent = (MotionEvent)event;
                    boolean endDrag = false;
                    final float newX = motionEvent.getRawX();
                    final float newY = motionEvent.getRawY();

                    switch (motionEvent.getAction()) {
                    case MotionEvent.ACTION_DOWN: {
                        if (DEBUG_DRAG) {
                            Slog.w(TAG, "Unexpected ACTION_DOWN in drag layer");
                        }
                    } break;

                    case MotionEvent.ACTION_MOVE: {
                        synchronized (mWindowMap) {
                            // move the surface and tell the involved window(s) where we are
                            mDragState.notifyMoveLw(newX, newY);
                        }
                    } break;

                    case MotionEvent.ACTION_UP: {
                        if (DEBUG_DRAG) Slog.d(TAG, "Got UP on move channel; dropping at "
                                + newX + "," + newY);
                        synchronized (mWindowMap) {
                            endDrag = mDragState.notifyDropLw(newX, newY);
                        }
                    } break;

                    case MotionEvent.ACTION_CANCEL: {
                        if (DEBUG_DRAG) Slog.d(TAG, "Drag cancelled!");
                        endDrag = true;
                    } break;
                    }

                    if (endDrag) {
                        if (DEBUG_DRAG) Slog.d(TAG, "Drag ended; tearing down state");
                        // tell all the windows that the drag has ended
                        synchronized (mWindowMap) {
                            mDragState.endDragLw();
                        }
                    }

                    handled = true;
                }
            } catch (Exception e) {
                Slog.e(TAG, "Exception caught by drag handleMotion", e);
            } finally {
                finishInputEvent(event, handled);
            }
        }
    }

    /**
     * Whether the UI is currently running in touch mode (not showing
     * navigational focus because the user is directly pressing the screen).
     */
    boolean mInTouchMode = true;

    private ViewServer mViewServer;
    private final ArrayList<WindowChangeListener> mWindowChangeListeners =
        new ArrayList<WindowChangeListener>();
    private boolean mWindowsChanged = false;

    public interface WindowChangeListener {
        public void windowsChanged();
        public void focusChanged();
    }

    final Configuration mTempConfiguration = new Configuration();

    // The desired scaling factor for compatible apps.
    float mCompatibleScreenScale;

    // If true, only the core apps and services are being launched because the device
    // is in a special boot mode, such as being encrypted or waiting for a decryption password.
    // For example, when this flag is true, there will be no wallpaper service.
    final boolean mOnlyCore;

    public static WindowManagerService main(final Context context,
            final InputManagerService im,
            final boolean haveInputMethods, final boolean showBootMsgs,
            final boolean onlyCore) {
        final WindowManagerService[] holder = new WindowManagerService[1];
        DisplayThread.getHandler().runWithScissors(new Runnable() {
            @Override
            public void run() {
                holder[0] = new WindowManagerService(context, im,
                        haveInputMethods, showBootMsgs, onlyCore);
            }
        }, 0);
        return holder[0];
    }

    private void initPolicy() {
        UiThread.getHandler().runWithScissors(new Runnable() {
            @Override
            public void run() {
                WindowManagerPolicyThread.set(Thread.currentThread(), Looper.myLooper());

                mPolicy.init(mContext, WindowManagerService.this, WindowManagerService.this);
                mAnimator.mAboveUniverseLayer = mPolicy.getAboveUniverseLayer()
                        * TYPE_LAYER_MULTIPLIER
                        + TYPE_LAYER_OFFSET;
            }
        }, 0);
    }

    private WindowManagerService(Context context, InputManagerService inputManager,
            boolean haveInputMethods, boolean showBootMsgs, boolean onlyCore) {
        mContext = context;
        mHaveInputMethods = haveInputMethods;
        mAllowBootMessages = showBootMsgs;
        mOnlyCore = onlyCore;
        mLimitedAlphaCompositing = context.getResources().getBoolean(
                com.android.internal.R.bool.config_sf_limitedAlpha);
        mInputManager = inputManager; // Must be before createDisplayContentLocked.
        mDisplayManagerInternal = LocalServices.getService(DisplayManagerInternal.class);
        mDisplaySettings = new DisplaySettings(context);
        mDisplaySettings.readSettingsLocked();

        LocalServices.addService(WindowManagerPolicy.class, mPolicy);

        mPointerEventDispatcher = new PointerEventDispatcher(mInputManager.monitorInput(TAG));

        mFxSession = new SurfaceSession();
        mDisplayManager = (DisplayManager)context.getSystemService(Context.DISPLAY_SERVICE);
        Display[] displays = mDisplayManager.getDisplays();
        for (Display display : displays) {
            createDisplayContentLocked(display);
        }

        mKeyguardDisableHandler = new KeyguardDisableHandler(mContext, mPolicy);

        mPowerManager = (PowerManager)context.getSystemService(Context.POWER_SERVICE);
        mPowerManagerInternal = LocalServices.getService(PowerManagerInternal.class);
        mPowerManagerInternal.registerLowPowerModeObserver(
                new PowerManagerInternal.LowPowerModeListener() {
            @Override
            public void onLowPowerModeChanged(boolean enabled) {
                synchronized (mWindowMap) {
                    if (mAnimationsDisabled != enabled) {
                        mAnimationsDisabled = enabled;
                        dispatchNewAnimatorScaleLocked(null);
                    }
                }
            }
        });
        mAnimationsDisabled = mPowerManagerInternal.getLowPowerModeEnabled();
        mScreenFrozenLock = mPowerManager.newWakeLock(
                PowerManager.PARTIAL_WAKE_LOCK, "SCREEN_FROZEN");
        mScreenFrozenLock.setReferenceCounted(false);

        mAppTransition = new AppTransition(context, mH);

        mActivityManager = ActivityManagerNative.getDefault();
        mBatteryStats = BatteryStatsService.getService();
        mAppOps = (AppOpsManager)context.getSystemService(Context.APP_OPS_SERVICE);
        AppOpsManager.OnOpChangedInternalListener opListener =
                new AppOpsManager.OnOpChangedInternalListener() {
                    @Override public void onOpChanged(int op, String packageName) {
                        updateAppOpsState();
                    }
                };
        mAppOps.startWatchingMode(AppOpsManager.OP_SYSTEM_ALERT_WINDOW, null, opListener);
        mAppOps.startWatchingMode(AppOpsManager.OP_TOAST_WINDOW, null, opListener);

        // Get persisted window scale setting
        mWindowAnimationScaleSetting = Settings.Global.getFloat(context.getContentResolver(),
                Settings.Global.WINDOW_ANIMATION_SCALE, mWindowAnimationScaleSetting);
        mTransitionAnimationScaleSetting = Settings.Global.getFloat(context.getContentResolver(),
                Settings.Global.TRANSITION_ANIMATION_SCALE, mTransitionAnimationScaleSetting);
        setAnimatorDurationScale(Settings.Global.getFloat(context.getContentResolver(),
                Settings.Global.ANIMATOR_DURATION_SCALE, mAnimatorDurationScaleSetting));

        // Track changes to DevicePolicyManager state so we can enable/disable keyguard.
        IntentFilter filter = new IntentFilter();
        filter.addAction(DevicePolicyManager.ACTION_DEVICE_POLICY_MANAGER_STATE_CHANGED);
        mContext.registerReceiver(mBroadcastReceiver, filter);

        mHoldingScreenWakeLock = mPowerManager.newWakeLock(
                PowerManager.SCREEN_BRIGHT_WAKE_LOCK | PowerManager.ON_AFTER_RELEASE, TAG);
        mHoldingScreenWakeLock.setReferenceCounted(false);

        mAnimator = new WindowAnimator(this);

        LocalServices.addService(WindowManagerInternal.class, new LocalService());
        initPolicy();

        // Add ourself to the Watchdog monitors.
        Watchdog.getInstance().addMonitor(this);

        SurfaceControl.openTransaction();
        try {
            createWatermarkInTransaction();
            mFocusedStackFrame = new FocusedStackFrame(
                    getDefaultDisplayContentLocked().getDisplay(), mFxSession);
        } finally {
            SurfaceControl.closeTransaction();
        }

        showCircularDisplayMaskIfNeeded();
    }

    public InputMonitor getInputMonitor() {
        return mInputMonitor;
    }

    @Override
    public boolean onTransact(int code, Parcel data, Parcel reply, int flags)
            throws RemoteException {
        try {
            return super.onTransact(code, data, reply, flags);
        } catch (RuntimeException e) {
            // The window manager only throws security exceptions, so let's
            // log all others.
            if (!(e instanceof SecurityException)) {
                Slog.wtf(TAG, "Window Manager Crash", e);
            }
            throw e;
        }
    }

    private void placeWindowAfter(WindowState pos, WindowState window) {
        final WindowList windows = pos.getWindowList();
        final int i = windows.indexOf(pos);
        if (DEBUG_FOCUS || DEBUG_WINDOW_MOVEMENT || DEBUG_ADD_REMOVE) Slog.v(
            TAG, "Adding window " + window + " at "
            + (i+1) + " of " + windows.size() + " (after " + pos + ")");
        windows.add(i+1, window);
        mWindowsChanged = true;
    }

    private void placeWindowBefore(WindowState pos, WindowState window) {
        final WindowList windows = pos.getWindowList();
        int i = windows.indexOf(pos);
        if (DEBUG_FOCUS || DEBUG_WINDOW_MOVEMENT || DEBUG_ADD_REMOVE) Slog.v(
            TAG, "Adding window " + window + " at "
            + i + " of " + windows.size() + " (before " + pos + ")");
        if (i < 0) {
            Slog.w(TAG, "placeWindowBefore: Unable to find " + pos + " in " + windows);
            i = 0;
        }
        windows.add(i, window);
        mWindowsChanged = true;
    }

    //This method finds out the index of a window that has the same app token as
    //win. used for z ordering the windows in mWindows
    private int findIdxBasedOnAppTokens(WindowState win) {
        WindowList windows = win.getWindowList();
        for(int j = windows.size() - 1; j >= 0; j--) {
            WindowState wentry = windows.get(j);
            if(wentry.mAppToken == win.mAppToken) {
                return j;
            }
        }
        return -1;
    }

    /**
     * Return the list of Windows from the passed token on the given Display.
     * @param token The token with all the windows.
     * @param displayContent The display we are interested in.
     * @return List of windows from token that are on displayContent.
     */
    WindowList getTokenWindowsOnDisplay(WindowToken token, DisplayContent displayContent) {
        final WindowList windowList = new WindowList();
        final int count = token.windows.size();
        for (int i = 0; i < count; i++) {
            final WindowState win = token.windows.get(i);
            if (win.getDisplayContent() == displayContent) {
                windowList.add(win);
            }
        }
        return windowList;
    }

    /**
     * Recursive search through a WindowList and all of its windows' children.
     * @param targetWin The window to search for.
     * @param windows The list to search.
     * @return The index of win in windows or of the window that is an ancestor of win.
     */
    private int indexOfWinInWindowList(WindowState targetWin, WindowList windows) {
        for (int i = windows.size() - 1; i >= 0; i--) {
            final WindowState w = windows.get(i);
            if (w == targetWin) {
                return i;
            }
            if (!w.mChildWindows.isEmpty()) {
                if (indexOfWinInWindowList(targetWin, w.mChildWindows) >= 0) {
                    return i;
                }
            }
        }
        return -1;
    }

    private int addAppWindowToListLocked(final WindowState win) {
        final IWindow client = win.mClient;
        final WindowToken token = win.mToken;
        final DisplayContent displayContent = win.getDisplayContent();
        if (displayContent == null) {
            // It doesn't matter this display is going away.
            return 0;
        }

        final WindowList windows = win.getWindowList();
        final int N = windows.size();
        WindowList tokenWindowList = getTokenWindowsOnDisplay(token, displayContent);
        int tokenWindowsPos = 0;
        int windowListPos = tokenWindowList.size();
        if (!tokenWindowList.isEmpty()) {
            // If this application has existing windows, we
            // simply place the new window on top of them... but
            // keep the starting window on top.
            if (win.mAttrs.type == TYPE_BASE_APPLICATION) {
                // Base windows go behind everything else.
                WindowState lowestWindow = tokenWindowList.get(0);
                placeWindowBefore(lowestWindow, win);
                tokenWindowsPos = indexOfWinInWindowList(lowestWindow, token.windows);
            } else {
                AppWindowToken atoken = win.mAppToken;
                WindowState lastWindow = tokenWindowList.get(windowListPos - 1);
                if (atoken != null && lastWindow == atoken.startingWindow) {
                    placeWindowBefore(lastWindow, win);
                    tokenWindowsPos = indexOfWinInWindowList(lastWindow, token.windows);
                } else {
                    int newIdx = findIdxBasedOnAppTokens(win);
                    //there is a window above this one associated with the same
                    //apptoken note that the window could be a floating window
                    //that was created later or a window at the top of the list of
                    //windows associated with this token.
                    if (DEBUG_FOCUS_LIGHT || DEBUG_WINDOW_MOVEMENT || DEBUG_ADD_REMOVE) Slog.v(TAG,
                            "not Base app: Adding window " + win + " at " + (newIdx + 1) + " of " +
                            N);
                    windows.add(newIdx + 1, win);
                    if (newIdx < 0) {
                        // No window from token found on win's display.
                        tokenWindowsPos = 0;
                    } else {
                        tokenWindowsPos = indexOfWinInWindowList(
                                windows.get(newIdx), token.windows) + 1;
                    }
                    mWindowsChanged = true;
                }
            }
            return tokenWindowsPos;
        }

        // No windows from this token on this display
        if (localLOGV) Slog.v(TAG, "Figuring out where to add app window " + client.asBinder()
                + " (token=" + token + ")");
        // Figure out where the window should go, based on the
        // order of applications.
        WindowState pos = null;

        final ArrayList<Task> tasks = displayContent.getTasks();
        int taskNdx;
        int tokenNdx = -1;
        for (taskNdx = tasks.size() - 1; taskNdx >= 0; --taskNdx) {
            AppTokenList tokens = tasks.get(taskNdx).mAppTokens;
            for (tokenNdx = tokens.size() - 1; tokenNdx >= 0; --tokenNdx) {
                final AppWindowToken t = tokens.get(tokenNdx);
                if (t == token) {
                    --tokenNdx;
                    if (tokenNdx < 0) {
                        --taskNdx;
                        if (taskNdx >= 0) {
                            tokenNdx = tasks.get(taskNdx).mAppTokens.size() - 1;
                        }
                    }
                    break;
                }

                // We haven't reached the token yet; if this token
                // is not going to the bottom and has windows on this display, we can
                // use it as an anchor for when we do reach the token.
                tokenWindowList = getTokenWindowsOnDisplay(t, displayContent);
                if (!t.sendingToBottom && tokenWindowList.size() > 0) {
                    pos = tokenWindowList.get(0);
                }
            }
            if (tokenNdx >= 0) {
                // early exit
                break;
            }
        }

        // We now know the index into the apps.  If we found
        // an app window above, that gives us the position; else
        // we need to look some more.
        if (pos != null) {
            // Move behind any windows attached to this one.
            WindowToken atoken = mTokenMap.get(pos.mClient.asBinder());
            if (atoken != null) {
                tokenWindowList =
                        getTokenWindowsOnDisplay(atoken, displayContent);
                final int NC = tokenWindowList.size();
                if (NC > 0) {
                    WindowState bottom = tokenWindowList.get(0);
                    if (bottom.mSubLayer < 0) {
                        pos = bottom;
                    }
                }
            }
            placeWindowBefore(pos, win);
            return tokenWindowsPos;
        }

        // Continue looking down until we find the first
        // token that has windows on this display.
        for ( ; taskNdx >= 0; --taskNdx) {
            AppTokenList tokens = tasks.get(taskNdx).mAppTokens;
            for ( ; tokenNdx >= 0; --tokenNdx) {
                final AppWindowToken t = tokens.get(tokenNdx);
                tokenWindowList = getTokenWindowsOnDisplay(t, displayContent);
                final int NW = tokenWindowList.size();
                if (NW > 0) {
                    pos = tokenWindowList.get(NW-1);
                    break;
                }
            }
            if (tokenNdx >= 0) {
                // found
                break;
            }
        }

        if (pos != null) {
            // Move in front of any windows attached to this
            // one.
            WindowToken atoken = mTokenMap.get(pos.mClient.asBinder());
            if (atoken != null) {
                final int NC = atoken.windows.size();
                if (NC > 0) {
                    WindowState top = atoken.windows.get(NC-1);
                    if (top.mSubLayer >= 0) {
                        pos = top;
                    }
                }
            }
            placeWindowAfter(pos, win);
            return tokenWindowsPos;
        }

        // Just search for the start of this layer.
        final int myLayer = win.mBaseLayer;
        int i;
        for (i = 0; i < N; i++) {
            WindowState w = windows.get(i);
            if (w.mBaseLayer > myLayer) {
                break;
            }
        }
        if (DEBUG_FOCUS_LIGHT || DEBUG_WINDOW_MOVEMENT || DEBUG_ADD_REMOVE) Slog.v(TAG,
                "Based on layer: Adding window " + win + " at " + i + " of " + N);
        windows.add(i, win);
        mWindowsChanged = true;
        return tokenWindowsPos;
    }

    private void addFreeWindowToListLocked(final WindowState win) {
        final WindowList windows = win.getWindowList();

        // Figure out where window should go, based on layer.
        final int myLayer = win.mBaseLayer;
        int i;
        for (i = windows.size() - 1; i >= 0; i--) {
            if (windows.get(i).mBaseLayer <= myLayer) {
                break;
            }
        }
        i++;
        if (DEBUG_FOCUS_LIGHT || DEBUG_WINDOW_MOVEMENT || DEBUG_ADD_REMOVE) Slog.v(TAG,
                "Free window: Adding window " + win + " at " + i + " of " + windows.size());
        windows.add(i, win);
        mWindowsChanged = true;
    }

    private void addAttachedWindowToListLocked(final WindowState win, boolean addToToken) {
        final WindowToken token = win.mToken;
        final DisplayContent displayContent = win.getDisplayContent();
        if (displayContent == null) {
            return;
        }
        final WindowState attached = win.mAttachedWindow;

        WindowList tokenWindowList = getTokenWindowsOnDisplay(token, displayContent);

        // Figure out this window's ordering relative to the window
        // it is attached to.
        final int NA = tokenWindowList.size();
        final int sublayer = win.mSubLayer;
        int largestSublayer = Integer.MIN_VALUE;
        WindowState windowWithLargestSublayer = null;
        int i;
        for (i = 0; i < NA; i++) {
            WindowState w = tokenWindowList.get(i);
            final int wSublayer = w.mSubLayer;
            if (wSublayer >= largestSublayer) {
                largestSublayer = wSublayer;
                windowWithLargestSublayer = w;
            }
            if (sublayer < 0) {
                // For negative sublayers, we go below all windows
                // in the same sublayer.
                if (wSublayer >= sublayer) {
                    if (addToToken) {
                        if (DEBUG_ADD_REMOVE) Slog.v(TAG, "Adding " + win + " to " + token);
                        token.windows.add(i, win);
                    }
                    placeWindowBefore(wSublayer >= 0 ? attached : w, win);
                    break;
                }
            } else {
                // For positive sublayers, we go above all windows
                // in the same sublayer.
                if (wSublayer > sublayer) {
                    if (addToToken) {
                        if (DEBUG_ADD_REMOVE) Slog.v(TAG, "Adding " + win + " to " + token);
                        token.windows.add(i, win);
                    }
                    placeWindowBefore(w, win);
                    break;
                }
            }
        }
        if (i >= NA) {
            if (addToToken) {
                if (DEBUG_ADD_REMOVE) Slog.v(TAG, "Adding " + win + " to " + token);
                token.windows.add(win);
            }
            if (sublayer < 0) {
                placeWindowBefore(attached, win);
            } else {
                placeWindowAfter(largestSublayer >= 0
                                 ? windowWithLargestSublayer
                                 : attached,
                                 win);
            }
        }
    }

    private void addWindowToListInOrderLocked(final WindowState win, boolean addToToken) {
        if (DEBUG_FOCUS_LIGHT) Slog.d(TAG, "addWindowToListInOrderLocked: win=" + win +
                " Callers=" + Debug.getCallers(4));
        if (win.mAttachedWindow == null) {
            final WindowToken token = win.mToken;
            int tokenWindowsPos = 0;
            if (token.appWindowToken != null) {
                tokenWindowsPos = addAppWindowToListLocked(win);
            } else {
                addFreeWindowToListLocked(win);
            }
            if (addToToken) {
                if (DEBUG_ADD_REMOVE) Slog.v(TAG, "Adding " + win + " to " + token);
                token.windows.add(tokenWindowsPos, win);
            }
        } else {
            addAttachedWindowToListLocked(win, addToToken);
        }

        if (win.mAppToken != null && addToToken) {
            win.mAppToken.allAppWindows.add(win);
        }
    }

    static boolean canBeImeTarget(WindowState w) {
        final int fl = w.mAttrs.flags
                & (FLAG_NOT_FOCUSABLE|FLAG_ALT_FOCUSABLE_IM);
        if (fl == 0 || fl == (FLAG_NOT_FOCUSABLE|FLAG_ALT_FOCUSABLE_IM)
                || w.mAttrs.type == TYPE_APPLICATION_STARTING) {
            if (DEBUG_INPUT_METHOD) {
                Slog.i(TAG, "isVisibleOrAdding " + w + ": " + w.isVisibleOrAdding());
                if (!w.isVisibleOrAdding()) {
                    Slog.i(TAG, "  mSurface=" + w.mWinAnimator.mSurfaceControl
                            + " relayoutCalled=" + w.mRelayoutCalled + " viewVis=" + w.mViewVisibility
                            + " policyVis=" + w.mPolicyVisibility
                            + " policyVisAfterAnim=" + w.mPolicyVisibilityAfterAnim
                            + " attachHid=" + w.mAttachedHidden
                            + " exiting=" + w.mExiting + " destroying=" + w.mDestroying);
                    if (w.mAppToken != null) {
                        Slog.i(TAG, "  mAppToken.hiddenRequested=" + w.mAppToken.hiddenRequested);
                    }
                }
            }
            return w.isVisibleOrAdding();
        }
        return false;
    }

    /**
     * Dig through the WindowStates and find the one that the Input Method will target.
     * @param willMove
     * @return The index+1 in mWindows of the discovered target.
     */
    int findDesiredInputMethodWindowIndexLocked(boolean willMove) {
        // TODO(multidisplay): Needs some serious rethought when the target and IME are not on the
        // same display. Or even when the current IME/target are not on the same screen as the next
        // IME/target. For now only look for input windows on the main screen.
        WindowList windows = getDefaultWindowListLocked();
        WindowState w = null;
        int i;
        for (i = windows.size() - 1; i >= 0; --i) {
            WindowState win = windows.get(i);

            if (DEBUG_INPUT_METHOD && willMove) Slog.i(TAG, "Checking window @" + i
                    + " " + win + " fl=0x" + Integer.toHexString(win.mAttrs.flags));
            if (canBeImeTarget(win)) {
                w = win;
                //Slog.i(TAG, "Putting input method here!");

                // Yet more tricksyness!  If this window is a "starting"
                // window, we do actually want to be on top of it, but
                // it is not -really- where input will go.  So if the caller
                // is not actually looking to move the IME, look down below
                // for a real window to target...
                if (!willMove
                        && w.mAttrs.type == TYPE_APPLICATION_STARTING
                        && i > 0) {
                    WindowState wb = windows.get(i-1);
                    if (wb.mAppToken == w.mAppToken && canBeImeTarget(wb)) {
                        i--;
                        w = wb;
                    }
                }
                break;
            }
        }

        // Now w is either mWindows[0] or an IME (or null if mWindows is empty).

        if (DEBUG_INPUT_METHOD && willMove) Slog.v(TAG, "Proposed new IME target: " + w);

        // Now, a special case -- if the last target's window is in the
        // process of exiting, and is above the new target, keep on the
        // last target to avoid flicker.  Consider for example a Dialog with
        // the IME shown: when the Dialog is dismissed, we want to keep
        // the IME above it until it is completely gone so it doesn't drop
        // behind the dialog or its full-screen scrim.
        final WindowState curTarget = mInputMethodTarget;
        if (curTarget != null
                && curTarget.isDisplayedLw()
                && curTarget.isClosing()
                && (w == null || curTarget.mWinAnimator.mAnimLayer > w.mWinAnimator.mAnimLayer)) {
            if (DEBUG_INPUT_METHOD) Slog.v(TAG, "Current target higher, not changing");
            return windows.indexOf(curTarget) + 1;
        }

        if (DEBUG_INPUT_METHOD) Slog.v(TAG, "Desired input method target="
                + w + " willMove=" + willMove);

        if (willMove && w != null) {
            AppWindowToken token = curTarget == null ? null : curTarget.mAppToken;
            if (token != null) {

                // Now some fun for dealing with window animations that
                // modify the Z order.  We need to look at all windows below
                // the current target that are in this app, finding the highest
                // visible one in layering.
                WindowState highestTarget = null;
                int highestPos = 0;
                if (token.mAppAnimator.animating || token.mAppAnimator.animation != null) {
                    WindowList curWindows = curTarget.getWindowList();
                    int pos = curWindows.indexOf(curTarget);
                    while (pos >= 0) {
                        WindowState win = curWindows.get(pos);
                        if (win.mAppToken != token) {
                            break;
                        }
                        if (!win.mRemoved) {
                            if (highestTarget == null || win.mWinAnimator.mAnimLayer >
                                    highestTarget.mWinAnimator.mAnimLayer) {
                                highestTarget = win;
                                highestPos = pos;
                            }
                        }
                        pos--;
                    }
                }

                if (highestTarget != null) {
                    if (DEBUG_INPUT_METHOD) Slog.v(TAG, mAppTransition + " " + highestTarget
                            + " animating=" + highestTarget.mWinAnimator.isAnimating()
                            + " layer=" + highestTarget.mWinAnimator.mAnimLayer
                            + " new layer=" + w.mWinAnimator.mAnimLayer);

                    if (mAppTransition.isTransitionSet()) {
                        // If we are currently setting up for an animation,
                        // hold everything until we can find out what will happen.
                        mInputMethodTargetWaitingAnim = true;
                        mInputMethodTarget = highestTarget;
                        return highestPos + 1;
                    } else if (highestTarget.mWinAnimator.isAnimating() &&
                            highestTarget.mWinAnimator.mAnimLayer > w.mWinAnimator.mAnimLayer) {
                        // If the window we are currently targeting is involved
                        // with an animation, and it is on top of the next target
                        // we will be over, then hold off on moving until
                        // that is done.
                        mInputMethodTargetWaitingAnim = true;
                        mInputMethodTarget = highestTarget;
                        return highestPos + 1;
                    }
                }
            }
        }

        //Slog.i(TAG, "Placing input method @" + (i+1));
        if (w != null) {
            if (willMove) {
                if (DEBUG_INPUT_METHOD) Slog.w(TAG, "Moving IM target from " + curTarget + " to "
                        + w + (HIDE_STACK_CRAWLS ? "" : " Callers=" + Debug.getCallers(4)));
                mInputMethodTarget = w;
                mInputMethodTargetWaitingAnim = false;
                if (w.mAppToken != null) {
                    setInputMethodAnimLayerAdjustment(w.mAppToken.mAppAnimator.animLayerAdjustment);
                } else {
                    setInputMethodAnimLayerAdjustment(0);
                }
            }
            return i+1;
        }
        if (willMove) {
            if (DEBUG_INPUT_METHOD) Slog.w(TAG, "Moving IM target from " + curTarget + " to null."
                    + (HIDE_STACK_CRAWLS ? "" : " Callers=" + Debug.getCallers(4)));
            mInputMethodTarget = null;
            setInputMethodAnimLayerAdjustment(0);
        }
        return -1;
    }

    void addInputMethodWindowToListLocked(WindowState win) {
        int pos = findDesiredInputMethodWindowIndexLocked(true);
        if (pos >= 0) {
            win.mTargetAppToken = mInputMethodTarget.mAppToken;
            if (DEBUG_WINDOW_MOVEMENT || DEBUG_ADD_REMOVE) Slog.v(
                    TAG, "Adding input method window " + win + " at " + pos);
            // TODO(multidisplay): IMEs are only supported on the default display.
            getDefaultWindowListLocked().add(pos, win);
            mWindowsChanged = true;
            moveInputMethodDialogsLocked(pos+1);
            return;
        }
        win.mTargetAppToken = null;
        addWindowToListInOrderLocked(win, true);
        moveInputMethodDialogsLocked(pos);
    }

    void setInputMethodAnimLayerAdjustment(int adj) {
        if (DEBUG_LAYERS) Slog.v(TAG, "Setting im layer adj to " + adj);
        mInputMethodAnimLayerAdjustment = adj;
        WindowState imw = mInputMethodWindow;
        if (imw != null) {
            imw.mWinAnimator.mAnimLayer = imw.mLayer + adj;
            if (DEBUG_LAYERS) Slog.v(TAG, "IM win " + imw
                    + " anim layer: " + imw.mWinAnimator.mAnimLayer);
            int wi = imw.mChildWindows.size();
            while (wi > 0) {
                wi--;
                WindowState cw = imw.mChildWindows.get(wi);
                cw.mWinAnimator.mAnimLayer = cw.mLayer + adj;
                if (DEBUG_LAYERS) Slog.v(TAG, "IM win " + cw
                        + " anim layer: " + cw.mWinAnimator.mAnimLayer);
            }
        }
        int di = mInputMethodDialogs.size();
        while (di > 0) {
            di --;
            imw = mInputMethodDialogs.get(di);
            imw.mWinAnimator.mAnimLayer = imw.mLayer + adj;
            if (DEBUG_LAYERS) Slog.v(TAG, "IM win " + imw
                    + " anim layer: " + imw.mWinAnimator.mAnimLayer);
        }
    }

    private int tmpRemoveWindowLocked(int interestingPos, WindowState win) {
        WindowList windows = win.getWindowList();
        int wpos = windows.indexOf(win);
        if (wpos >= 0) {
            if (wpos < interestingPos) interestingPos--;
            if (DEBUG_WINDOW_MOVEMENT) Slog.v(TAG, "Temp removing at " + wpos + ": " + win);
            windows.remove(wpos);
            mWindowsChanged = true;
            int NC = win.mChildWindows.size();
            while (NC > 0) {
                NC--;
                WindowState cw = win.mChildWindows.get(NC);
                int cpos = windows.indexOf(cw);
                if (cpos >= 0) {
                    if (cpos < interestingPos) interestingPos--;
                    if (DEBUG_WINDOW_MOVEMENT) Slog.v(TAG, "Temp removing child at "
                            + cpos + ": " + cw);
                    windows.remove(cpos);
                }
            }
        }
        return interestingPos;
    }

    private void reAddWindowToListInOrderLocked(WindowState win) {
        addWindowToListInOrderLocked(win, false);
        // This is a hack to get all of the child windows added as well
        // at the right position.  Child windows should be rare and
        // this case should be rare, so it shouldn't be that big a deal.
        WindowList windows = win.getWindowList();
        int wpos = windows.indexOf(win);
        if (wpos >= 0) {
            if (DEBUG_WINDOW_MOVEMENT) Slog.v(TAG, "ReAdd removing from " + wpos + ": " + win);
            windows.remove(wpos);
            mWindowsChanged = true;
            reAddWindowLocked(wpos, win);
        }
    }

    void logWindowList(final WindowList windows, String prefix) {
        int N = windows.size();
        while (N > 0) {
            N--;
            Slog.v(TAG, prefix + "#" + N + ": " + windows.get(N));
        }
    }

    void moveInputMethodDialogsLocked(int pos) {
        ArrayList<WindowState> dialogs = mInputMethodDialogs;

        // TODO(multidisplay): IMEs are only supported on the default display.
        WindowList windows = getDefaultWindowListLocked();
        final int N = dialogs.size();
        if (DEBUG_INPUT_METHOD) Slog.v(TAG, "Removing " + N + " dialogs w/pos=" + pos);
        for (int i=0; i<N; i++) {
            pos = tmpRemoveWindowLocked(pos, dialogs.get(i));
        }
        if (DEBUG_INPUT_METHOD) {
            Slog.v(TAG, "Window list w/pos=" + pos);
            logWindowList(windows, "  ");
        }

        if (pos >= 0) {
            final AppWindowToken targetAppToken = mInputMethodTarget.mAppToken;
            // Skip windows owned by the input method.
            if (mInputMethodWindow != null) {
                while (pos < windows.size()) {
                    WindowState wp = windows.get(pos);
                    if (wp == mInputMethodWindow || wp.mAttachedWindow == mInputMethodWindow) {
                        pos++;
                        continue;
                    }
                    break;
                }
            }
            if (DEBUG_INPUT_METHOD) Slog.v(TAG, "Adding " + N + " dialogs at pos=" + pos);
            for (int i=0; i<N; i++) {
                WindowState win = dialogs.get(i);
                win.mTargetAppToken = targetAppToken;
                pos = reAddWindowLocked(pos, win);
            }
            if (DEBUG_INPUT_METHOD) {
                Slog.v(TAG, "Final window list:");
                logWindowList(windows, "  ");
            }
            return;
        }
        for (int i=0; i<N; i++) {
            WindowState win = dialogs.get(i);
            win.mTargetAppToken = null;
            reAddWindowToListInOrderLocked(win);
            if (DEBUG_INPUT_METHOD) {
                Slog.v(TAG, "No IM target, final list:");
                logWindowList(windows, "  ");
            }
        }
    }

    boolean moveInputMethodWindowsIfNeededLocked(boolean needAssignLayers) {
        final WindowState imWin = mInputMethodWindow;
        final int DN = mInputMethodDialogs.size();
        if (imWin == null && DN == 0) {
            return false;
        }

        // TODO(multidisplay): IMEs are only supported on the default display.
        WindowList windows = getDefaultWindowListLocked();

        int imPos = findDesiredInputMethodWindowIndexLocked(true);
        if (imPos >= 0) {
            // In this case, the input method windows are to be placed
            // immediately above the window they are targeting.

            // First check to see if the input method windows are already
            // located here, and contiguous.
            final int N = windows.size();
            WindowState firstImWin = imPos < N
                    ? windows.get(imPos) : null;

            // Figure out the actual input method window that should be
            // at the bottom of their stack.
            WindowState baseImWin = imWin != null
                    ? imWin : mInputMethodDialogs.get(0);
            if (baseImWin.mChildWindows.size() > 0) {
                WindowState cw = baseImWin.mChildWindows.get(0);
                if (cw.mSubLayer < 0) baseImWin = cw;
            }

            if (firstImWin == baseImWin) {
                // The windows haven't moved...  but are they still contiguous?
                // First find the top IM window.
                int pos = imPos+1;
                while (pos < N) {
                    if (!(windows.get(pos)).mIsImWindow) {
                        break;
                    }
                    pos++;
                }
                pos++;
                // Now there should be no more input method windows above.
                while (pos < N) {
                    if ((windows.get(pos)).mIsImWindow) {
                        break;
                    }
                    pos++;
                }
                if (pos >= N) {
                    // Z order is good.
                    // The IM target window may be changed, so update the mTargetAppToken.
                    if (imWin != null) {
                        imWin.mTargetAppToken = mInputMethodTarget.mAppToken;
                    }
                    return false;
                }
            }

            if (imWin != null) {
                if (DEBUG_INPUT_METHOD) {
                    Slog.v(TAG, "Moving IM from " + imPos);
                    logWindowList(windows, "  ");
                }
                imPos = tmpRemoveWindowLocked(imPos, imWin);
                if (DEBUG_INPUT_METHOD) {
                    Slog.v(TAG, "List after removing with new pos " + imPos + ":");
                    logWindowList(windows, "  ");
                }
                imWin.mTargetAppToken = mInputMethodTarget.mAppToken;
                reAddWindowLocked(imPos, imWin);
                if (DEBUG_INPUT_METHOD) {
                    Slog.v(TAG, "List after moving IM to " + imPos + ":");
                    logWindowList(windows, "  ");
                }
                if (DN > 0) moveInputMethodDialogsLocked(imPos+1);
            } else {
                moveInputMethodDialogsLocked(imPos);
            }

        } else {
            // In this case, the input method windows go in a fixed layer,
            // because they aren't currently associated with a focus window.

            if (imWin != null) {
                if (DEBUG_INPUT_METHOD) Slog.v(TAG, "Moving IM from " + imPos);
                tmpRemoveWindowLocked(0, imWin);
                imWin.mTargetAppToken = null;
                reAddWindowToListInOrderLocked(imWin);
                if (DEBUG_INPUT_METHOD) {
                    Slog.v(TAG, "List with no IM target:");
                    logWindowList(windows, "  ");
                }
                if (DN > 0) moveInputMethodDialogsLocked(-1);
            } else {
                moveInputMethodDialogsLocked(-1);
            }

        }

        if (needAssignLayers) {
            assignLayersLocked(windows);
        }

        return true;
    }

    final boolean isWallpaperVisible(WindowState wallpaperTarget) {
        if (DEBUG_WALLPAPER) Slog.v(TAG, "Wallpaper vis: target " + wallpaperTarget + ", obscured="
                + (wallpaperTarget != null ? Boolean.toString(wallpaperTarget.mObscured) : "??")
                + " anim=" + ((wallpaperTarget != null && wallpaperTarget.mAppToken != null)
                        ? wallpaperTarget.mAppToken.mAppAnimator.animation : null)
                + " upper=" + mUpperWallpaperTarget
                + " lower=" + mLowerWallpaperTarget);
        return (wallpaperTarget != null
                        && (!wallpaperTarget.mObscured || (wallpaperTarget.mAppToken != null
                                && wallpaperTarget.mAppToken.mAppAnimator.animation != null)))
                || mUpperWallpaperTarget != null
                || mLowerWallpaperTarget != null;
    }

    static final int ADJUST_WALLPAPER_LAYERS_CHANGED = 1<<1;
    static final int ADJUST_WALLPAPER_VISIBILITY_CHANGED = 1<<2;

    int adjustWallpaperWindowsLocked() {
        mInnerFields.mWallpaperMayChange = false;
        boolean targetChanged = false;

        // TODO(multidisplay): Wallpapers on main screen only.
        final DisplayInfo displayInfo = getDefaultDisplayContentLocked().getDisplayInfo();
        final int dw = displayInfo.logicalWidth;
        final int dh = displayInfo.logicalHeight;

        // First find top-most window that has asked to be on top of the
        // wallpaper; all wallpapers go behind it.
        final WindowList windows = getDefaultWindowListLocked();
        int N = windows.size();
        WindowState w = null;
        WindowState foundW = null;
        int foundI = 0;
        WindowState topCurW = null;
        int topCurI = 0;
        int windowDetachedI = -1;
        int i = N;
        while (i > 0) {
            i--;
            w = windows.get(i);
            if ((w.mAttrs.type == TYPE_WALLPAPER)) {
                if (topCurW == null) {
                    topCurW = w;
                    topCurI = i;
                }
                continue;
            }
            topCurW = null;
            if (w != mAnimator.mWindowDetachedWallpaper && w.mAppToken != null) {
                // If this window's app token is hidden and not animating,
                // it is of no interest to us.
                if (w.mAppToken.hidden && w.mAppToken.mAppAnimator.animation == null) {
                    if (DEBUG_WALLPAPER) Slog.v(TAG,
                            "Skipping hidden and not animating token: " + w);
                    continue;
                }
            }
            if (DEBUG_WALLPAPER) Slog.v(TAG, "Win #" + i + " " + w + ": isOnScreen="
                    + w.isOnScreen() + " mDrawState=" + w.mWinAnimator.mDrawState);
            if ((w.mAttrs.flags&FLAG_SHOW_WALLPAPER) != 0 && w.isOnScreen()
                    && (mWallpaperTarget == w || w.isDrawFinishedLw())) {
                if (DEBUG_WALLPAPER) Slog.v(TAG,
                        "Found wallpaper target: #" + i + "=" + w);
                foundW = w;
                foundI = i;
                if (w == mWallpaperTarget && w.mWinAnimator.isAnimating()) {
                    // The current wallpaper target is animating, so we'll
                    // look behind it for another possible target and figure
                    // out what is going on below.
                    if (DEBUG_WALLPAPER) Slog.v(TAG, "Win " + w
                            + ": token animating, looking behind.");
                    continue;
                }
                break;
            } else if (w == mAnimator.mWindowDetachedWallpaper) {
                windowDetachedI = i;
            }
        }

        if (foundW == null && windowDetachedI >= 0) {
            if (DEBUG_WALLPAPER_LIGHT) Slog.v(TAG,
                    "Found animating detached wallpaper activity: #" + i + "=" + w);
            foundW = w;
            foundI = windowDetachedI;
        }

        if (mWallpaperTarget != foundW
                && (mLowerWallpaperTarget == null || mLowerWallpaperTarget != foundW)) {
            if (DEBUG_WALLPAPER_LIGHT) {
                Slog.v(TAG, "New wallpaper target: " + foundW
                        + " oldTarget: " + mWallpaperTarget);
            }

            mLowerWallpaperTarget = null;
            mUpperWallpaperTarget = null;

            WindowState oldW = mWallpaperTarget;
            mWallpaperTarget = foundW;
            targetChanged = true;

            // Now what is happening...  if the current and new targets are
            // animating, then we are in our super special mode!
            if (foundW != null && oldW != null) {
                boolean oldAnim = oldW.isAnimatingLw();
                boolean foundAnim = foundW.isAnimatingLw();
                if (DEBUG_WALLPAPER_LIGHT) {
                    Slog.v(TAG, "New animation: " + foundAnim
                            + " old animation: " + oldAnim);
                }
                if (foundAnim && oldAnim) {
                    int oldI = windows.indexOf(oldW);
                    if (DEBUG_WALLPAPER_LIGHT) {
                        Slog.v(TAG, "New i: " + foundI + " old i: " + oldI);
                    }
                    if (oldI >= 0) {
                        if (DEBUG_WALLPAPER_LIGHT) {
                            Slog.v(TAG, "Animating wallpapers: old#" + oldI
                                    + "=" + oldW + "; new#" + foundI
                                    + "=" + foundW);
                        }

                        // Set the new target correctly.
                        if (foundW.mAppToken != null && foundW.mAppToken.hiddenRequested) {
                            if (DEBUG_WALLPAPER_LIGHT) {
                                Slog.v(TAG, "Old wallpaper still the target.");
                            }
                            mWallpaperTarget = oldW;
                            foundW = oldW;
                            foundI = oldI;
                        }
                        // Now set the upper and lower wallpaper targets
                        // correctly, and make sure that we are positioning
                        // the wallpaper below the lower.
                        else if (foundI > oldI) {
                            // The new target is on top of the old one.
                            if (DEBUG_WALLPAPER_LIGHT) {
                                Slog.v(TAG, "Found target above old target.");
                            }
                            mUpperWallpaperTarget = foundW;
                            mLowerWallpaperTarget = oldW;
                            foundW = oldW;
                            foundI = oldI;
                        } else {
                            // The new target is below the old one.
                            if (DEBUG_WALLPAPER_LIGHT) {
                                Slog.v(TAG, "Found target below old target.");
                            }
                            mUpperWallpaperTarget = oldW;
                            mLowerWallpaperTarget = foundW;
                        }
                    }
                }
            }

        } else if (mLowerWallpaperTarget != null) {
            // Is it time to stop animating?
            if (!mLowerWallpaperTarget.isAnimatingLw() || !mUpperWallpaperTarget.isAnimatingLw()) {
                if (DEBUG_WALLPAPER_LIGHT) {
                    Slog.v(TAG, "No longer animating wallpaper targets!");
                }
                mLowerWallpaperTarget = null;
                mUpperWallpaperTarget = null;
                mWallpaperTarget = foundW;
                targetChanged = true;
            }
        }

        boolean visible = foundW != null;
        if (visible) {
            // The window is visible to the compositor...  but is it visible
            // to the user?  That is what the wallpaper cares about.
            visible = isWallpaperVisible(foundW);
            if (DEBUG_WALLPAPER) Slog.v(TAG, "Wallpaper visibility: " + visible);

            // If the wallpaper target is animating, we may need to copy
            // its layer adjustment.  Only do this if we are not transfering
            // between two wallpaper targets.
            mWallpaperAnimLayerAdjustment =
                    (mLowerWallpaperTarget == null && foundW.mAppToken != null)
                    ? foundW.mAppToken.mAppAnimator.animLayerAdjustment : 0;

            final int maxLayer = mPolicy.getMaxWallpaperLayer()
                    * TYPE_LAYER_MULTIPLIER
                    + TYPE_LAYER_OFFSET;

            // Now w is the window we are supposed to be behind...  but we
            // need to be sure to also be behind any of its attached windows,
            // AND any starting window associated with it, AND below the
            // maximum layer the policy allows for wallpapers.
            while (foundI > 0) {
                WindowState wb = windows.get(foundI-1);
                if (wb.mBaseLayer < maxLayer &&
                        wb.mAttachedWindow != foundW &&
                        (foundW.mAttachedWindow == null ||
                                wb.mAttachedWindow != foundW.mAttachedWindow) &&
                        (wb.mAttrs.type != TYPE_APPLICATION_STARTING ||
                                foundW.mToken == null || wb.mToken != foundW.mToken)) {
                    // This window is not related to the previous one in any
                    // interesting way, so stop here.
                    break;
                }
                foundW = wb;
                foundI--;
            }
        } else {
            if (DEBUG_WALLPAPER) Slog.v(TAG, "No wallpaper target");
        }

        if (foundW == null && topCurW != null) {
            // There is no wallpaper target, so it goes at the bottom.
            // We will assume it is the same place as last time, if known.
            foundW = topCurW;
            foundI = topCurI+1;
        } else {
            // Okay i is the position immediately above the wallpaper.  Look at
            // what is below it for later.
            foundW = foundI > 0 ? windows.get(foundI-1) : null;
        }

        if (visible) {
            if (mWallpaperTarget.mWallpaperX >= 0) {
                mLastWallpaperX = mWallpaperTarget.mWallpaperX;
                mLastWallpaperXStep = mWallpaperTarget.mWallpaperXStep;
            }
            if (mWallpaperTarget.mWallpaperY >= 0) {
                mLastWallpaperY = mWallpaperTarget.mWallpaperY;
                mLastWallpaperYStep = mWallpaperTarget.mWallpaperYStep;
            }
        }

        // Start stepping backwards from here, ensuring that our wallpaper windows
        // are correctly placed.
        int changed = 0;
        int curTokenIndex = mWallpaperTokens.size();
        while (curTokenIndex > 0) {
            curTokenIndex--;
            WindowToken token = mWallpaperTokens.get(curTokenIndex);
            if (token.hidden == visible) {
                if (DEBUG_WALLPAPER_LIGHT) Slog.d(TAG,
                        "Wallpaper token " + token + " hidden=" + !visible);
                changed |= ADJUST_WALLPAPER_VISIBILITY_CHANGED;
                token.hidden = !visible;
                // Need to do a layout to ensure the wallpaper now has the
                // correct size.
                getDefaultDisplayContentLocked().layoutNeeded = true;
            }

            int curWallpaperIndex = token.windows.size();
            while (curWallpaperIndex > 0) {
                curWallpaperIndex--;
                WindowState wallpaper = token.windows.get(curWallpaperIndex);

                if (visible) {
                    updateWallpaperOffsetLocked(wallpaper, dw, dh, false);
                }

                // First, make sure the client has the current visibility
                // state.
                dispatchWallpaperVisibility(wallpaper, visible);

                wallpaper.mWinAnimator.mAnimLayer = wallpaper.mLayer + mWallpaperAnimLayerAdjustment;
                if (DEBUG_LAYERS || DEBUG_WALLPAPER_LIGHT) Slog.v(TAG, "adjustWallpaper win "
                        + wallpaper + " anim layer: " + wallpaper.mWinAnimator.mAnimLayer);

                // First, if this window is at the current index, then all
                // is well.
                if (wallpaper == foundW) {
                    foundI--;
                    foundW = foundI > 0
                            ? windows.get(foundI-1) : null;
                    continue;
                }

                // The window didn't match...  the current wallpaper window,
                // wherever it is, is in the wrong place, so make sure it is
                // not in the list.
                int oldIndex = windows.indexOf(wallpaper);
                if (oldIndex >= 0) {
                    if (DEBUG_WINDOW_MOVEMENT) Slog.v(TAG, "Wallpaper removing at "
                            + oldIndex + ": " + wallpaper);
                    windows.remove(oldIndex);
                    mWindowsChanged = true;
                    if (oldIndex < foundI) {
                        foundI--;
                    }
                }

                // Now stick it in. For apps over wallpaper keep the wallpaper at the bottommost
                // layer. For keyguard over wallpaper put the wallpaper under the keyguard.
                int insertionIndex = 0;
                if (visible && foundW != null) {
                    final int type = foundW.mAttrs.type;
                    final int privateFlags = foundW.mAttrs.privateFlags;
                    if ((privateFlags & PRIVATE_FLAG_KEYGUARD) != 0
                            || type == TYPE_KEYGUARD_SCRIM) {
                        insertionIndex = windows.indexOf(foundW);
                    }
                }
                if (DEBUG_WALLPAPER_LIGHT || DEBUG_WINDOW_MOVEMENT || DEBUG_ADD_REMOVE) {
                    Slog.v(TAG, "Moving wallpaper " + wallpaper
                            + " from " + oldIndex + " to " + insertionIndex);
                }

                windows.add(insertionIndex, wallpaper);
                mWindowsChanged = true;
                changed |= ADJUST_WALLPAPER_LAYERS_CHANGED;
            }
        }

        /*
        final TaskStack targetStack =
                mWallpaperTarget == null ? null : mWallpaperTarget.getStack();
        if ((changed & ADJUST_WALLPAPER_LAYERS_CHANGED) != 0 &&
                targetStack != null && !targetStack.isHomeStack()) {
            // If the wallpaper target is not on the home stack then make sure that all windows
            // from other non-home stacks are above the wallpaper.
            for (i = foundI - 1; i >= 0; --i) {
                WindowState win = windows.get(i);
                if (!win.isVisibleLw()) {
                    continue;
                }
                final TaskStack winStack = win.getStack();
                if (winStack != null && !winStack.isHomeStack() && winStack != targetStack) {
                    windows.remove(i);
                    windows.add(foundI + 1, win);
                }
            }
        }
        */

        if (targetChanged && DEBUG_WALLPAPER_LIGHT) {
            Slog.d(TAG, "New wallpaper: target=" + mWallpaperTarget
                    + " lower=" + mLowerWallpaperTarget + " upper="
                    + mUpperWallpaperTarget);
        }

        return changed;
    }

    void setWallpaperAnimLayerAdjustmentLocked(int adj) {
        if (DEBUG_LAYERS || DEBUG_WALLPAPER) Slog.v(TAG,
                "Setting wallpaper layer adj to " + adj);
        mWallpaperAnimLayerAdjustment = adj;
        int curTokenIndex = mWallpaperTokens.size();
        while (curTokenIndex > 0) {
            curTokenIndex--;
            WindowToken token = mWallpaperTokens.get(curTokenIndex);
            int curWallpaperIndex = token.windows.size();
            while (curWallpaperIndex > 0) {
                curWallpaperIndex--;
                WindowState wallpaper = token.windows.get(curWallpaperIndex);
                wallpaper.mWinAnimator.mAnimLayer = wallpaper.mLayer + adj;
                if (DEBUG_LAYERS || DEBUG_WALLPAPER) Slog.v(TAG, "setWallpaper win "
                        + wallpaper + " anim layer: " + wallpaper.mWinAnimator.mAnimLayer);
            }
        }
    }

    boolean updateWallpaperOffsetLocked(WindowState wallpaperWin, int dw, int dh,
            boolean sync) {
        boolean changed = false;
        boolean rawChanged = false;
        float wpx = mLastWallpaperX >= 0 ? mLastWallpaperX : 0.5f;
        float wpxs = mLastWallpaperXStep >= 0 ? mLastWallpaperXStep : -1.0f;
        int availw = wallpaperWin.mFrame.right-wallpaperWin.mFrame.left-dw;
        int offset = availw > 0 ? -(int)(availw*wpx+.5f) : 0;
        changed = wallpaperWin.mXOffset != offset;
        if (changed) {
            if (DEBUG_WALLPAPER) Slog.v(TAG, "Update wallpaper "
                    + wallpaperWin + " x: " + offset);
            wallpaperWin.mXOffset = offset;
        }
        if (wallpaperWin.mWallpaperX != wpx || wallpaperWin.mWallpaperXStep != wpxs) {
            wallpaperWin.mWallpaperX = wpx;
            wallpaperWin.mWallpaperXStep = wpxs;
            rawChanged = true;
        }

        float wpy = mLastWallpaperY >= 0 ? mLastWallpaperY : 0.5f;
        float wpys = mLastWallpaperYStep >= 0 ? mLastWallpaperYStep : -1.0f;
        int availh = wallpaperWin.mFrame.bottom-wallpaperWin.mFrame.top-dh;
        offset = availh > 0 ? -(int)(availh*wpy+.5f) : 0;
        if (wallpaperWin.mYOffset != offset) {
            if (DEBUG_WALLPAPER) Slog.v(TAG, "Update wallpaper "
                    + wallpaperWin + " y: " + offset);
            changed = true;
            wallpaperWin.mYOffset = offset;
        }
        if (wallpaperWin.mWallpaperY != wpy || wallpaperWin.mWallpaperYStep != wpys) {
            wallpaperWin.mWallpaperY = wpy;
            wallpaperWin.mWallpaperYStep = wpys;
            rawChanged = true;
        }

        if (rawChanged && (wallpaperWin.mAttrs.privateFlags &
                    WindowManager.LayoutParams.PRIVATE_FLAG_WANTS_OFFSET_NOTIFICATIONS) != 0) {
            try {
                if (DEBUG_WALLPAPER) Slog.v(TAG, "Report new wp offset "
                        + wallpaperWin + " x=" + wallpaperWin.mWallpaperX
                        + " y=" + wallpaperWin.mWallpaperY);
                if (sync) {
                    mWaitingOnWallpaper = wallpaperWin;
                }
                wallpaperWin.mClient.dispatchWallpaperOffsets(
                        wallpaperWin.mWallpaperX, wallpaperWin.mWallpaperY,
                        wallpaperWin.mWallpaperXStep, wallpaperWin.mWallpaperYStep, sync);
                if (sync) {
                    if (mWaitingOnWallpaper != null) {
                        long start = SystemClock.uptimeMillis();
                        if ((mLastWallpaperTimeoutTime+WALLPAPER_TIMEOUT_RECOVERY)
                                < start) {
                            try {
                                if (DEBUG_WALLPAPER) Slog.v(TAG,
                                        "Waiting for offset complete...");
                                mWindowMap.wait(WALLPAPER_TIMEOUT);
                            } catch (InterruptedException e) {
                            }
                            if (DEBUG_WALLPAPER) Slog.v(TAG, "Offset complete!");
                            if ((start+WALLPAPER_TIMEOUT)
                                    < SystemClock.uptimeMillis()) {
                                Slog.i(TAG, "Timeout waiting for wallpaper to offset: "
                                        + wallpaperWin);
                                mLastWallpaperTimeoutTime = start;
                            }
                        }
                        mWaitingOnWallpaper = null;
                    }
                }
            } catch (RemoteException e) {
            }
        }

        return changed;
    }

    void wallpaperOffsetsComplete(IBinder window) {
        synchronized (mWindowMap) {
            if (mWaitingOnWallpaper != null &&
                    mWaitingOnWallpaper.mClient.asBinder() == window) {
                mWaitingOnWallpaper = null;
                mWindowMap.notifyAll();
            }
        }
    }

    void updateWallpaperOffsetLocked(WindowState changingTarget, boolean sync) {
        final DisplayContent displayContent = changingTarget.getDisplayContent();
        if (displayContent == null) {
            return;
        }
        final DisplayInfo displayInfo = displayContent.getDisplayInfo();
        final int dw = displayInfo.logicalWidth;
        final int dh = displayInfo.logicalHeight;

        WindowState target = mWallpaperTarget;
        if (target != null) {
            if (target.mWallpaperX >= 0) {
                mLastWallpaperX = target.mWallpaperX;
            } else if (changingTarget.mWallpaperX >= 0) {
                mLastWallpaperX = changingTarget.mWallpaperX;
            }
            if (target.mWallpaperY >= 0) {
                mLastWallpaperY = target.mWallpaperY;
            } else if (changingTarget.mWallpaperY >= 0) {
                mLastWallpaperY = changingTarget.mWallpaperY;
            }
        }

        int curTokenIndex = mWallpaperTokens.size();
        while (curTokenIndex > 0) {
            curTokenIndex--;
            WindowToken token = mWallpaperTokens.get(curTokenIndex);
            int curWallpaperIndex = token.windows.size();
            while (curWallpaperIndex > 0) {
                curWallpaperIndex--;
                WindowState wallpaper = token.windows.get(curWallpaperIndex);
                if (updateWallpaperOffsetLocked(wallpaper, dw, dh, sync)) {
                    WindowStateAnimator winAnimator = wallpaper.mWinAnimator;
                    winAnimator.computeShownFrameLocked();
                    // No need to lay out the windows - we can just set the wallpaper position
                    // directly.
                    winAnimator.setWallpaperOffset(wallpaper.mShownFrame);
                    // We only want to be synchronous with one wallpaper.
                    sync = false;
                }
            }
        }
    }

    /**
     * Check wallpaper for visiblity change and notify window if so.
     * @param wallpaper The wallpaper to test and notify.
     * @param visible Current visibility.
     */
    void dispatchWallpaperVisibility(final WindowState wallpaper, final boolean visible) {
        if (wallpaper.mWallpaperVisible != visible) {
            wallpaper.mWallpaperVisible = visible;
            try {
                if (DEBUG_VISIBILITY || DEBUG_WALLPAPER_LIGHT) Slog.v(TAG,
                        "Updating vis of wallpaper " + wallpaper
                        + ": " + visible + " from:\n" + Debug.getCallers(4, "  "));
                wallpaper.mClient.dispatchAppVisibility(visible);
            } catch (RemoteException e) {
            }
        }
    }

    void updateWallpaperVisibilityLocked() {
        final boolean visible = isWallpaperVisible(mWallpaperTarget);
        final DisplayContent displayContent = mWallpaperTarget.getDisplayContent();
        if (displayContent == null) {
            return;
        }
        final DisplayInfo displayInfo = displayContent.getDisplayInfo();
        final int dw = displayInfo.logicalWidth;
        final int dh = displayInfo.logicalHeight;

        int curTokenIndex = mWallpaperTokens.size();
        while (curTokenIndex > 0) {
            curTokenIndex--;
            WindowToken token = mWallpaperTokens.get(curTokenIndex);
            if (token.hidden == visible) {
                token.hidden = !visible;
                // Need to do a layout to ensure the wallpaper now has the
                // correct size.
                getDefaultDisplayContentLocked().layoutNeeded = true;
            }

            int curWallpaperIndex = token.windows.size();
            while (curWallpaperIndex > 0) {
                curWallpaperIndex--;
                WindowState wallpaper = token.windows.get(curWallpaperIndex);
                if (visible) {
                    updateWallpaperOffsetLocked(wallpaper, dw, dh, false);
                }

                dispatchWallpaperVisibility(wallpaper, visible);
            }
        }
    }

    public int addWindow(Session session, IWindow client, int seq,
            WindowManager.LayoutParams attrs, int viewVisibility, int displayId,
            Rect outContentInsets, InputChannel outInputChannel) {
        int[] appOp = new int[1];
        int res = mPolicy.checkAddPermission(attrs, appOp);
        if (res != WindowManagerGlobal.ADD_OKAY) {
            return res;
        }

        boolean reportNewConfig = false;
        WindowState attachedWindow = null;
        WindowState win = null;
        long origId;
        final int type = attrs.type;

        synchronized(mWindowMap) {
            if (!mDisplayReady) {
                throw new IllegalStateException("Display has not been initialialized");
            }

            final DisplayContent displayContent = getDisplayContentLocked(displayId);
            if (displayContent == null) {
                Slog.w(TAG, "Attempted to add window to a display that does not exist: "
                        + displayId + ".  Aborting.");
                return WindowManagerGlobal.ADD_INVALID_DISPLAY;
            }
            if (!displayContent.hasAccess(session.mUid)) {
                Slog.w(TAG, "Attempted to add window to a display for which the application "
                        + "does not have access: " + displayId + ".  Aborting.");
                return WindowManagerGlobal.ADD_INVALID_DISPLAY;
            }

            if (mWindowMap.containsKey(client.asBinder())) {
                Slog.w(TAG, "Window " + client + " is already added");
                return WindowManagerGlobal.ADD_DUPLICATE_ADD;
            }

            if (type >= FIRST_SUB_WINDOW && type <= LAST_SUB_WINDOW) {
                attachedWindow = windowForClientLocked(null, attrs.token, false);
                if (attachedWindow == null) {
                    Slog.w(TAG, "Attempted to add window with token that is not a window: "
                          + attrs.token + ".  Aborting.");
                    return WindowManagerGlobal.ADD_BAD_SUBWINDOW_TOKEN;
                }
                if (attachedWindow.mAttrs.type >= FIRST_SUB_WINDOW
                        && attachedWindow.mAttrs.type <= LAST_SUB_WINDOW) {
                    Slog.w(TAG, "Attempted to add window with token that is a sub-window: "
                            + attrs.token + ".  Aborting.");
                    return WindowManagerGlobal.ADD_BAD_SUBWINDOW_TOKEN;
                }
            }

            if (type == TYPE_PRIVATE_PRESENTATION && !displayContent.isPrivate()) {
                Slog.w(TAG, "Attempted to add private presentation window to a non-private display.  Aborting.");
                return WindowManagerGlobal.ADD_PERMISSION_DENIED;
            }

            boolean addToken = false;
            WindowToken token = mTokenMap.get(attrs.token);
            if (token == null) {
                if (type >= FIRST_APPLICATION_WINDOW && type <= LAST_APPLICATION_WINDOW) {
                    Slog.w(TAG, "Attempted to add application window with unknown token "
                          + attrs.token + ".  Aborting.");
                    return WindowManagerGlobal.ADD_BAD_APP_TOKEN;
                }
                if (type == TYPE_INPUT_METHOD) {
                    Slog.w(TAG, "Attempted to add input method window with unknown token "
                          + attrs.token + ".  Aborting.");
                    return WindowManagerGlobal.ADD_BAD_APP_TOKEN;
                }
                if (type == TYPE_VOICE_INTERACTION) {
                    Slog.w(TAG, "Attempted to add voice interaction window with unknown token "
                          + attrs.token + ".  Aborting.");
                    return WindowManagerGlobal.ADD_BAD_APP_TOKEN;
                }
                if (type == TYPE_WALLPAPER) {
                    Slog.w(TAG, "Attempted to add wallpaper window with unknown token "
                          + attrs.token + ".  Aborting.");
                    return WindowManagerGlobal.ADD_BAD_APP_TOKEN;
                }
                if (type == TYPE_DREAM) {
                    Slog.w(TAG, "Attempted to add Dream window with unknown token "
                          + attrs.token + ".  Aborting.");
                    return WindowManagerGlobal.ADD_BAD_APP_TOKEN;
                }
                token = new WindowToken(this, attrs.token, -1, false);
                addToken = true;
            } else if (type >= FIRST_APPLICATION_WINDOW && type <= LAST_APPLICATION_WINDOW) {
                AppWindowToken atoken = token.appWindowToken;
                if (atoken == null) {
                    Slog.w(TAG, "Attempted to add window with non-application token "
                          + token + ".  Aborting.");
                    return WindowManagerGlobal.ADD_NOT_APP_TOKEN;
                } else if (atoken.removed) {
                    Slog.w(TAG, "Attempted to add window with exiting application token "
                          + token + ".  Aborting.");
                    return WindowManagerGlobal.ADD_APP_EXITING;
                }
                if (type == TYPE_APPLICATION_STARTING && atoken.firstWindowDrawn) {
                    // No need for this guy!
                    if (localLOGV) Slog.v(
                            TAG, "**** NO NEED TO START: " + attrs.getTitle());
                    return WindowManagerGlobal.ADD_STARTING_NOT_NEEDED;
                }
            } else if (type == TYPE_INPUT_METHOD) {
                if (token.windowType != TYPE_INPUT_METHOD) {
                    Slog.w(TAG, "Attempted to add input method window with bad token "
                            + attrs.token + ".  Aborting.");
                      return WindowManagerGlobal.ADD_BAD_APP_TOKEN;
                }
            } else if (type == TYPE_VOICE_INTERACTION) {
                if (token.windowType != TYPE_VOICE_INTERACTION) {
                    Slog.w(TAG, "Attempted to add voice interaction window with bad token "
                            + attrs.token + ".  Aborting.");
                      return WindowManagerGlobal.ADD_BAD_APP_TOKEN;
                }
            } else if (type == TYPE_WALLPAPER) {
                if (token.windowType != TYPE_WALLPAPER) {
                    Slog.w(TAG, "Attempted to add wallpaper window with bad token "
                            + attrs.token + ".  Aborting.");
                      return WindowManagerGlobal.ADD_BAD_APP_TOKEN;
                }
            } else if (type == TYPE_DREAM) {
                if (token.windowType != TYPE_DREAM) {
                    Slog.w(TAG, "Attempted to add Dream window with bad token "
                            + attrs.token + ".  Aborting.");
                      return WindowManagerGlobal.ADD_BAD_APP_TOKEN;
                }
            }

            win = new WindowState(this, session, client, token,
                    attachedWindow, appOp[0], seq, attrs, viewVisibility, displayContent);
            if (win.mDeathRecipient == null) {
                // Client has apparently died, so there is no reason to
                // continue.
                Slog.w(TAG, "Adding window client " + client.asBinder()
                        + " that is dead, aborting.");
                return WindowManagerGlobal.ADD_APP_EXITING;
            }

            if (win.getDisplayContent() == null) {
                Slog.w(TAG, "Adding window to Display that has been removed.");
                return WindowManagerGlobal.ADD_INVALID_DISPLAY;
            }

            mPolicy.adjustWindowParamsLw(win.mAttrs);
            win.setShowToOwnerOnlyLocked(mPolicy.checkShowToOwnerOnly(attrs));

            res = mPolicy.prepareAddWindowLw(win, attrs);
            if (res != WindowManagerGlobal.ADD_OKAY) {
                return res;
            }

            if (outInputChannel != null && (attrs.inputFeatures
                    & WindowManager.LayoutParams.INPUT_FEATURE_NO_INPUT_CHANNEL) == 0) {
                String name = win.makeInputChannelName();
                InputChannel[] inputChannels = InputChannel.openInputChannelPair(name);
                win.setInputChannel(inputChannels[0]);
                inputChannels[1].transferTo(outInputChannel);

                mInputManager.registerInputChannel(win.mInputChannel, win.mInputWindowHandle);
            }

            // From now on, no exceptions or errors allowed!

            res = WindowManagerGlobal.ADD_OKAY;

            origId = Binder.clearCallingIdentity();

            if (addToken) {
                mTokenMap.put(attrs.token, token);
            }
            win.attach();
            mWindowMap.put(client.asBinder(), win);
            if (win.mAppOp != AppOpsManager.OP_NONE) {
                if (mAppOps.startOpNoThrow(win.mAppOp, win.getOwningUid(), win.getOwningPackage())
                        != AppOpsManager.MODE_ALLOWED) {
                    win.setAppOpVisibilityLw(false);
                }
            }

            if (type == TYPE_APPLICATION_STARTING && token.appWindowToken != null) {
                token.appWindowToken.startingWindow = win;
                if (DEBUG_STARTING_WINDOW) Slog.v (TAG, "addWindow: " + token.appWindowToken
                        + " startingWindow=" + win);
            }

            boolean imMayMove = true;

            if (type == TYPE_INPUT_METHOD) {
                win.mGivenInsetsPending = true;
                mInputMethodWindow = win;
                addInputMethodWindowToListLocked(win);
                imMayMove = false;
            } else if (type == TYPE_INPUT_METHOD_DIALOG) {
                mInputMethodDialogs.add(win);
                addWindowToListInOrderLocked(win, true);
                moveInputMethodDialogsLocked(findDesiredInputMethodWindowIndexLocked(true));
                imMayMove = false;
            } else {
                addWindowToListInOrderLocked(win, true);
                if (type == TYPE_WALLPAPER) {
                    mLastWallpaperTimeoutTime = 0;
                    displayContent.pendingLayoutChanges |= FINISH_LAYOUT_REDO_WALLPAPER;
                } else if ((attrs.flags&FLAG_SHOW_WALLPAPER) != 0) {
                    displayContent.pendingLayoutChanges |= FINISH_LAYOUT_REDO_WALLPAPER;
                } else if (mWallpaperTarget != null
                        && mWallpaperTarget.mLayer >= win.mBaseLayer) {
                    // If there is currently a wallpaper being shown, and
                    // the base layer of the new window is below the current
                    // layer of the target window, then adjust the wallpaper.
                    // This is to avoid a new window being placed between the
                    // wallpaper and its target.
                    displayContent.pendingLayoutChanges |= FINISH_LAYOUT_REDO_WALLPAPER;
                }
            }

            win.mWinAnimator.mEnterAnimationPending = true;

            if (displayContent.isDefaultDisplay) {
                mPolicy.getContentInsetHintLw(attrs, outContentInsets);
            } else {
                outContentInsets.setEmpty();
            }

            if (mInTouchMode) {
                res |= WindowManagerGlobal.ADD_FLAG_IN_TOUCH_MODE;
            }
            if (win.mAppToken == null || !win.mAppToken.clientHidden) {
                res |= WindowManagerGlobal.ADD_FLAG_APP_VISIBLE;
            }

            mInputMonitor.setUpdateInputWindowsNeededLw();

            boolean focusChanged = false;
            if (win.canReceiveKeys()) {
                focusChanged = updateFocusedWindowLocked(UPDATE_FOCUS_WILL_ASSIGN_LAYERS,
                        false /*updateInputWindows*/);
                if (focusChanged) {
                    imMayMove = false;
                }
            }

            if (imMayMove) {
                moveInputMethodWindowsIfNeededLocked(false);
            }

            assignLayersLocked(displayContent.getWindowList());
            // Don't do layout here, the window must call
            // relayout to be displayed, so we'll do it there.

            if (focusChanged) {
                finishUpdateFocusedWindowAfterAssignLayersLocked(false /*updateInputWindows*/);
            }
            mInputMonitor.updateInputWindowsLw(false /*force*/);

            if (localLOGV) Slog.v(
                TAG, "New client " + client.asBinder()
                + ": window=" + win);

            if (win.isVisibleOrAdding() && updateOrientationFromAppTokensLocked(false)) {
                reportNewConfig = true;
            }
        }

        if (reportNewConfig) {
            sendNewConfiguration();
        }

        Binder.restoreCallingIdentity(origId);

        return res;
    }

    /**
     * Returns whether screen capture is disabled for all windows of a specific user.
     */
    boolean isScreenCaptureDisabledLocked(int userId) {
        Boolean disabled = mScreenCaptureDisabled.get(userId);
        if (disabled != null) {
            return disabled;
        }

        // mScreenCaptureDisabled not set yet, try to update it.
        updateScreenCaptureDisabledLocked(userId);
        disabled = mScreenCaptureDisabled.get(userId);
        if (disabled == null) {
            // Not able to update, return false by default.
            return false;
        } else {
            return disabled;
        }
    }

    /**
     * Update mScreenCaptureDisabled for specific user according to the device policy manager.
     */
    @Override
    public void updateScreenCaptureDisabled(int userId) {
        mH.sendMessage(mH.obtainMessage(H.UPDATE_SCRN_CAP, userId, 0 /* unused argument */));
    }

    void updateScreenCaptureDisabledLocked(int userId) {
        DevicePolicyManager dpm = (DevicePolicyManager) mContext
                .getSystemService(Context.DEVICE_POLICY_SERVICE);
        if (dpm != null) {
            boolean disabled = dpm.getScreenCaptureDisabled(null, userId);
            mScreenCaptureDisabled.put(userId, disabled);
        } else {
            Slog.e(TAG, "Could not get DevicePolicyManager.");
        }
    }

    public void removeWindow(Session session, IWindow client) {
        synchronized(mWindowMap) {
            WindowState win = windowForClientLocked(session, client, false);
            if (win == null) {
                return;
            }
            removeWindowLocked(session, win);
        }
    }

    public void removeWindowLocked(Session session, WindowState win) {
        if (win.mAttrs.type == TYPE_APPLICATION_STARTING) {
            if (DEBUG_STARTING_WINDOW) Slog.d(TAG, "Starting window removed " + win);
        }

        if (localLOGV || DEBUG_FOCUS || DEBUG_FOCUS_LIGHT && win==mCurrentFocus) Slog.v(
                TAG, "Remove " + win + " client="
                + Integer.toHexString(System.identityHashCode(win.mClient.asBinder()))
                + ", surface=" + win.mWinAnimator.mSurfaceControl + " Callers="
                + Debug.getCallers(4));

        final long origId = Binder.clearCallingIdentity();

        win.disposeInputChannel();

        if (DEBUG_APP_TRANSITIONS) Slog.v(
                TAG, "Remove " + win + ": mSurface=" + win.mWinAnimator.mSurfaceControl
                + " mExiting=" + win.mExiting
                + " isAnimating=" + win.mWinAnimator.isAnimating()
                + " app-animation="
                + (win.mAppToken != null ? win.mAppToken.mAppAnimator.animation : null)
                + " inPendingTransaction="
                + (win.mAppToken != null ? win.mAppToken.inPendingTransaction : false)
                + " mDisplayFrozen=" + mDisplayFrozen);
        // Visibility of the removed window. Will be used later to update orientation later on.
        boolean wasVisible = false;
        // First, see if we need to run an animation.  If we do, we have
        // to hold off on removing the window until the animation is done.
        // If the display is frozen, just remove immediately, since the
        // animation wouldn't be seen.
        if (win.mHasSurface && okToDisplay()) {
            // If we are not currently running the exit animation, we
            // need to see about starting one.
            wasVisible = win.isWinVisibleLw();
            if (wasVisible) {

                int transit = WindowManagerPolicy.TRANSIT_EXIT;
                if (win.mAttrs.type == TYPE_APPLICATION_STARTING) {
                    transit = WindowManagerPolicy.TRANSIT_PREVIEW_DONE;
                }
                // Try starting an animation.
                if (win.mWinAnimator.applyAnimationLocked(transit, false)) {
                    win.mExiting = true;
                }
                //TODO (multidisplay): Magnification is supported only for the default display.
                if (mAccessibilityController != null
                        && win.getDisplayId() == Display.DEFAULT_DISPLAY) {
                    mAccessibilityController.onWindowTransitionLocked(win, transit);
                }
            }
            if (win.mExiting || win.mWinAnimator.isAnimating()) {
                // The exit animation is running... wait for it!
                //Slog.i(TAG, "*** Running exit animation...");
                win.mExiting = true;
                win.mRemoveOnExit = true;
                final DisplayContent displayContent = win.getDisplayContent();
                if (displayContent != null) {
                    displayContent.layoutNeeded = true;
                }
                updateFocusedWindowLocked(UPDATE_FOCUS_WILL_PLACE_SURFACES,
                        false /*updateInputWindows*/);
                performLayoutAndPlaceSurfacesLocked();
                if (win.mAppToken != null) {
                    win.mAppToken.updateReportedVisibilityLocked();
                }
                //dump();
                Binder.restoreCallingIdentity(origId);
                return;
            }
        }

        removeWindowInnerLocked(session, win);
        // Removing a visible window will effect the computed orientation
        // So just update orientation if needed.
        if (wasVisible && updateOrientationFromAppTokensLocked(false)) {
            mH.sendEmptyMessage(H.SEND_NEW_CONFIGURATION);
        }
        updateFocusedWindowLocked(UPDATE_FOCUS_NORMAL, true /*updateInputWindows*/);
        Binder.restoreCallingIdentity(origId);
    }

    void removeWindowInnerLocked(Session session, WindowState win) {
        if (win.mRemoved) {
            // Nothing to do.
            return;
        }

        for (int i=win.mChildWindows.size()-1; i>=0; i--) {
            WindowState cwin = win.mChildWindows.get(i);
            Slog.w(TAG, "Force-removing child win " + cwin + " from container "
                    + win);
            removeWindowInnerLocked(cwin.mSession, cwin);
        }

        win.mRemoved = true;

        if (mInputMethodTarget == win) {
            moveInputMethodWindowsIfNeededLocked(false);
        }

        if (false) {
            RuntimeException e = new RuntimeException("here");
            e.fillInStackTrace();
            Slog.w(TAG, "Removing window " + win, e);
        }

        mPolicy.removeWindowLw(win);
        win.removeLocked();

        if (DEBUG_ADD_REMOVE) Slog.v(TAG, "removeWindowInnerLocked: " + win);
        mWindowMap.remove(win.mClient.asBinder());
        if (win.mAppOp != AppOpsManager.OP_NONE) {
            mAppOps.finishOp(win.mAppOp, win.getOwningUid(), win.getOwningPackage());
        }

        mPendingRemove.remove(win);
        mResizingWindows.remove(win);
        mWindowsChanged = true;
        if (DEBUG_WINDOW_MOVEMENT) Slog.v(TAG, "Final remove of window: " + win);

        if (mInputMethodWindow == win) {
            mInputMethodWindow = null;
        } else if (win.mAttrs.type == TYPE_INPUT_METHOD_DIALOG) {
            mInputMethodDialogs.remove(win);
        }

        final WindowToken token = win.mToken;
        final AppWindowToken atoken = win.mAppToken;
        if (DEBUG_ADD_REMOVE) Slog.v(TAG, "Removing " + win + " from " + token);
        token.windows.remove(win);
        if (atoken != null) {
            atoken.allAppWindows.remove(win);
        }
        if (localLOGV) Slog.v(
                TAG, "**** Removing window " + win + ": count="
                + token.windows.size());
        if (token.windows.size() == 0) {
            if (!token.explicit) {
                mTokenMap.remove(token.token);
            } else if (atoken != null) {
                atoken.firstWindowDrawn = false;
            }
        }

        if (atoken != null) {
            if (atoken.startingWindow == win) {
                if (DEBUG_STARTING_WINDOW) Slog.v(TAG, "Nulling startingWindow " + win);
                atoken.startingWindow = null;
            } else if (atoken.allAppWindows.size() == 0 && atoken.startingData != null) {
                // If this is the last window and we had requested a starting
                // transition window, well there is no point now.
                if (DEBUG_STARTING_WINDOW) Slog.v(TAG, "Nulling last startingWindow");
                atoken.startingData = null;
            } else if (atoken.allAppWindows.size() == 1 && atoken.startingView != null) {
                // If this is the last window except for a starting transition
                // window, we need to get rid of the starting transition.
                scheduleRemoveStartingWindow(atoken);
            }
        }

        if (win.mAttrs.type == TYPE_WALLPAPER) {
            mLastWallpaperTimeoutTime = 0;
            getDefaultDisplayContentLocked().pendingLayoutChanges |=
                    WindowManagerPolicy.FINISH_LAYOUT_REDO_WALLPAPER;
        } else if ((win.mAttrs.flags&FLAG_SHOW_WALLPAPER) != 0) {
            getDefaultDisplayContentLocked().pendingLayoutChanges |=
                    WindowManagerPolicy.FINISH_LAYOUT_REDO_WALLPAPER;
        }

        final WindowList windows = win.getWindowList();
        if (windows != null) {
            windows.remove(win);
            if (!mInLayout) {
                assignLayersLocked(windows);
                final DisplayContent displayContent = win.getDisplayContent();
                if (displayContent != null) {
                    displayContent.layoutNeeded = true;
                }
                performLayoutAndPlaceSurfacesLocked();
                if (win.mAppToken != null) {
                    win.mAppToken.updateReportedVisibilityLocked();
                }
            }
        }

        mInputMonitor.updateInputWindowsLw(true /*force*/);
    }

    public void updateAppOpsState() {
        synchronized(mWindowMap) {
            final int numDisplays = mDisplayContents.size();
            for (int displayNdx = 0; displayNdx < numDisplays; ++displayNdx) {
                final WindowList windows = mDisplayContents.valueAt(displayNdx).getWindowList();
                final int numWindows = windows.size();
                for (int winNdx = 0; winNdx < numWindows; ++winNdx) {
                    final WindowState win = windows.get(winNdx);
                    if (win.mAppOp != AppOpsManager.OP_NONE) {
                        final int mode = mAppOps.checkOpNoThrow(win.mAppOp, win.getOwningUid(),
                                win.getOwningPackage());
                        win.setAppOpVisibilityLw(mode == AppOpsManager.MODE_ALLOWED);
                    }
                }
            }
        }
    }

    static void logSurface(WindowState w, String msg, RuntimeException where) {
        String str = "  SURFACE " + msg + ": " + w;
        if (where != null) {
            Slog.i(TAG, str, where);
        } else {
            Slog.i(TAG, str);
        }
    }

    static void logSurface(SurfaceControl s, String title, String msg, RuntimeException where) {
        String str = "  SURFACE " + s + ": " + msg + " / " + title;
        if (where != null) {
            Slog.i(TAG, str, where);
        } else {
            Slog.i(TAG, str);
        }
    }

    void setTransparentRegionWindow(Session session, IWindow client, Region region) {
        long origId = Binder.clearCallingIdentity();
        try {
            synchronized (mWindowMap) {
                WindowState w = windowForClientLocked(session, client, false);
                if ((w != null) && w.mHasSurface) {
                    w.mWinAnimator.setTransparentRegionHintLocked(region);
                }
            }
        } finally {
            Binder.restoreCallingIdentity(origId);
        }
    }

    void setInsetsWindow(Session session, IWindow client,
            int touchableInsets, Rect contentInsets,
            Rect visibleInsets, Region touchableRegion) {
        long origId = Binder.clearCallingIdentity();
        try {
            synchronized (mWindowMap) {
                WindowState w = windowForClientLocked(session, client, false);
                if (w != null) {
                    w.mGivenInsetsPending = false;
                    w.mGivenContentInsets.set(contentInsets);
                    w.mGivenVisibleInsets.set(visibleInsets);
                    w.mGivenTouchableRegion.set(touchableRegion);
                    w.mTouchableInsets = touchableInsets;
                    if (w.mGlobalScale != 1) {
                        w.mGivenContentInsets.scale(w.mGlobalScale);
                        w.mGivenVisibleInsets.scale(w.mGlobalScale);
                        w.mGivenTouchableRegion.scale(w.mGlobalScale);
                    }
                    final DisplayContent displayContent = w.getDisplayContent();
                    if (displayContent != null) {
                        displayContent.layoutNeeded = true;
                    }
                    performLayoutAndPlaceSurfacesLocked();
                }
            }
        } finally {
            Binder.restoreCallingIdentity(origId);
        }
    }

    public void getWindowDisplayFrame(Session session, IWindow client,
            Rect outDisplayFrame) {
        synchronized(mWindowMap) {
            WindowState win = windowForClientLocked(session, client, false);
            if (win == null) {
                outDisplayFrame.setEmpty();
                return;
            }
            outDisplayFrame.set(win.mDisplayFrame);
        }
    }

    public void setWindowWallpaperPositionLocked(WindowState window, float x, float y,
            float xStep, float yStep) {
        if (window.mWallpaperX != x || window.mWallpaperY != y)  {
            window.mWallpaperX = x;
            window.mWallpaperY = y;
            window.mWallpaperXStep = xStep;
            window.mWallpaperYStep = yStep;
            updateWallpaperOffsetLocked(window, true);
        }
    }

    void wallpaperCommandComplete(IBinder window, Bundle result) {
        synchronized (mWindowMap) {
            if (mWaitingOnWallpaper != null &&
                    mWaitingOnWallpaper.mClient.asBinder() == window) {
                mWaitingOnWallpaper = null;
                mWindowMap.notifyAll();
            }
        }
    }

    public Bundle sendWindowWallpaperCommandLocked(WindowState window,
            String action, int x, int y, int z, Bundle extras, boolean sync) {
        if (window == mWallpaperTarget || window == mLowerWallpaperTarget
                || window == mUpperWallpaperTarget) {
            boolean doWait = sync;
            int curTokenIndex = mWallpaperTokens.size();
            while (curTokenIndex > 0) {
                curTokenIndex--;
                WindowToken token = mWallpaperTokens.get(curTokenIndex);
                int curWallpaperIndex = token.windows.size();
                while (curWallpaperIndex > 0) {
                    curWallpaperIndex--;
                    WindowState wallpaper = token.windows.get(curWallpaperIndex);
                    try {
                        wallpaper.mClient.dispatchWallpaperCommand(action,
                                x, y, z, extras, sync);
                        // We only want to be synchronous with one wallpaper.
                        sync = false;
                    } catch (RemoteException e) {
                    }
                }
            }

            if (doWait) {
                // XXX Need to wait for result.
            }
        }

        return null;
    }

    public void setUniverseTransformLocked(WindowState window, float alpha,
            float offx, float offy, float dsdx, float dtdx, float dsdy, float dtdy) {
        Transformation transform = window.mWinAnimator.mUniverseTransform;
        transform.setAlpha(alpha);
        Matrix matrix = transform.getMatrix();
        matrix.getValues(mTmpFloats);
        mTmpFloats[Matrix.MTRANS_X] = offx;
        mTmpFloats[Matrix.MTRANS_Y] = offy;
        mTmpFloats[Matrix.MSCALE_X] = dsdx;
        mTmpFloats[Matrix.MSKEW_Y] = dtdx;
        mTmpFloats[Matrix.MSKEW_X] = dsdy;
        mTmpFloats[Matrix.MSCALE_Y] = dtdy;
        matrix.setValues(mTmpFloats);
        final DisplayContent displayContent = window.getDisplayContent();
        if (displayContent == null) {
            return;
        }

        final DisplayInfo displayInfo = displayContent.getDisplayInfo();
        final RectF dispRect = new RectF(0, 0,
                displayInfo.logicalWidth, displayInfo.logicalHeight);
        matrix.mapRect(dispRect);
        window.mGivenTouchableRegion.set(0, 0,
                displayInfo.logicalWidth, displayInfo.logicalHeight);
        window.mGivenTouchableRegion.op((int)dispRect.left, (int)dispRect.top,
                (int)dispRect.right, (int)dispRect.bottom, Region.Op.DIFFERENCE);
        window.mTouchableInsets = ViewTreeObserver.InternalInsetsInfo.TOUCHABLE_INSETS_REGION;
        displayContent.layoutNeeded = true;
        performLayoutAndPlaceSurfacesLocked();
    }

    public void onRectangleOnScreenRequested(IBinder token, Rect rectangle) {
        synchronized (mWindowMap) {
            if (mAccessibilityController != null) {
                WindowState window = mWindowMap.get(token);
                //TODO (multidisplay): Magnification is supported only for the default display.
                if (window != null && window.getDisplayId() == Display.DEFAULT_DISPLAY) {
                    mAccessibilityController.onRectangleOnScreenRequestedLocked(rectangle);
                }
            }
        }
    }

    public IWindowId getWindowId(IBinder token) {
        synchronized (mWindowMap) {
            WindowState window = mWindowMap.get(token);
            return window != null ? window.mWindowId : null;
        }
    }

    public int relayoutWindow(Session session, IWindow client, int seq,
            WindowManager.LayoutParams attrs, int requestedWidth,
            int requestedHeight, int viewVisibility, int flags,
            Rect outFrame, Rect outOverscanInsets, Rect outContentInsets,
            Rect outVisibleInsets, Rect outStableInsets, Configuration outConfig,
            Surface outSurface) {
        boolean toBeDisplayed = false;
        boolean inTouchMode;
        boolean configChanged;
        boolean surfaceChanged = false;
        boolean animating;
        boolean hasStatusBarPermission =
                mContext.checkCallingOrSelfPermission(android.Manifest.permission.STATUS_BAR)
                        == PackageManager.PERMISSION_GRANTED;

        long origId = Binder.clearCallingIdentity();

        synchronized(mWindowMap) {
            WindowState win = windowForClientLocked(session, client, false);
            if (win == null) {
                return 0;
            }
            WindowStateAnimator winAnimator = win.mWinAnimator;
            if (win.mRequestedWidth != requestedWidth
                    || win.mRequestedHeight != requestedHeight) {
                win.mLayoutNeeded = true;
                win.mRequestedWidth = requestedWidth;
                win.mRequestedHeight = requestedHeight;
            }

            if (attrs != null) {
                mPolicy.adjustWindowParamsLw(attrs);
            }

            // if they don't have the permission, mask out the status bar bits
            int systemUiVisibility = 0;
            if (attrs != null) {
                systemUiVisibility = (attrs.systemUiVisibility|attrs.subtreeSystemUiVisibility);
                if ((systemUiVisibility & StatusBarManager.DISABLE_MASK) != 0) {
                    if (!hasStatusBarPermission) {
                        systemUiVisibility &= ~StatusBarManager.DISABLE_MASK;
                    }
                }
            }

            if (attrs != null && seq == win.mSeq) {
                win.mSystemUiVisibility = systemUiVisibility;
            }

            winAnimator.mSurfaceDestroyDeferred =
                    (flags&WindowManagerGlobal.RELAYOUT_DEFER_SURFACE_DESTROY) != 0;

            int attrChanges = 0;
            int flagChanges = 0;
            if (attrs != null) {
                if (win.mAttrs.type != attrs.type) {
                    throw new IllegalArgumentException(
                            "Window type can not be changed after the window is added.");
                }
                flagChanges = win.mAttrs.flags ^= attrs.flags;
                attrChanges = win.mAttrs.copyFrom(attrs);
                if ((attrChanges & (WindowManager.LayoutParams.LAYOUT_CHANGED
                        | WindowManager.LayoutParams.SYSTEM_UI_VISIBILITY_CHANGED)) != 0) {
                    win.mLayoutNeeded = true;
                }
            }

            if (DEBUG_LAYOUT) Slog.v(TAG, "Relayout " + win + ": viewVisibility=" + viewVisibility
                    + " req=" + requestedWidth + "x" + requestedHeight + " " + win.mAttrs);

            win.mEnforceSizeCompat =
                    (win.mAttrs.privateFlags & PRIVATE_FLAG_COMPATIBLE_WINDOW) != 0;

            if ((attrChanges & WindowManager.LayoutParams.ALPHA_CHANGED) != 0) {
                winAnimator.mAlpha = attrs.alpha;
            }

            final boolean scaledWindow =
                ((win.mAttrs.flags & WindowManager.LayoutParams.FLAG_SCALED) != 0);

            if (scaledWindow) {
                // requested{Width|Height} Surface's physical size
                // attrs.{width|height} Size on screen
                win.mHScale = (attrs.width  != requestedWidth)  ?
                        (attrs.width  / (float)requestedWidth) : 1.0f;
                win.mVScale = (attrs.height != requestedHeight) ?
                        (attrs.height / (float)requestedHeight) : 1.0f;
            } else {
                win.mHScale = win.mVScale = 1;
            }

            boolean imMayMove = (flagChanges & (FLAG_ALT_FOCUSABLE_IM | FLAG_NOT_FOCUSABLE)) != 0;

            final boolean isDefaultDisplay = win.isDefaultDisplay();
            boolean focusMayChange = isDefaultDisplay && (win.mViewVisibility != viewVisibility
                    || ((flagChanges & FLAG_NOT_FOCUSABLE) != 0)
                    || (!win.mRelayoutCalled));

            boolean wallpaperMayMove = win.mViewVisibility != viewVisibility
                    && (win.mAttrs.flags & FLAG_SHOW_WALLPAPER) != 0;
            wallpaperMayMove |= (flagChanges & FLAG_SHOW_WALLPAPER) != 0;

            win.mRelayoutCalled = true;
            final int oldVisibility = win.mViewVisibility;
            win.mViewVisibility = viewVisibility;
            if (DEBUG_SCREEN_ON) {
                RuntimeException stack = new RuntimeException();
                stack.fillInStackTrace();
                Slog.i(TAG, "Relayout " + win + ": oldVis=" + oldVisibility
                        + " newVis=" + viewVisibility, stack);
            }
            if (viewVisibility == View.VISIBLE &&
                    (win.mAppToken == null || !win.mAppToken.clientHidden)) {
                toBeDisplayed = !win.isVisibleLw();
                if (win.mExiting) {
                    winAnimator.cancelExitAnimationForNextAnimationLocked();
                    win.mExiting = false;
                }
                if (win.mDestroying) {
                    win.mDestroying = false;
                    mDestroySurface.remove(win);
                }
                if (oldVisibility == View.GONE) {
                    winAnimator.mEnterAnimationPending = true;
                }
                if (toBeDisplayed) {
                    if (win.isDrawnLw() && okToDisplay()) {
                        winAnimator.applyEnterAnimationLocked();
                    }
                    if ((win.mAttrs.flags
                            & WindowManager.LayoutParams.FLAG_TURN_SCREEN_ON) != 0) {
                        if (DEBUG_VISIBILITY) Slog.v(TAG,
                                "Relayout window turning screen on: " + win);
                        win.mTurnOnScreen = true;
                    }
                    if (win.isConfigChanged()) {
                        if (DEBUG_CONFIGURATION) Slog.i(TAG, "Window " + win
                                + " visible with new config: " + mCurConfiguration);
                        outConfig.setTo(mCurConfiguration);
                    }
                }
                if ((attrChanges&WindowManager.LayoutParams.FORMAT_CHANGED) != 0) {
                    // To change the format, we need to re-build the surface.
                    winAnimator.destroySurfaceLocked();
                    toBeDisplayed = true;
                    surfaceChanged = true;
                }
                try {
                    if (!win.mHasSurface) {
                        surfaceChanged = true;
                    }
                    SurfaceControl surfaceControl = winAnimator.createSurfaceLocked();
                    if (surfaceControl != null) {
                        outSurface.copyFrom(surfaceControl);
                        if (SHOW_TRANSACTIONS) Slog.i(TAG,
                                "  OUT SURFACE " + outSurface + ": copied");
                    } else {
                        // For some reason there isn't a surface.  Clear the
                        // caller's object so they see the same state.
                        outSurface.release();
                    }
                } catch (Exception e) {
                    mInputMonitor.updateInputWindowsLw(true /*force*/);

                    Slog.w(TAG, "Exception thrown when creating surface for client "
                             + client + " (" + win.mAttrs.getTitle() + ")",
                             e);
                    Binder.restoreCallingIdentity(origId);
                    return 0;
                }
                if (toBeDisplayed) {
                    focusMayChange = isDefaultDisplay;
                }
                if (win.mAttrs.type == TYPE_INPUT_METHOD
                        && mInputMethodWindow == null) {
                    mInputMethodWindow = win;
                    imMayMove = true;
                }
                if (win.mAttrs.type == TYPE_BASE_APPLICATION
                        && win.mAppToken != null
                        && win.mAppToken.startingWindow != null) {
                    // Special handling of starting window over the base
                    // window of the app: propagate lock screen flags to it,
                    // to provide the correct semantics while starting.
                    final int mask =
                        WindowManager.LayoutParams.FLAG_SHOW_WHEN_LOCKED
                        | WindowManager.LayoutParams.FLAG_DISMISS_KEYGUARD
                        | WindowManager.LayoutParams.FLAG_ALLOW_LOCK_WHILE_SCREEN_ON;
                    WindowManager.LayoutParams sa = win.mAppToken.startingWindow.mAttrs;
                    sa.flags = (sa.flags&~mask) | (win.mAttrs.flags&mask);
                }
            } else {
                winAnimator.mEnterAnimationPending = false;
                if (winAnimator.mSurfaceControl != null) {
                    if (DEBUG_VISIBILITY) Slog.i(TAG, "Relayout invis " + win
                            + ": mExiting=" + win.mExiting);
                    // If we are not currently running the exit animation, we
                    // need to see about starting one.
                    if (!win.mExiting) {
                        surfaceChanged = true;
                        // Try starting an animation; if there isn't one, we
                        // can destroy the surface right away.
                        int transit = WindowManagerPolicy.TRANSIT_EXIT;
                        if (win.mAttrs.type == TYPE_APPLICATION_STARTING) {
                            transit = WindowManagerPolicy.TRANSIT_PREVIEW_DONE;
                        }
                        if (win.isWinVisibleLw() &&
                                winAnimator.applyAnimationLocked(transit, false)) {
                            focusMayChange = isDefaultDisplay;
                            win.mExiting = true;
                        } else if (win.mWinAnimator.isAnimating()) {
                            // Currently in a hide animation... turn this into
                            // an exit.
                            win.mExiting = true;
                        } else if (win == mWallpaperTarget) {
                            // If the wallpaper is currently behind this
                            // window, we need to change both of them inside
                            // of a transaction to avoid artifacts.
                            win.mExiting = true;
                            win.mWinAnimator.mAnimating = true;
                        } else {
                            if (mInputMethodWindow == win) {
                                mInputMethodWindow = null;
                            }
                            winAnimator.destroySurfaceLocked();
                        }
                        //TODO (multidisplay): Magnification is supported only for the default
                        if (mAccessibilityController != null
                                && win.getDisplayId() == Display.DEFAULT_DISPLAY) {
                            mAccessibilityController.onWindowTransitionLocked(win, transit);
                        }
                    }
                }

                outSurface.release();
                if (DEBUG_VISIBILITY) Slog.i(TAG, "Releasing surface in: " + win);
            }

            if (focusMayChange) {
                //System.out.println("Focus may change: " + win.mAttrs.getTitle());
                if (updateFocusedWindowLocked(UPDATE_FOCUS_WILL_PLACE_SURFACES,
                        false /*updateInputWindows*/)) {
                    imMayMove = false;
                }
                //System.out.println("Relayout " + win + ": focus=" + mCurrentFocus);
            }

            // updateFocusedWindowLocked() already assigned layers so we only need to
            // reassign them at this point if the IM window state gets shuffled
            if (imMayMove && (moveInputMethodWindowsIfNeededLocked(false) || toBeDisplayed)) {
                // Little hack here -- we -should- be able to rely on the
                // function to return true if the IME has moved and needs
                // its layer recomputed.  However, if the IME was hidden
                // and isn't actually moved in the list, its layer may be
                // out of data so we make sure to recompute it.
                assignLayersLocked(win.getWindowList());
            }

            if (wallpaperMayMove) {
                getDefaultDisplayContentLocked().pendingLayoutChanges |=
                        WindowManagerPolicy.FINISH_LAYOUT_REDO_WALLPAPER;
            }

            final DisplayContent displayContent = win.getDisplayContent();
            if (displayContent != null) {
                displayContent.layoutNeeded = true;
            }
            win.mGivenInsetsPending = (flags&WindowManagerGlobal.RELAYOUT_INSETS_PENDING) != 0;
            configChanged = updateOrientationFromAppTokensLocked(false);
            performLayoutAndPlaceSurfacesLocked();
            if (toBeDisplayed && win.mIsWallpaper) {
                DisplayInfo displayInfo = getDefaultDisplayInfoLocked();
                updateWallpaperOffsetLocked(win,
                        displayInfo.logicalWidth, displayInfo.logicalHeight, false);
            }
            if (win.mAppToken != null) {
                win.mAppToken.updateReportedVisibilityLocked();
            }
            outFrame.set(win.mCompatFrame);
            outOverscanInsets.set(win.mOverscanInsets);
            outContentInsets.set(win.mContentInsets);
            outVisibleInsets.set(win.mVisibleInsets);
            outStableInsets.set(win.mStableInsets);
            if (localLOGV) Slog.v(
                TAG, "Relayout given client " + client.asBinder()
                + ", requestedWidth=" + requestedWidth
                + ", requestedHeight=" + requestedHeight
                + ", viewVisibility=" + viewVisibility
                + "\nRelayout returning frame=" + outFrame
                + ", surface=" + outSurface);

            if (localLOGV || DEBUG_FOCUS) Slog.v(
                TAG, "Relayout of " + win + ": focusMayChange=" + focusMayChange);

            inTouchMode = mInTouchMode;
            animating = mAnimator.mAnimating && win.mWinAnimator.isAnimating();
            if (animating && !mRelayoutWhileAnimating.contains(win)) {
                mRelayoutWhileAnimating.add(win);
            }

            mInputMonitor.updateInputWindowsLw(true /*force*/);

            if (DEBUG_LAYOUT) {
                Slog.v(TAG, "Relayout complete " + win + ": outFrame=" + outFrame.toShortString());
            }
        }

        if (configChanged) {
            sendNewConfiguration();
        }

        Binder.restoreCallingIdentity(origId);

        return (inTouchMode ? WindowManagerGlobal.RELAYOUT_RES_IN_TOUCH_MODE : 0)
                | (toBeDisplayed ? WindowManagerGlobal.RELAYOUT_RES_FIRST_TIME : 0)
                | (surfaceChanged ? WindowManagerGlobal.RELAYOUT_RES_SURFACE_CHANGED : 0)
                | (animating ? WindowManagerGlobal.RELAYOUT_RES_ANIMATING : 0);
    }

    public void performDeferredDestroyWindow(Session session, IWindow client) {
        long origId = Binder.clearCallingIdentity();

        try {
            synchronized (mWindowMap) {
                WindowState win = windowForClientLocked(session, client, false);
                if (win == null) {
                    return;
                }
                win.mWinAnimator.destroyDeferredSurfaceLocked();
            }
        } finally {
            Binder.restoreCallingIdentity(origId);
        }
    }

    public boolean outOfMemoryWindow(Session session, IWindow client) {
        long origId = Binder.clearCallingIdentity();

        try {
            synchronized (mWindowMap) {
                WindowState win = windowForClientLocked(session, client, false);
                if (win == null) {
                    return false;
                }
                return reclaimSomeSurfaceMemoryLocked(win.mWinAnimator, "from-client", false);
            }
        } finally {
            Binder.restoreCallingIdentity(origId);
        }
    }

    public void finishDrawingWindow(Session session, IWindow client) {
        final long origId = Binder.clearCallingIdentity();
        try {
            synchronized (mWindowMap) {
                WindowState win = windowForClientLocked(session, client, false);
                if (win != null && win.mWinAnimator.finishDrawingLocked()) {
                    if ((win.mAttrs.flags & FLAG_SHOW_WALLPAPER) != 0) {
                        getDefaultDisplayContentLocked().pendingLayoutChanges |=
                                WindowManagerPolicy.FINISH_LAYOUT_REDO_WALLPAPER;
                    }
                    final DisplayContent displayContent = win.getDisplayContent();
                    if (displayContent != null) {
                        displayContent.layoutNeeded = true;
                    }
                    requestTraversalLocked();
                }
            }
        } finally {
            Binder.restoreCallingIdentity(origId);
        }
    }

    private boolean applyAnimationLocked(AppWindowToken atoken,
            WindowManager.LayoutParams lp, int transit, boolean enter, boolean isVoiceInteraction) {
        // Only apply an animation if the display isn't frozen.  If it is
        // frozen, there is no reason to animate and it can cause strange
        // artifacts when we unfreeze the display if some different animation
        // is running.
        if (okToDisplay()) {
            DisplayInfo displayInfo = getDefaultDisplayInfoLocked();
            final int width = displayInfo.appWidth;
            final int height = displayInfo.appHeight;
            if (DEBUG_APP_TRANSITIONS || DEBUG_ANIM) Slog.v(TAG, "applyAnimation: atoken="
                    + atoken);

            // Determine the visible rect to calculate the thumbnail clip
            WindowState win = atoken.findMainWindow();
            Rect containingFrame = new Rect(0, 0, width, height);
            Rect contentInsets = new Rect();
            boolean isFullScreen = true;
            if (win != null) {
                if (win.mContainingFrame != null) {
                    containingFrame.set(win.mContainingFrame);
                }
                if (win.mContentInsets != null) {
                    contentInsets.set(win.mContentInsets);
                }
                isFullScreen =
                        ((win.mSystemUiVisibility & SYSTEM_UI_FLAGS_LAYOUT_STABLE_FULLSCREEN) ==
                                SYSTEM_UI_FLAGS_LAYOUT_STABLE_FULLSCREEN);
            }

            if (atoken.mLaunchTaskBehind) {
                // Differentiate the two animations. This one which is briefly on the screen
                // gets the !enter animation, and the other activity which remains on the
                // screen gets the enter animation. Both appear in the mOpeningApps set.
                enter = false;
            }
            Animation a = mAppTransition.loadAnimation(lp, transit, enter, width, height,
                    mCurConfiguration.orientation, containingFrame, contentInsets, isFullScreen,
                    isVoiceInteraction);
            if (a != null) {
                if (DEBUG_ANIM) {
                    RuntimeException e = null;
                    if (!HIDE_STACK_CRAWLS) {
                        e = new RuntimeException();
                        e.fillInStackTrace();
                    }
                    Slog.v(TAG, "Loaded animation " + a + " for " + atoken, e);
                }
                atoken.mAppAnimator.setAnimation(a, width, height);
            }
        } else {
            atoken.mAppAnimator.clearAnimation();
        }

        return atoken.mAppAnimator.animation != null;
    }

    // -------------------------------------------------------------
    // Application Window Tokens
    // -------------------------------------------------------------

    public void validateAppTokens(int stackId, List<TaskGroup> tasks) {
        synchronized (mWindowMap) {
            int t = tasks.size() - 1;
            if (t < 0) {
                Slog.w(TAG, "validateAppTokens: empty task list");
                return;
            }

            TaskGroup task = tasks.get(0);
            int taskId = task.taskId;
            Task targetTask = mTaskIdToTask.get(taskId);
            DisplayContent displayContent = targetTask.getDisplayContent();
            if (displayContent == null) {
                Slog.w(TAG, "validateAppTokens: no Display for taskId=" + taskId);
                return;
            }

            final ArrayList<Task> localTasks = mStackIdToStack.get(stackId).getTasks();
            int taskNdx;
            for (taskNdx = localTasks.size() - 1; taskNdx >= 0 && t >= 0; --taskNdx, --t) {
                AppTokenList localTokens = localTasks.get(taskNdx).mAppTokens;
                task = tasks.get(t);
                List<IApplicationToken> tokens = task.tokens;

                DisplayContent lastDisplayContent = displayContent;
                displayContent = mTaskIdToTask.get(taskId).getDisplayContent();
                if (displayContent != lastDisplayContent) {
                    Slog.w(TAG, "validateAppTokens: displayContent changed in TaskGroup list!");
                    return;
                }

                int tokenNdx;
                int v;
                for (tokenNdx = localTokens.size() - 1, v = task.tokens.size() - 1;
                        tokenNdx >= 0 && v >= 0; ) {
                    final AppWindowToken atoken = localTokens.get(tokenNdx);
                    if (atoken.removed) {
                        --tokenNdx;
                        continue;
                    }
                    if (tokens.get(v) != atoken.token) {
                        break;
                    }
                    --tokenNdx;
                    v--;
                }

                if (tokenNdx >= 0 || v >= 0) {
                    break;
                }
            }

            if (taskNdx >= 0 || t >= 0) {
                Slog.w(TAG, "validateAppTokens: Mismatch! ActivityManager=" + tasks);
                Slog.w(TAG, "validateAppTokens: Mismatch! WindowManager=" + localTasks);
                Slog.w(TAG, "validateAppTokens: Mismatch! Callers=" + Debug.getCallers(4));
            }
        }
    }

    public void validateStackOrder(Integer[] remoteStackIds) {
        // TODO:
    }

    boolean checkCallingPermission(String permission, String func) {
        // Quick check: if the calling permission is me, it's all okay.
        if (Binder.getCallingPid() == Process.myPid()) {
            return true;
        }

        if (mContext.checkCallingPermission(permission)
                == PackageManager.PERMISSION_GRANTED) {
            return true;
        }
        String msg = "Permission Denial: " + func + " from pid="
                + Binder.getCallingPid()
                + ", uid=" + Binder.getCallingUid()
                + " requires " + permission;
        Slog.w(TAG, msg);
        return false;
    }

    boolean okToDisplay() {
        return !mDisplayFrozen && mDisplayEnabled && mPolicy.isScreenOnFully();
    }

    AppWindowToken findAppWindowToken(IBinder token) {
        WindowToken wtoken = mTokenMap.get(token);
        if (wtoken == null) {
            return null;
        }
        return wtoken.appWindowToken;
    }

    @Override
    public void addWindowToken(IBinder token, int type) {
        if (!checkCallingPermission(android.Manifest.permission.MANAGE_APP_TOKENS,
                "addWindowToken()")) {
            throw new SecurityException("Requires MANAGE_APP_TOKENS permission");
        }

        synchronized(mWindowMap) {
            WindowToken wtoken = mTokenMap.get(token);
            if (wtoken != null) {
                Slog.w(TAG, "Attempted to add existing input method token: " + token);
                return;
            }
            wtoken = new WindowToken(this, token, type, true);
            mTokenMap.put(token, wtoken);
            if (type == TYPE_WALLPAPER) {
                mWallpaperTokens.add(wtoken);
            }
        }
    }

    @Override
    public void removeWindowToken(IBinder token) {
        if (!checkCallingPermission(android.Manifest.permission.MANAGE_APP_TOKENS,
                "removeWindowToken()")) {
            throw new SecurityException("Requires MANAGE_APP_TOKENS permission");
        }

        final long origId = Binder.clearCallingIdentity();
        synchronized(mWindowMap) {
            DisplayContent displayContent = null;
            WindowToken wtoken = mTokenMap.remove(token);
            if (wtoken != null) {
                boolean delayed = false;
                if (!wtoken.hidden) {
                    final int N = wtoken.windows.size();
                    boolean changed = false;

                    for (int i=0; i<N; i++) {
                        WindowState win = wtoken.windows.get(i);
                        displayContent = win.getDisplayContent();

                        if (win.mWinAnimator.isAnimating()) {
                            delayed = true;
                        }

                        if (win.isVisibleNow()) {
                            win.mWinAnimator.applyAnimationLocked(WindowManagerPolicy.TRANSIT_EXIT,
                                    false);
                            //TODO (multidisplay): Magnification is supported only for the default
                            if (mAccessibilityController != null && win.isDefaultDisplay()) {
                                mAccessibilityController.onWindowTransitionLocked(win,
                                        WindowManagerPolicy.TRANSIT_EXIT);
                            }
                            changed = true;
                            if (displayContent != null) {
                                displayContent.layoutNeeded = true;
                            }
                        }
                    }

                    wtoken.hidden = true;

                    if (changed) {
                        performLayoutAndPlaceSurfacesLocked();
                        updateFocusedWindowLocked(UPDATE_FOCUS_NORMAL,
                                false /*updateInputWindows*/);
                    }

                    if (delayed) {
                        if (displayContent != null) {
                            displayContent.mExitingTokens.add(wtoken);
                        }
                    } else if (wtoken.windowType == TYPE_WALLPAPER) {
                        mWallpaperTokens.remove(wtoken);
                    }
                }

                mInputMonitor.updateInputWindowsLw(true /*force*/);
            } else {
                Slog.w(TAG, "Attempted to remove non-existing token: " + token);
            }
        }
        Binder.restoreCallingIdentity(origId);
    }

    private Task createTask(int taskId, int stackId, int userId, AppWindowToken atoken) {
        if (DEBUG_STACK) Slog.i(TAG, "createTask: taskId=" + taskId + " stackId=" + stackId
                + " atoken=" + atoken);
        final TaskStack stack = mStackIdToStack.get(stackId);
        if (stack == null) {
            throw new IllegalArgumentException("addAppToken: invalid stackId=" + stackId);
        }
        EventLog.writeEvent(EventLogTags.WM_TASK_CREATED, taskId, stackId);
        Task task = new Task(atoken, stack, userId);
        mTaskIdToTask.put(taskId, task);
        stack.addTask(task, !atoken.mLaunchTaskBehind /* toTop */);
        return task;
    }

    @Override
    public void addAppToken(int addPos, IApplicationToken token, int taskId, int stackId,
            int requestedOrientation, boolean fullscreen, boolean showWhenLocked, int userId,
            int configChanges, boolean voiceInteraction, boolean launchTaskBehind) {
        if (!checkCallingPermission(android.Manifest.permission.MANAGE_APP_TOKENS,
                "addAppToken()")) {
            throw new SecurityException("Requires MANAGE_APP_TOKENS permission");
        }

        // Get the dispatching timeout here while we are not holding any locks so that it
        // can be cached by the AppWindowToken.  The timeout value is used later by the
        // input dispatcher in code that does hold locks.  If we did not cache the value
        // here we would run the chance of introducing a deadlock between the window manager
        // (which holds locks while updating the input dispatcher state) and the activity manager
        // (which holds locks while querying the application token).
        long inputDispatchingTimeoutNanos;
        try {
            inputDispatchingTimeoutNanos = token.getKeyDispatchingTimeout() * 1000000L;
        } catch (RemoteException ex) {
            Slog.w(TAG, "Could not get dispatching timeout.", ex);
            inputDispatchingTimeoutNanos = DEFAULT_INPUT_DISPATCHING_TIMEOUT_NANOS;
        }

        synchronized(mWindowMap) {
            AppWindowToken atoken = findAppWindowToken(token.asBinder());
            if (atoken != null) {
                Slog.w(TAG, "Attempted to add existing app token: " + token);
                return;
            }
            atoken = new AppWindowToken(this, token, voiceInteraction);
            atoken.inputDispatchingTimeoutNanos = inputDispatchingTimeoutNanos;
            atoken.groupId = taskId;
            atoken.appFullscreen = fullscreen;
            atoken.showWhenLocked = showWhenLocked;
            atoken.requestedOrientation = requestedOrientation;
            atoken.layoutConfigChanges = (configChanges &
                    (ActivityInfo.CONFIG_SCREEN_SIZE | ActivityInfo.CONFIG_ORIENTATION)) != 0;
            atoken.mLaunchTaskBehind = launchTaskBehind;
            if (DEBUG_TOKEN_MOVEMENT || DEBUG_ADD_REMOVE) Slog.v(TAG, "addAppToken: " + atoken
                    + " to stack=" + stackId + " task=" + taskId + " at " + addPos);

            Task task = mTaskIdToTask.get(taskId);
            if (task == null) {
                createTask(taskId, stackId, userId, atoken);
            } else {
                task.addAppToken(addPos, atoken);
            }

            mTokenMap.put(token.asBinder(), atoken);

            // Application tokens start out hidden.
            atoken.hidden = true;
            atoken.hiddenRequested = true;

            //dump();
        }
    }

    @Override
    public void setAppGroupId(IBinder token, int groupId) {
        if (!checkCallingPermission(android.Manifest.permission.MANAGE_APP_TOKENS,
                "setAppGroupId()")) {
            throw new SecurityException("Requires MANAGE_APP_TOKENS permission");
        }

        synchronized(mWindowMap) {
            final AppWindowToken atoken = findAppWindowToken(token);
            if (atoken == null) {
                Slog.w(TAG, "Attempted to set group id of non-existing app token: " + token);
                return;
            }
            final Task oldTask = mTaskIdToTask.get(atoken.groupId);
            removeAppFromTaskLocked(atoken);

            atoken.groupId = groupId;
            Task newTask = mTaskIdToTask.get(groupId);
            if (newTask == null) {
                newTask = createTask(groupId, oldTask.mStack.mStackId, oldTask.mUserId, atoken);
            } else {
                newTask.mAppTokens.add(atoken);
            }
        }
    }

    public int getOrientationFromWindowsLocked() {
        if (mDisplayFrozen || mOpeningApps.size() > 0 || mClosingApps.size() > 0) {
            // If the display is frozen, some activities may be in the middle
            // of restarting, and thus have removed their old window.  If the
            // window has the flag to hide the lock screen, then the lock screen
            // can re-appear and inflict its own orientation on us.  Keep the
            // orientation stable until this all settles down.
            return mLastWindowForcedOrientation;
        }

        // TODO(multidisplay): Change to the correct display.
        final WindowList windows = getDefaultWindowListLocked();
        int pos = windows.size() - 1;
        while (pos >= 0) {
            WindowState win = windows.get(pos);
            pos--;
            if (win.mAppToken != null) {
                // We hit an application window. so the orientation will be determined by the
                // app window. No point in continuing further.
                return (mLastWindowForcedOrientation=ActivityInfo.SCREEN_ORIENTATION_UNSPECIFIED);
            }
            if (!win.isVisibleLw() || !win.mPolicyVisibilityAfterAnim) {
                continue;
            }
            int req = win.mAttrs.screenOrientation;
            if((req == ActivityInfo.SCREEN_ORIENTATION_UNSPECIFIED) ||
                    (req == ActivityInfo.SCREEN_ORIENTATION_BEHIND)){
                continue;
            }

            if (DEBUG_ORIENTATION) Slog.v(TAG, win + " forcing orientation to " + req);
            return (mLastWindowForcedOrientation=req);
        }
        return (mLastWindowForcedOrientation=ActivityInfo.SCREEN_ORIENTATION_UNSPECIFIED);
    }

    public int getOrientationFromAppTokensLocked() {
        int lastOrientation = ActivityInfo.SCREEN_ORIENTATION_UNSPECIFIED;
        boolean findingBehind = false;
        boolean lastFullscreen = false;
        // TODO: Multi window.
        DisplayContent displayContent = getDefaultDisplayContentLocked();
        final ArrayList<Task> tasks = displayContent.getTasks();
        for (int taskNdx = tasks.size() - 1; taskNdx >= 0; --taskNdx) {
            AppTokenList tokens = tasks.get(taskNdx).mAppTokens;
            final int firstToken = tokens.size() - 1;
            for (int tokenNdx = firstToken; tokenNdx >= 0; --tokenNdx) {
                final AppWindowToken atoken = tokens.get(tokenNdx);

                if (DEBUG_APP_ORIENTATION) Slog.v(TAG, "Checking app orientation: " + atoken);

                // if we're about to tear down this window and not seek for
                // the behind activity, don't use it for orientation
                if (!findingBehind
                        && (!atoken.hidden && atoken.hiddenRequested)) {
                    if (DEBUG_ORIENTATION) Slog.v(TAG, "Skipping " + atoken
                            + " -- going to hide");
                    continue;
                }

                if (tokenNdx == firstToken) {
                    // If we have hit a new Task, and the bottom
                    // of the previous group didn't explicitly say to use
                    // the orientation behind it, and the last app was
                    // full screen, then we'll stick with the
                    // user's orientation.
                    if (lastOrientation != ActivityInfo.SCREEN_ORIENTATION_BEHIND
                            && lastFullscreen) {
                        if (DEBUG_ORIENTATION) Slog.v(TAG, "Done at " + atoken
                                + " -- end of group, return " + lastOrientation);
                        return lastOrientation;
                    }
                }

                // We ignore any hidden applications on the top.
                if (atoken.hiddenRequested || atoken.willBeHidden) {
                    if (DEBUG_ORIENTATION) Slog.v(TAG, "Skipping " + atoken
                            + " -- hidden on top");
                    continue;
                }

                if (tokenNdx == 0) {
                    // Last token in this task.
                    lastOrientation = atoken.requestedOrientation;
                }

                int or = atoken.requestedOrientation;
                // If this application is fullscreen, and didn't explicitly say
                // to use the orientation behind it, then just take whatever
                // orientation it has and ignores whatever is under it.
                lastFullscreen = atoken.appFullscreen;
                if (lastFullscreen
                        && or != ActivityInfo.SCREEN_ORIENTATION_BEHIND) {
                    if (DEBUG_ORIENTATION) Slog.v(TAG, "Done at " + atoken
                            + " -- full screen, return " + or);
                    return or;
                }
                // If this application has requested an explicit orientation,
                // then use it.
                if (or != ActivityInfo.SCREEN_ORIENTATION_UNSPECIFIED
                        && or != ActivityInfo.SCREEN_ORIENTATION_BEHIND) {
                    if (DEBUG_ORIENTATION) Slog.v(TAG, "Done at " + atoken
                            + " -- explicitly set, return " + or);
                    return or;
                }
                findingBehind |= (or == ActivityInfo.SCREEN_ORIENTATION_BEHIND);
            }
        }
        if (DEBUG_ORIENTATION) Slog.v(TAG, "No app is requesting an orientation");
        return ActivityInfo.SCREEN_ORIENTATION_UNSPECIFIED;
    }

    @Override
    public Configuration updateOrientationFromAppTokens(
            Configuration currentConfig, IBinder freezeThisOneIfNeeded) {
        if (!checkCallingPermission(android.Manifest.permission.MANAGE_APP_TOKENS,
                "updateOrientationFromAppTokens()")) {
            throw new SecurityException("Requires MANAGE_APP_TOKENS permission");
        }

        Configuration config = null;
        long ident = Binder.clearCallingIdentity();

        synchronized(mWindowMap) {
            config = updateOrientationFromAppTokensLocked(currentConfig,
                    freezeThisOneIfNeeded);
        }

        Binder.restoreCallingIdentity(ident);
        return config;
    }

    private Configuration updateOrientationFromAppTokensLocked(
            Configuration currentConfig, IBinder freezeThisOneIfNeeded) {
        Configuration config = null;

        if (updateOrientationFromAppTokensLocked(false)) {
            if (freezeThisOneIfNeeded != null) {
                AppWindowToken atoken = findAppWindowToken(freezeThisOneIfNeeded);
                if (atoken != null) {
                    startAppFreezingScreenLocked(atoken);
                }
            }
            config = computeNewConfigurationLocked();

        } else if (currentConfig != null) {
            // No obvious action we need to take, but if our current
            // state mismatches the activity manager's, update it,
            // disregarding font scale, which should remain set to
            // the value of the previous configuration.
            mTempConfiguration.setToDefaults();
            mTempConfiguration.fontScale = currentConfig.fontScale;
            if (computeScreenConfigurationLocked(mTempConfiguration)) {
                if (currentConfig.diff(mTempConfiguration) != 0) {
                    mWaitingForConfig = true;
                    final DisplayContent displayContent = getDefaultDisplayContentLocked();
                    displayContent.layoutNeeded = true;
                    int anim[] = new int[2];
                    if (displayContent.isDimming()) {
                        anim[0] = anim[1] = 0;
                    } else {
                        mPolicy.selectRotationAnimationLw(anim);
                    }
                    startFreezingDisplayLocked(false, anim[0], anim[1]);
                    config = new Configuration(mTempConfiguration);
                }
            }
        }

        return config;
    }

    /*
     * Determine the new desired orientation of the display, returning
     * a non-null new Configuration if it has changed from the current
     * orientation.  IF TRUE IS RETURNED SOMEONE MUST CALL
     * setNewConfiguration() TO TELL THE WINDOW MANAGER IT CAN UNFREEZE THE
     * SCREEN.  This will typically be done for you if you call
     * sendNewConfiguration().
     *
     * The orientation is computed from non-application windows first. If none of
     * the non-application windows specify orientation, the orientation is computed from
     * application tokens.
     * @see android.view.IWindowManager#updateOrientationFromAppTokens(
     * android.os.IBinder)
     */
    boolean updateOrientationFromAppTokensLocked(boolean inTransaction) {
        long ident = Binder.clearCallingIdentity();
        try {
            int req = getOrientationFromWindowsLocked();
            if (req == ActivityInfo.SCREEN_ORIENTATION_UNSPECIFIED) {
                req = getOrientationFromAppTokensLocked();
            }

            if (req != mForcedAppOrientation) {
                mForcedAppOrientation = req;
                //send a message to Policy indicating orientation change to take
                //action like disabling/enabling sensors etc.,
                mPolicy.setCurrentOrientationLw(req);
                if (updateRotationUncheckedLocked(inTransaction)) {
                    // changed
                    return true;
                }
            }

            return false;
        } finally {
            Binder.restoreCallingIdentity(ident);
        }
    }

    @Override
    public void setNewConfiguration(Configuration config) {
        if (!checkCallingPermission(android.Manifest.permission.MANAGE_APP_TOKENS,
                "setNewConfiguration()")) {
            throw new SecurityException("Requires MANAGE_APP_TOKENS permission");
        }

        synchronized(mWindowMap) {
            mCurConfiguration = new Configuration(config);
            if (mWaitingForConfig) {
                mWaitingForConfig = false;
                mLastFinishedFreezeSource = "new-config";
            }
            performLayoutAndPlaceSurfacesLocked();
        }
    }

    @Override
    public void setAppOrientation(IApplicationToken token, int requestedOrientation) {
        if (!checkCallingPermission(android.Manifest.permission.MANAGE_APP_TOKENS,
                "setAppOrientation()")) {
            throw new SecurityException("Requires MANAGE_APP_TOKENS permission");
        }

        synchronized(mWindowMap) {
            AppWindowToken atoken = findAppWindowToken(token.asBinder());
            if (atoken == null) {
                Slog.w(TAG, "Attempted to set orientation of non-existing app token: " + token);
                return;
            }

            atoken.requestedOrientation = requestedOrientation;
        }
    }

    @Override
    public int getAppOrientation(IApplicationToken token) {
        synchronized(mWindowMap) {
            AppWindowToken wtoken = findAppWindowToken(token.asBinder());
            if (wtoken == null) {
                return ActivityInfo.SCREEN_ORIENTATION_UNSPECIFIED;
            }

            return wtoken.requestedOrientation;
        }
    }

    /** Call while in a Surface transaction. */
    void setFocusedStackLayer() {
        mFocusedStackLayer = 0;
        if (mFocusedApp != null) {
            final WindowList windows = mFocusedApp.allAppWindows;
            for (int i = windows.size() - 1; i >= 0; --i) {
                final WindowState win = windows.get(i);
                final int animLayer = win.mWinAnimator.mAnimLayer;
                if (win.mAttachedWindow == null && win.isVisibleLw() &&
                        animLayer > mFocusedStackLayer) {
                    mFocusedStackLayer = animLayer + LAYER_OFFSET_FOCUSED_STACK;
                }
            }
        }
        if (DEBUG_LAYERS) Slog.v(TAG, "Setting FocusedStackFrame to layer=" +
                mFocusedStackLayer);
        mFocusedStackFrame.setLayer(mFocusedStackLayer);
    }

    void setFocusedStackFrame() {
        final TaskStack stack;
        if (mFocusedApp != null) {
            Task task = mTaskIdToTask.get(mFocusedApp.groupId);
            stack = task.mStack;
            final DisplayContent displayContent = task.getDisplayContent();
            if (displayContent != null) {
                displayContent.setTouchExcludeRegion(stack);
            }
        } else {
            stack = null;
        }
        if (SHOW_LIGHT_TRANSACTIONS) Slog.i(TAG, ">>> OPEN TRANSACTION setFocusedStackFrame");
        SurfaceControl.openTransaction();
        try {
            if (stack == null) {
                mFocusedStackFrame.setVisibility(false);
            } else {
                mFocusedStackFrame.setBounds(stack);
                final boolean multipleStacks = !stack.isFullscreen();
                mFocusedStackFrame.setVisibility(multipleStacks);
            }
        } finally {
            SurfaceControl.closeTransaction();
            if (SHOW_LIGHT_TRANSACTIONS) Slog.i(TAG, ">>> CLOSE TRANSACTION setFocusedStackFrame");
        }
    }

    @Override
    public void setFocusedApp(IBinder token, boolean moveFocusNow) {
        if (!checkCallingPermission(android.Manifest.permission.MANAGE_APP_TOKENS,
                "setFocusedApp()")) {
            throw new SecurityException("Requires MANAGE_APP_TOKENS permission");
        }

        synchronized(mWindowMap) {
            final AppWindowToken newFocus;
            if (token == null) {
                if (DEBUG_FOCUS_LIGHT) Slog.v(TAG, "Clearing focused app, was " + mFocusedApp);
                newFocus = null;
            } else {
                newFocus = findAppWindowToken(token);
                if (newFocus == null) {
                    Slog.w(TAG, "Attempted to set focus to non-existing app token: " + token);
                }
                if (DEBUG_FOCUS_LIGHT) Slog.v(TAG, "Set focused app to: " + newFocus
                        + " old focus=" + mFocusedApp + " moveFocusNow=" + moveFocusNow);
            }

            final boolean changed = mFocusedApp != newFocus;
            if (changed) {
                mFocusedApp = newFocus;
                mInputMonitor.setFocusedAppLw(null);
            }

            if (moveFocusNow && changed) {
                final long origId = Binder.clearCallingIdentity();
                updateFocusedWindowLocked(UPDATE_FOCUS_NORMAL, true /*updateInputWindows*/);
                Binder.restoreCallingIdentity(origId);
            }
        }
    }

    @Override
    public void prepareAppTransition(int transit, boolean alwaysKeepCurrent) {
        if (!checkCallingPermission(android.Manifest.permission.MANAGE_APP_TOKENS,
                "prepareAppTransition()")) {
            throw new SecurityException("Requires MANAGE_APP_TOKENS permission");
        }

        synchronized(mWindowMap) {
            if (DEBUG_APP_TRANSITIONS) Slog.v(
                    TAG, "Prepare app transition: transit=" + transit
                    + " " + mAppTransition
                    + " alwaysKeepCurrent=" + alwaysKeepCurrent
                    + " Callers=" + Debug.getCallers(3));
            if (!mAppTransition.isTransitionSet() || mAppTransition.isTransitionNone()) {
                mAppTransition.setAppTransition(transit);
            } else if (!alwaysKeepCurrent) {
                if (transit == AppTransition.TRANSIT_TASK_OPEN
                        && mAppTransition.isTransitionEqual(
                                AppTransition.TRANSIT_TASK_CLOSE)) {
                    // Opening a new task always supersedes a close for the anim.
                    mAppTransition.setAppTransition(transit);
                } else if (transit == AppTransition.TRANSIT_ACTIVITY_OPEN
                        && mAppTransition.isTransitionEqual(
                            AppTransition.TRANSIT_ACTIVITY_CLOSE)) {
                    // Opening a new activity always supersedes a close for the anim.
                    mAppTransition.setAppTransition(transit);
                }
            }
            if (okToDisplay()) {
                mAppTransition.prepare();
                mStartingIconInTransition = false;
                mSkipAppTransitionAnimation = false;
                mH.removeMessages(H.APP_TRANSITION_TIMEOUT);
                mH.sendEmptyMessageDelayed(H.APP_TRANSITION_TIMEOUT, 5000);
            }
        }
    }

    @Override
    public int getPendingAppTransition() {
        return mAppTransition.getAppTransition();
    }

    @Override
    public void overridePendingAppTransition(String packageName,
            int enterAnim, int exitAnim, IRemoteCallback startedCallback) {
        synchronized(mWindowMap) {
            mAppTransition.overridePendingAppTransition(packageName, enterAnim, exitAnim,
                    startedCallback);
        }
    }

    @Override
    public void overridePendingAppTransitionScaleUp(int startX, int startY, int startWidth,
            int startHeight) {
        synchronized(mWindowMap) {
            mAppTransition.overridePendingAppTransitionScaleUp(startX, startY, startWidth,
                    startHeight);
        }
    }

    @Override
    public void overridePendingAppTransitionThumb(Bitmap srcThumb, int startX,
            int startY, IRemoteCallback startedCallback, boolean scaleUp) {
        synchronized(mWindowMap) {
            mAppTransition.overridePendingAppTransitionThumb(srcThumb, startX, startY,
                    startedCallback, scaleUp);
        }
    }

    @Override
    public void executeAppTransition() {
        if (!checkCallingPermission(android.Manifest.permission.MANAGE_APP_TOKENS,
                "executeAppTransition()")) {
            throw new SecurityException("Requires MANAGE_APP_TOKENS permission");
        }

        synchronized(mWindowMap) {
            if (DEBUG_APP_TRANSITIONS) Slog.w(TAG, "Execute app transition: " + mAppTransition,
                    new RuntimeException("here").fillInStackTrace());
            if (mAppTransition.isTransitionSet()) {
                mAppTransition.setReady();
                final long origId = Binder.clearCallingIdentity();
                try {
                    performLayoutAndPlaceSurfacesLocked();
                } finally {
                    Binder.restoreCallingIdentity(origId);
                }
            }
        }
    }

    @Override
    public void setAppStartingWindow(IBinder token, String pkg,
            int theme, CompatibilityInfo compatInfo,
            CharSequence nonLocalizedLabel, int labelRes, int icon, int logo,
            int windowFlags, IBinder transferFrom, boolean createIfNeeded) {
        if (!checkCallingPermission(android.Manifest.permission.MANAGE_APP_TOKENS,
                "setAppStartingWindow()")) {
            throw new SecurityException("Requires MANAGE_APP_TOKENS permission");
        }

        synchronized(mWindowMap) {
            if (DEBUG_STARTING_WINDOW) Slog.v(
                    TAG, "setAppStartingWindow: token=" + token + " pkg=" + pkg
                    + " transferFrom=" + transferFrom);

            AppWindowToken wtoken = findAppWindowToken(token);
            if (wtoken == null) {
                Slog.w(TAG, "Attempted to set icon of non-existing app token: " + token);
                return;
            }

            // If the display is frozen, we won't do anything until the
            // actual window is displayed so there is no reason to put in
            // the starting window.
            if (!okToDisplay()) {
                return;
            }

            if (wtoken.startingData != null) {
                return;
            }

            if (transferFrom != null) {
                AppWindowToken ttoken = findAppWindowToken(transferFrom);
                if (ttoken != null) {
                    WindowState startingWindow = ttoken.startingWindow;
                    if (startingWindow != null) {
                        if (mStartingIconInTransition) {
                            // In this case, the starting icon has already
                            // been displayed, so start letting windows get
                            // shown immediately without any more transitions.
                            mSkipAppTransitionAnimation = true;
                        }
                        if (DEBUG_STARTING_WINDOW) Slog.v(TAG,
                                "Moving existing starting " + startingWindow + " from " + ttoken
                                + " to " + wtoken);
                        final long origId = Binder.clearCallingIdentity();

                        // Transfer the starting window over to the new
                        // token.
                        wtoken.startingData = ttoken.startingData;
                        wtoken.startingView = ttoken.startingView;
                        wtoken.startingDisplayed = ttoken.startingDisplayed;
                        ttoken.startingDisplayed = false;
                        wtoken.startingWindow = startingWindow;
                        wtoken.reportedVisible = ttoken.reportedVisible;
                        ttoken.startingData = null;
                        ttoken.startingView = null;
                        ttoken.startingWindow = null;
                        ttoken.startingMoved = true;
                        startingWindow.mToken = wtoken;
                        startingWindow.mRootToken = wtoken;
                        startingWindow.mAppToken = wtoken;
                        startingWindow.mWinAnimator.mAppAnimator = wtoken.mAppAnimator;

                        if (DEBUG_WINDOW_MOVEMENT || DEBUG_ADD_REMOVE || DEBUG_STARTING_WINDOW) {
                            Slog.v(TAG, "Removing starting window: " + startingWindow);
                        }
                        startingWindow.getWindowList().remove(startingWindow);
                        mWindowsChanged = true;
                        if (DEBUG_ADD_REMOVE) Slog.v(TAG,
                                "Removing starting " + startingWindow + " from " + ttoken);
                        ttoken.windows.remove(startingWindow);
                        ttoken.allAppWindows.remove(startingWindow);
                        addWindowToListInOrderLocked(startingWindow, true);

                        // Propagate other interesting state between the
                        // tokens.  If the old token is displayed, we should
                        // immediately force the new one to be displayed.  If
                        // it is animating, we need to move that animation to
                        // the new one.
                        if (ttoken.allDrawn) {
                            wtoken.allDrawn = true;
                            wtoken.deferClearAllDrawn = ttoken.deferClearAllDrawn;
                        }
                        if (ttoken.firstWindowDrawn) {
                            wtoken.firstWindowDrawn = true;
                        }
                        if (!ttoken.hidden) {
                            wtoken.hidden = false;
                            wtoken.hiddenRequested = false;
                            wtoken.willBeHidden = false;
                        }
                        if (wtoken.clientHidden != ttoken.clientHidden) {
                            wtoken.clientHidden = ttoken.clientHidden;
                            wtoken.sendAppVisibilityToClients();
                        }
                        final AppWindowAnimator tAppAnimator = ttoken.mAppAnimator;
                        final AppWindowAnimator wAppAnimator = wtoken.mAppAnimator;
                        if (tAppAnimator.animation != null) {
                            wAppAnimator.animation = tAppAnimator.animation;
                            wAppAnimator.animating = tAppAnimator.animating;
                            wAppAnimator.animLayerAdjustment = tAppAnimator.animLayerAdjustment;
                            tAppAnimator.animation = null;
                            tAppAnimator.animLayerAdjustment = 0;
                            wAppAnimator.updateLayers();
                            tAppAnimator.updateLayers();
                        }

                        updateFocusedWindowLocked(UPDATE_FOCUS_WILL_PLACE_SURFACES,
                                true /*updateInputWindows*/);
                        getDefaultDisplayContentLocked().layoutNeeded = true;
                        performLayoutAndPlaceSurfacesLocked();
                        Binder.restoreCallingIdentity(origId);
                        return;
                    } else if (ttoken.startingData != null) {
                        // The previous app was getting ready to show a
                        // starting window, but hasn't yet done so.  Steal it!
                        if (DEBUG_STARTING_WINDOW) Slog.v(TAG,
                                "Moving pending starting from " + ttoken
                                + " to " + wtoken);
                        wtoken.startingData = ttoken.startingData;
                        ttoken.startingData = null;
                        ttoken.startingMoved = true;
                        Message m = mH.obtainMessage(H.ADD_STARTING, wtoken);
                        // Note: we really want to do sendMessageAtFrontOfQueue() because we
                        // want to process the message ASAP, before any other queued
                        // messages.
                        mH.sendMessageAtFrontOfQueue(m);
                        return;
                    }
                    final AppWindowAnimator tAppAnimator = ttoken.mAppAnimator;
                    final AppWindowAnimator wAppAnimator = wtoken.mAppAnimator;
                    if (tAppAnimator.thumbnail != null) {
                        // The old token is animating with a thumbnail, transfer
                        // that to the new token.
                        if (wAppAnimator.thumbnail != null) {
                            wAppAnimator.thumbnail.destroy();
                        }
                        wAppAnimator.thumbnail = tAppAnimator.thumbnail;
                        wAppAnimator.thumbnailX = tAppAnimator.thumbnailX;
                        wAppAnimator.thumbnailY = tAppAnimator.thumbnailY;
                        wAppAnimator.thumbnailLayer = tAppAnimator.thumbnailLayer;
                        wAppAnimator.thumbnailAnimation = tAppAnimator.thumbnailAnimation;
                        tAppAnimator.thumbnail = null;
                    }
                }
            }

            // There is no existing starting window, and the caller doesn't
            // want us to create one, so that's it!
            if (!createIfNeeded) {
                return;
            }

            // If this is a translucent window, then don't
            // show a starting window -- the current effect (a full-screen
            // opaque starting window that fades away to the real contents
            // when it is ready) does not work for this.
            if (DEBUG_STARTING_WINDOW) Slog.v(TAG, "Checking theme of starting window: 0x"
                    + Integer.toHexString(theme));
            if (theme != 0) {
                AttributeCache.Entry ent = AttributeCache.instance().get(pkg, theme,
                        com.android.internal.R.styleable.Window, mCurrentUserId);
                if (ent == null) {
                    // Whoops!  App doesn't exist.  Um.  Okay.  We'll just
                    // pretend like we didn't see that.
                    return;
                }
                if (DEBUG_STARTING_WINDOW) Slog.v(TAG, "Translucent="
                        + ent.array.getBoolean(
                                com.android.internal.R.styleable.Window_windowIsTranslucent, false)
                        + " Floating="
                        + ent.array.getBoolean(
                                com.android.internal.R.styleable.Window_windowIsFloating, false)
                        + " ShowWallpaper="
                        + ent.array.getBoolean(
                                com.android.internal.R.styleable.Window_windowShowWallpaper, false));
                if (ent.array.getBoolean(
                        com.android.internal.R.styleable.Window_windowIsTranslucent, false)) {
                    return;
                }
                if (ent.array.getBoolean(
                        com.android.internal.R.styleable.Window_windowIsFloating, false)) {
                    return;
                }
                if (ent.array.getBoolean(
                        com.android.internal.R.styleable.Window_windowShowWallpaper, false)) {
                    if (mWallpaperTarget == null) {
                        // If this theme is requesting a wallpaper, and the wallpaper
                        // is not curently visible, then this effectively serves as
                        // an opaque window and our starting window transition animation
                        // can still work.  We just need to make sure the starting window
                        // is also showing the wallpaper.
                        windowFlags |= FLAG_SHOW_WALLPAPER;
                    } else {
                        return;
                    }
                }
            }

            if (DEBUG_STARTING_WINDOW) Slog.v(TAG, "Creating StartingData");
            mStartingIconInTransition = true;
            wtoken.startingData = new StartingData(pkg, theme, compatInfo, nonLocalizedLabel,
                    labelRes, icon, logo, windowFlags);
            Message m = mH.obtainMessage(H.ADD_STARTING, wtoken);
            // Note: we really want to do sendMessageAtFrontOfQueue() because we
            // want to process the message ASAP, before any other queued
            // messages.
            if (DEBUG_STARTING_WINDOW) Slog.v(TAG, "Enqueueing ADD_STARTING");
            mH.sendMessageAtFrontOfQueue(m);
        }
    }

    public void removeAppStartingWindow(IBinder token) {
        synchronized (mWindowMap) {
            AppWindowToken wtoken = mTokenMap.get(token).appWindowToken;
            if (wtoken.startingWindow != null) {
                scheduleRemoveStartingWindow(wtoken);
            }
        }
    }

    @Override
    public void setAppWillBeHidden(IBinder token) {
        if (!checkCallingPermission(android.Manifest.permission.MANAGE_APP_TOKENS,
                "setAppWillBeHidden()")) {
            throw new SecurityException("Requires MANAGE_APP_TOKENS permission");
        }

        AppWindowToken wtoken;

        synchronized(mWindowMap) {
            wtoken = findAppWindowToken(token);
            if (wtoken == null) {
                Slog.w(TAG, "Attempted to set will be hidden of non-existing app token: " + token);
                return;
            }
            wtoken.willBeHidden = true;
        }
    }

    public void setAppFullscreen(IBinder token, boolean toOpaque) {
        AppWindowToken atoken = findAppWindowToken(token);
        if (atoken != null) {
            atoken.appFullscreen = toOpaque;
            // When making translucent, wait until windows below have been drawn.
            if (toOpaque) {
                // Making opaque so do it now.
                setWindowOpaque(token, true);
            }
            requestTraversal();
        }
    }

    public void setWindowOpaque(IBinder token, boolean isOpaque) {
        AppWindowToken wtoken = findAppWindowToken(token);
        if (wtoken != null) {
            WindowState win = wtoken.findMainWindow();
            if (win != null) {
                win.mWinAnimator.setOpaque(isOpaque);
            }
        }
    }

    boolean setTokenVisibilityLocked(AppWindowToken wtoken, WindowManager.LayoutParams lp,
            boolean visible, int transit, boolean performLayout, boolean isVoiceInteraction) {
        boolean delayed = false;

        if (wtoken.clientHidden == visible) {
            wtoken.clientHidden = !visible;
            wtoken.sendAppVisibilityToClients();
        }

        wtoken.willBeHidden = false;
        if (wtoken.hidden == visible) {
            boolean changed = false;
            if (DEBUG_APP_TRANSITIONS) Slog.v(
                TAG, "Changing app " + wtoken + " hidden=" + wtoken.hidden
                + " performLayout=" + performLayout);

            boolean runningAppAnimation = false;

            if (transit != AppTransition.TRANSIT_UNSET) {
                if (wtoken.mAppAnimator.animation == AppWindowAnimator.sDummyAnimation) {
                    wtoken.mAppAnimator.animation = null;
                }
                if (applyAnimationLocked(wtoken, lp, transit, visible, isVoiceInteraction)) {
                    delayed = runningAppAnimation = true;
                }
                WindowState window = wtoken.findMainWindow();
                //TODO (multidisplay): Magnification is supported only for the default display.
                if (window != null && mAccessibilityController != null
                        && window.getDisplayId() == Display.DEFAULT_DISPLAY) {
                    mAccessibilityController.onAppWindowTransitionLocked(window, transit);
                }
                changed = true;
            }

            final int N = wtoken.allAppWindows.size();
            for (int i=0; i<N; i++) {
                WindowState win = wtoken.allAppWindows.get(i);
                if (win == wtoken.startingWindow) {
                    continue;
                }

                //Slog.i(TAG, "Window " + win + ": vis=" + win.isVisible());
                //win.dump("  ");
                if (visible) {
                    if (!win.isVisibleNow()) {
                        if (!runningAppAnimation) {
                            win.mWinAnimator.applyAnimationLocked(
                                    WindowManagerPolicy.TRANSIT_ENTER, true);
                            //TODO (multidisplay): Magnification is supported only for the default
                            if (mAccessibilityController != null
                                    && win.getDisplayId() == Display.DEFAULT_DISPLAY) {
                                mAccessibilityController.onWindowTransitionLocked(win,
                                        WindowManagerPolicy.TRANSIT_ENTER);
                            }
                        }
                        changed = true;
                        final DisplayContent displayContent = win.getDisplayContent();
                        if (displayContent != null) {
                            displayContent.layoutNeeded = true;
                        }
                    }
                } else if (win.isVisibleNow()) {
                    if (!runningAppAnimation) {
                        win.mWinAnimator.applyAnimationLocked(
                                WindowManagerPolicy.TRANSIT_EXIT, false);
                        //TODO (multidisplay): Magnification is supported only for the default
                        if (mAccessibilityController != null
                                && win.getDisplayId() == Display.DEFAULT_DISPLAY) {
                            mAccessibilityController.onWindowTransitionLocked(win,
                                    WindowManagerPolicy.TRANSIT_EXIT);
                        }
                    }
                    changed = true;
                    final DisplayContent displayContent = win.getDisplayContent();
                    if (displayContent != null) {
                        displayContent.layoutNeeded = true;
                    }
                }
            }

            wtoken.hidden = wtoken.hiddenRequested = !visible;
            if (!visible) {
                unsetAppFreezingScreenLocked(wtoken, true, true);
            } else {
                // If we are being set visible, and the starting window is
                // not yet displayed, then make sure it doesn't get displayed.
                WindowState swin = wtoken.startingWindow;
                if (swin != null && !swin.isDrawnLw()) {
                    swin.mPolicyVisibility = false;
                    swin.mPolicyVisibilityAfterAnim = false;
                 }
            }

            if (DEBUG_APP_TRANSITIONS) Slog.v(TAG, "setTokenVisibilityLocked: " + wtoken
                      + ": hidden=" + wtoken.hidden + " hiddenRequested="
                      + wtoken.hiddenRequested);

            if (changed) {
                mInputMonitor.setUpdateInputWindowsNeededLw();
                if (performLayout) {
                    updateFocusedWindowLocked(UPDATE_FOCUS_WILL_PLACE_SURFACES,
                            false /*updateInputWindows*/);
                    performLayoutAndPlaceSurfacesLocked();
                }
                mInputMonitor.updateInputWindowsLw(false /*force*/);
            }
        }

        if (wtoken.mAppAnimator.animation != null) {
            delayed = true;
        }

        for (int i = wtoken.allAppWindows.size() - 1; i >= 0 && !delayed; i--) {
            if (wtoken.allAppWindows.get(i).mWinAnimator.isWindowAnimating()) {
                delayed = true;
            }
        }

        return delayed;
    }

    @Override
    public void setAppVisibility(IBinder token, boolean visible) {
        if (!checkCallingPermission(android.Manifest.permission.MANAGE_APP_TOKENS,
                "setAppVisibility()")) {
            throw new SecurityException("Requires MANAGE_APP_TOKENS permission");
        }

        AppWindowToken wtoken;

        synchronized(mWindowMap) {
            wtoken = findAppWindowToken(token);
            if (wtoken == null) {
                Slog.w(TAG, "Attempted to set visibility of non-existing app token: " + token);
                return;
            }

            if (DEBUG_APP_TRANSITIONS || DEBUG_ORIENTATION) Slog.v(TAG, "setAppVisibility(" +
                    token + ", visible=" + visible + "): " + mAppTransition +
                    " hidden=" + wtoken.hidden + " hiddenRequested=" +
                    wtoken.hiddenRequested, HIDE_STACK_CRAWLS ?
                            null : new RuntimeException("here").fillInStackTrace());

            // If we are preparing an app transition, then delay changing
            // the visibility of this token until we execute that transition.
            if (okToDisplay() && mAppTransition.isTransitionSet()) {
                wtoken.hiddenRequested = !visible;

                if (!wtoken.startingDisplayed) {
                    if (DEBUG_APP_TRANSITIONS) Slog.v(
                            TAG, "Setting dummy animation on: " + wtoken);
                    wtoken.mAppAnimator.setDummyAnimation();
                }
                mOpeningApps.remove(wtoken);
                mClosingApps.remove(wtoken);
                wtoken.waitingToShow = wtoken.waitingToHide = false;
                wtoken.inPendingTransaction = true;
                if (visible) {
                    mOpeningApps.add(wtoken);
                    wtoken.startingMoved = false;

                    // If the token is currently hidden (should be the
                    // common case), then we need to set up to wait for
                    // its windows to be ready.
                    if (wtoken.hidden) {
                        wtoken.allDrawn = false;
                        wtoken.deferClearAllDrawn = false;
                        wtoken.waitingToShow = true;

                        if (wtoken.clientHidden) {
                            // In the case where we are making an app visible
                            // but holding off for a transition, we still need
                            // to tell the client to make its windows visible so
                            // they get drawn.  Otherwise, we will wait on
                            // performing the transition until all windows have
                            // been drawn, they never will be, and we are sad.
                            wtoken.clientHidden = false;
                            wtoken.sendAppVisibilityToClients();
                        }
                    }
                } else {
                    mClosingApps.add(wtoken);

                    // If the token is currently visible (should be the
                    // common case), then set up to wait for it to be hidden.
                    if (!wtoken.hidden) {
                        wtoken.waitingToHide = true;
                    }
                }
                if (mAppTransition.getAppTransition() == AppTransition.TRANSIT_TASK_OPEN_BEHIND) {
                    // We're launchingBehind, add the launching activity to mOpeningApps.
                    final WindowState win =
                            findFocusedWindowLocked(getDefaultDisplayContentLocked());
                    if (win != null) {
                        final AppWindowToken focusedToken = win.mAppToken;
                        if (focusedToken != null) {
                            if (DEBUG_APP_TRANSITIONS) Slog.d(TAG, "TRANSIT_TASK_OPEN_BEHIND, " +
                                    " adding " + focusedToken + " to mOpeningApps");
                            // Force animation to be loaded.
                            focusedToken.hidden = true;
                            mOpeningApps.add(focusedToken);
                        }
                    }
                }
                return;
            }

            final long origId = Binder.clearCallingIdentity();
            setTokenVisibilityLocked(wtoken, null, visible, AppTransition.TRANSIT_UNSET,
                    true, wtoken.voiceInteraction);
            wtoken.updateReportedVisibilityLocked();
            Binder.restoreCallingIdentity(origId);
        }
    }

    void unsetAppFreezingScreenLocked(AppWindowToken wtoken,
            boolean unfreezeSurfaceNow, boolean force) {
        if (wtoken.mAppAnimator.freezingScreen) {
            if (DEBUG_ORIENTATION) Slog.v(TAG, "Clear freezing of " + wtoken
                    + " force=" + force);
            final int N = wtoken.allAppWindows.size();
            boolean unfrozeWindows = false;
            for (int i=0; i<N; i++) {
                WindowState w = wtoken.allAppWindows.get(i);
                if (w.mAppFreezing) {
                    w.mAppFreezing = false;
                    if (w.mHasSurface && !w.mOrientationChanging) {
                        if (DEBUG_ORIENTATION) Slog.v(TAG, "set mOrientationChanging of " + w);
                        w.mOrientationChanging = true;
                        mInnerFields.mOrientationChangeComplete = false;
                    }
                    w.mLastFreezeDuration = 0;
                    unfrozeWindows = true;
                    final DisplayContent displayContent = w.getDisplayContent();
                    if (displayContent != null) {
                        displayContent.layoutNeeded = true;
                    }
                }
            }
            if (force || unfrozeWindows) {
                if (DEBUG_ORIENTATION) Slog.v(TAG, "No longer freezing: " + wtoken);
                wtoken.mAppAnimator.freezingScreen = false;
                wtoken.mAppAnimator.lastFreezeDuration = (int)(SystemClock.elapsedRealtime()
                        - mDisplayFreezeTime);
                mAppsFreezingScreen--;
                mLastFinishedFreezeSource = wtoken;
            }
            if (unfreezeSurfaceNow) {
                if (unfrozeWindows) {
                    performLayoutAndPlaceSurfacesLocked();
                }
                stopFreezingDisplayLocked();
            }
        }
    }

    private void startAppFreezingScreenLocked(AppWindowToken wtoken) {
        if (DEBUG_ORIENTATION) {
            RuntimeException e = null;
            if (!HIDE_STACK_CRAWLS) {
                e = new RuntimeException();
                e.fillInStackTrace();
            }
            Slog.i(TAG, "Set freezing of " + wtoken.appToken
                    + ": hidden=" + wtoken.hidden + " freezing="
                    + wtoken.mAppAnimator.freezingScreen, e);
        }
        if (!wtoken.hiddenRequested) {
            if (!wtoken.mAppAnimator.freezingScreen) {
                wtoken.mAppAnimator.freezingScreen = true;
                wtoken.mAppAnimator.lastFreezeDuration = 0;
                mAppsFreezingScreen++;
                if (mAppsFreezingScreen == 1) {
                    startFreezingDisplayLocked(false, 0, 0);
                    mH.removeMessages(H.APP_FREEZE_TIMEOUT);
                    mH.sendEmptyMessageDelayed(H.APP_FREEZE_TIMEOUT, 5000);
                }
            }
            final int N = wtoken.allAppWindows.size();
            for (int i=0; i<N; i++) {
                WindowState w = wtoken.allAppWindows.get(i);
                w.mAppFreezing = true;
            }
        }
    }

    @Override
    public void startAppFreezingScreen(IBinder token, int configChanges) {
        if (!checkCallingPermission(android.Manifest.permission.MANAGE_APP_TOKENS,
                "setAppFreezingScreen()")) {
            throw new SecurityException("Requires MANAGE_APP_TOKENS permission");
        }

        synchronized(mWindowMap) {
            if (configChanges == 0 && okToDisplay()) {
                if (DEBUG_ORIENTATION) Slog.v(TAG, "Skipping set freeze of " + token);
                return;
            }

            AppWindowToken wtoken = findAppWindowToken(token);
            if (wtoken == null || wtoken.appToken == null) {
                Slog.w(TAG, "Attempted to freeze screen with non-existing app token: " + wtoken);
                return;
            }
            final long origId = Binder.clearCallingIdentity();
            startAppFreezingScreenLocked(wtoken);
            Binder.restoreCallingIdentity(origId);
        }
    }

    @Override
    public void stopAppFreezingScreen(IBinder token, boolean force) {
        if (!checkCallingPermission(android.Manifest.permission.MANAGE_APP_TOKENS,
                "setAppFreezingScreen()")) {
            throw new SecurityException("Requires MANAGE_APP_TOKENS permission");
        }

        synchronized(mWindowMap) {
            AppWindowToken wtoken = findAppWindowToken(token);
            if (wtoken == null || wtoken.appToken == null) {
                return;
            }
            final long origId = Binder.clearCallingIdentity();
            if (DEBUG_ORIENTATION) Slog.v(TAG, "Clear freezing of " + token
                    + ": hidden=" + wtoken.hidden + " freezing=" + wtoken.mAppAnimator.freezingScreen);
            unsetAppFreezingScreenLocked(wtoken, true, force);
            Binder.restoreCallingIdentity(origId);
        }
    }

    void removeAppFromTaskLocked(AppWindowToken wtoken) {
        final Task task = mTaskIdToTask.get(wtoken.groupId);
        if (task != null) {
            if (!task.removeAppToken(wtoken)) {
                Slog.e(TAG, "removeAppFromTaskLocked: token=" + wtoken + " not found.");
            }
        }
    }

    @Override
    public void removeAppToken(IBinder token) {
        if (!checkCallingPermission(android.Manifest.permission.MANAGE_APP_TOKENS,
                "removeAppToken()")) {
            throw new SecurityException("Requires MANAGE_APP_TOKENS permission");
        }

        AppWindowToken wtoken = null;
        AppWindowToken startingToken = null;
        boolean delayed = false;

        final long origId = Binder.clearCallingIdentity();
        synchronized(mWindowMap) {
            WindowToken basewtoken = mTokenMap.remove(token);
            if (basewtoken != null && (wtoken=basewtoken.appWindowToken) != null) {
                if (DEBUG_APP_TRANSITIONS) Slog.v(TAG, "Removing app token: " + wtoken);
                delayed = setTokenVisibilityLocked(wtoken, null, false,
                        AppTransition.TRANSIT_UNSET, true, wtoken.voiceInteraction);
                wtoken.inPendingTransaction = false;
                mOpeningApps.remove(wtoken);
                wtoken.waitingToShow = false;
                if (mClosingApps.contains(wtoken)) {
                    delayed = true;
                } else if (mAppTransition.isTransitionSet()) {
                    mClosingApps.add(wtoken);
                    wtoken.waitingToHide = true;
                    delayed = true;
                }
                if (DEBUG_APP_TRANSITIONS) Slog.v(
                        TAG, "Removing app " + wtoken + " delayed=" + delayed
                        + " animation=" + wtoken.mAppAnimator.animation
                        + " animating=" + wtoken.mAppAnimator.animating);
                if (DEBUG_ADD_REMOVE || DEBUG_TOKEN_MOVEMENT) Slog.v(TAG, "removeAppToken: "
                        + wtoken + " delayed=" + delayed + " Callers=" + Debug.getCallers(4));
                final TaskStack stack = mTaskIdToTask.get(wtoken.groupId).mStack;
                if (delayed) {
                    // set the token aside because it has an active animation to be finished
                    if (DEBUG_ADD_REMOVE || DEBUG_TOKEN_MOVEMENT) Slog.v(TAG,
                            "removeAppToken make exiting: " + wtoken);
                    stack.mExitingAppTokens.add(wtoken);
                    wtoken.mDeferRemoval = true;
                } else {
                    // Make sure there is no animation running on this token,
                    // so any windows associated with it will be removed as
                    // soon as their animations are complete
                    wtoken.mAppAnimator.clearAnimation();
                    wtoken.mAppAnimator.animating = false;
                    removeAppFromTaskLocked(wtoken);
                }

                wtoken.removed = true;
                if (wtoken.startingData != null) {
                    startingToken = wtoken;
                }
                unsetAppFreezingScreenLocked(wtoken, true, true);
                if (mFocusedApp == wtoken) {
                    if (DEBUG_FOCUS_LIGHT) Slog.v(TAG, "Removing focused app token:" + wtoken);
                    mFocusedApp = null;
                    updateFocusedWindowLocked(UPDATE_FOCUS_NORMAL, true /*updateInputWindows*/);
                    mInputMonitor.setFocusedAppLw(null);
                }
            } else {
                Slog.w(TAG, "Attempted to remove non-existing app token: " + token);
            }

            if (!delayed && wtoken != null) {
                wtoken.updateReportedVisibilityLocked();
            }
        }
        Binder.restoreCallingIdentity(origId);

        // Will only remove if startingToken non null.
        scheduleRemoveStartingWindow(startingToken);
    }

    void scheduleRemoveStartingWindow(AppWindowToken wtoken) {
        if (wtoken != null && wtoken.startingWindow != null) {
            if (DEBUG_STARTING_WINDOW) Slog.v(TAG, Debug.getCallers(1) +
                    ": Schedule remove starting " + wtoken + (wtoken != null ?
                    " startingWindow=" + wtoken.startingWindow : ""));
            Message m = mH.obtainMessage(H.REMOVE_STARTING, wtoken);
            mH.sendMessage(m);
        }
    }

    private boolean tmpRemoveAppWindowsLocked(WindowToken token) {
        WindowList windows = token.windows;
        final int NW = windows.size();
        if (NW > 0) {
            mWindowsChanged = true;
        }
        for (int i = 0; i < NW; i++) {
            WindowState win = windows.get(i);
            if (DEBUG_WINDOW_MOVEMENT) Slog.v(TAG, "Tmp removing app window " + win);
            win.getWindowList().remove(win);
            int j = win.mChildWindows.size();
            while (j > 0) {
                j--;
                WindowState cwin = win.mChildWindows.get(j);
                if (DEBUG_WINDOW_MOVEMENT) Slog.v(TAG,
                        "Tmp removing child window " + cwin);
                cwin.getWindowList().remove(cwin);
            }
        }
        return NW > 0;
    }

    void dumpAppTokensLocked() {
        final int numStacks = mStackIdToStack.size();
        for (int stackNdx = 0; stackNdx < numStacks; ++stackNdx) {
            final TaskStack stack = mStackIdToStack.valueAt(stackNdx);
            Slog.v(TAG, "  Stack #" + stack.mStackId + " tasks from bottom to top:");
            final ArrayList<Task> tasks = stack.getTasks();
            final int numTasks = tasks.size();
            for (int taskNdx = 0; taskNdx < numTasks; ++taskNdx) {
                final Task task = tasks.get(taskNdx);
                Slog.v(TAG, "    Task #" + task.taskId + " activities from bottom to top:");
                AppTokenList tokens = task.mAppTokens;
                final int numTokens = tokens.size();
                for (int tokenNdx = 0; tokenNdx < numTokens; ++tokenNdx) {
                    Slog.v(TAG, "      activity #" + tokenNdx + ": " + tokens.get(tokenNdx).token);
                }
            }
        }
    }

    void dumpWindowsLocked() {
        final int numDisplays = mDisplayContents.size();
        for (int displayNdx = 0; displayNdx < numDisplays; ++displayNdx) {
            final DisplayContent displayContent = mDisplayContents.valueAt(displayNdx);
            Slog.v(TAG, " Display #" + displayContent.getDisplayId());
            final WindowList windows = displayContent.getWindowList();
            for (int winNdx = windows.size() - 1; winNdx >= 0; --winNdx) {
                Slog.v(TAG, "  #" + winNdx + ": " + windows.get(winNdx));
            }
        }
    }

    private int findAppWindowInsertionPointLocked(AppWindowToken target) {
        final int taskId = target.groupId;
        Task targetTask = mTaskIdToTask.get(taskId);
        if (targetTask == null) {
            Slog.w(TAG, "findAppWindowInsertionPointLocked: no Task for " + target + " taskId="
                    + taskId);
            return 0;
        }
        DisplayContent displayContent = targetTask.getDisplayContent();
        if (displayContent == null) {
            Slog.w(TAG, "findAppWindowInsertionPointLocked: no DisplayContent for " + target);
            return 0;
        }
        final WindowList windows = displayContent.getWindowList();
        final int NW = windows.size();

        boolean found = false;
        final ArrayList<Task> tasks = displayContent.getTasks();
        for (int taskNdx = tasks.size() - 1; taskNdx >= 0; --taskNdx) {
            final Task task = tasks.get(taskNdx);
            if (!found && task.taskId != taskId) {
                continue;
            }
            AppTokenList tokens = task.mAppTokens;
            for (int tokenNdx = tokens.size() - 1; tokenNdx >= 0; --tokenNdx) {
                final AppWindowToken wtoken = tokens.get(tokenNdx);
                if (!found && wtoken == target) {
                    found = true;
                }
                if (found) {
                    // Find the first app token below the new position that has
                    // a window displayed.
                    if (DEBUG_REORDER) Slog.v(TAG, "Looking for lower windows in " + wtoken.token);
                    if (wtoken.sendingToBottom) {
                        if (DEBUG_REORDER) Slog.v(TAG, "Skipping token -- currently sending to bottom");
                        continue;
                    }
                    for (int i = wtoken.windows.size() - 1; i >= 0; --i) {
                        WindowState win = wtoken.windows.get(i);
                        for (int j = win.mChildWindows.size() - 1; j >= 0; --j) {
                            WindowState cwin = win.mChildWindows.get(j);
                            if (cwin.mSubLayer >= 0) {
                                for (int pos = NW - 1; pos >= 0; pos--) {
                                    if (windows.get(pos) == cwin) {
                                        if (DEBUG_REORDER) Slog.v(TAG,
                                                "Found child win @" + (pos + 1));
                                        return pos + 1;
                                    }
                                }
                            }
                        }
                        for (int pos = NW - 1; pos >= 0; pos--) {
                            if (windows.get(pos) == win) {
                                if (DEBUG_REORDER) Slog.v(TAG, "Found win @" + (pos + 1));
                                return pos + 1;
                            }
                        }
                    }
                }
            }
        }
        // Never put an app window underneath wallpaper.
        for (int pos = NW - 1; pos >= 0; pos--) {
            if (windows.get(pos).mIsWallpaper) {
                if (DEBUG_REORDER) Slog.v(TAG, "Found wallpaper @" + pos);
                return pos + 1;
            }
        }
        return 0;
    }

    private final int reAddWindowLocked(int index, WindowState win) {
        final WindowList windows = win.getWindowList();
        final int NCW = win.mChildWindows.size();
        boolean added = false;
        for (int j=0; j<NCW; j++) {
            WindowState cwin = win.mChildWindows.get(j);
            if (!added && cwin.mSubLayer >= 0) {
                if (DEBUG_WINDOW_MOVEMENT) Slog.v(TAG, "Re-adding child window at "
                        + index + ": " + cwin);
                win.mRebuilding = false;
                windows.add(index, win);
                index++;
                added = true;
            }
            if (DEBUG_WINDOW_MOVEMENT) Slog.v(TAG, "Re-adding window at "
                    + index + ": " + cwin);
            cwin.mRebuilding = false;
            windows.add(index, cwin);
            index++;
        }
        if (!added) {
            if (DEBUG_WINDOW_MOVEMENT) Slog.v(TAG, "Re-adding window at "
                    + index + ": " + win);
            win.mRebuilding = false;
            windows.add(index, win);
            index++;
        }
        mWindowsChanged = true;
        return index;
    }

    private final int reAddAppWindowsLocked(final DisplayContent displayContent, int index,
                                            WindowToken token) {
        final int NW = token.windows.size();
        for (int i=0; i<NW; i++) {
            final WindowState win = token.windows.get(i);
            final DisplayContent winDisplayContent = win.getDisplayContent();
            if (winDisplayContent == displayContent || winDisplayContent == null) {
                win.mDisplayContent = displayContent;
                index = reAddWindowLocked(index, win);
            }
        }
        return index;
    }

    void tmpRemoveTaskWindowsLocked(Task task) {
        AppTokenList tokens = task.mAppTokens;
        for (int tokenNdx = tokens.size() - 1; tokenNdx >= 0; --tokenNdx) {
            tmpRemoveAppWindowsLocked(tokens.get(tokenNdx));
        }
    }

    void moveStackWindowsLocked(DisplayContent displayContent) {
        // First remove all of the windows from the list.
        final ArrayList<Task> tasks = displayContent.getTasks();
        final int numTasks = tasks.size();
        for (int taskNdx = 0; taskNdx < numTasks; ++taskNdx) {
            tmpRemoveTaskWindowsLocked(tasks.get(taskNdx));
        }

        // And now add them back at the correct place.
        // Where to start adding?
        for (int taskNdx = 0; taskNdx < numTasks; ++taskNdx) {
            AppTokenList tokens = tasks.get(taskNdx).mAppTokens;
            final int numTokens = tokens.size();
            if (numTokens == 0) {
                continue;
            }
            int pos = findAppWindowInsertionPointLocked(tokens.get(0));
            for (int tokenNdx = 0; tokenNdx < numTokens; ++tokenNdx) {
                final AppWindowToken wtoken = tokens.get(tokenNdx);
                if (wtoken != null) {
                    final int newPos = reAddAppWindowsLocked(displayContent, pos, wtoken);
                    if (newPos != pos) {
                        displayContent.layoutNeeded = true;
                    }
                    pos = newPos;
                }
            }
        }

        if (!updateFocusedWindowLocked(UPDATE_FOCUS_WILL_PLACE_SURFACES,
                false /*updateInputWindows*/)) {
            assignLayersLocked(displayContent.getWindowList());
        }

        mInputMonitor.setUpdateInputWindowsNeededLw();
        performLayoutAndPlaceSurfacesLocked();
        mInputMonitor.updateInputWindowsLw(false /*force*/);

        //dump();
    }

    public void moveTaskToTop(int taskId) {
        final long origId = Binder.clearCallingIdentity();
        try {
            synchronized(mWindowMap) {
                Task task = mTaskIdToTask.get(taskId);
                if (task == null) {
                    // Normal behavior, addAppToken will be called next and task will be created.
                    return;
                }
                final TaskStack stack = task.mStack;
                final DisplayContent displayContent = task.getDisplayContent();
                displayContent.moveStack(stack, true);
                if (displayContent.isDefaultDisplay) {
                    final TaskStack homeStack = displayContent.getHomeStack();
                    if (homeStack != stack) {
                        // When a non-home stack moves to the top, the home stack moves to the
                        // bottom.
                        displayContent.moveStack(homeStack, false);
                    }
                }
                stack.moveTaskToTop(task);
            }
        } finally {
            Binder.restoreCallingIdentity(origId);
        }
    }

    public void moveTaskToBottom(int taskId) {
        final long origId = Binder.clearCallingIdentity();
        try {
            synchronized(mWindowMap) {
                Task task = mTaskIdToTask.get(taskId);
                if (task == null) {
                    Slog.e(TAG, "moveTaskToBottom: taskId=" + taskId
                            + " not found in mTaskIdToTask");
                    return;
                }
                final TaskStack stack = task.mStack;
                stack.moveTaskToBottom(task);
                moveStackWindowsLocked(stack.getDisplayContent());
            }
        } finally {
            Binder.restoreCallingIdentity(origId);
        }
    }

    /**
     * Create a new TaskStack and place it on a DisplayContent.
     * @param stackId The unique identifier of the new stack.
     * @param displayId The unique identifier of the DisplayContent.
     */
    public void attachStack(int stackId, int displayId) {
        final long origId = Binder.clearCallingIdentity();
        try {
            synchronized (mWindowMap) {
                final DisplayContent displayContent = mDisplayContents.get(displayId);
                if (displayContent != null) {
                    TaskStack stack = mStackIdToStack.get(stackId);
                    if (stack == null) {
                        if (DEBUG_STACK) Slog.d(TAG, "attachStack: stackId=" + stackId);
                        stack = new TaskStack(this, stackId);
                        mStackIdToStack.put(stackId, stack);
                    }
                    stack.attachDisplayContent(displayContent);
                    displayContent.attachStack(stack);
                    moveStackWindowsLocked(displayContent);
                    final WindowList windows = displayContent.getWindowList();
                    for (int winNdx = windows.size() - 1; winNdx >= 0; --winNdx) {
                        windows.get(winNdx).reportResized();
                    }
                }
            }
        } finally {
            Binder.restoreCallingIdentity(origId);
        }
    }

    void detachStackLocked(DisplayContent displayContent, TaskStack stack) {
        displayContent.detachStack(stack);
        stack.detachDisplay();
    }

    public void detachStack(int stackId) {
        synchronized (mWindowMap) {
            TaskStack stack = mStackIdToStack.get(stackId);
            if (stack != null) {
                final DisplayContent displayContent = stack.getDisplayContent();
                if (displayContent != null) {
                    if (stack.isAnimating()) {
                        stack.mDeferDetach = true;
                        return;
                    }
                    detachStackLocked(displayContent, stack);
                }
            }
        }
    }

    public void removeStack(int stackId) {
        mStackIdToStack.remove(stackId);
    }

    void removeTaskLocked(Task task) {
        final int taskId = task.taskId;
        final TaskStack stack = task.mStack;
        if (stack.isAnimating()) {
            if (DEBUG_STACK) Slog.i(TAG, "removeTask: deferring removing taskId=" + taskId);
            task.mDeferRemoval = true;
            return;
        }
        if (DEBUG_STACK) Slog.i(TAG, "removeTask: removing taskId=" + taskId);
        EventLog.writeEvent(EventLogTags.WM_TASK_REMOVED, taskId, "removeTask");
        task.mDeferRemoval = false;
        task.mStack.removeTask(task);
        mTaskIdToTask.delete(task.taskId);
    }

    public void removeTask(int taskId) {
        synchronized (mWindowMap) {
            Task task = mTaskIdToTask.get(taskId);
            if (task == null) {
                if (DEBUG_STACK) Slog.i(TAG, "removeTask: could not find taskId=" + taskId);
                return;
            }
            removeTaskLocked(task);
        }
    }

    public void addTask(int taskId, int stackId, boolean toTop) {
        synchronized (mWindowMap) {
            if (DEBUG_STACK) Slog.i(TAG, "addTask: adding taskId=" + taskId
                    + " to " + (toTop ? "top" : "bottom"));
            Task task = mTaskIdToTask.get(taskId);
            if (task == null) {
                return;
            }
            TaskStack stack = mStackIdToStack.get(stackId);
            stack.addTask(task, toTop);
            final DisplayContent displayContent = stack.getDisplayContent();
            displayContent.layoutNeeded = true;
            performLayoutAndPlaceSurfacesLocked();
        }
    }

    public void resizeStack(int stackId, Rect bounds) {
        synchronized (mWindowMap) {
            final TaskStack stack = mStackIdToStack.get(stackId);
            if (stack == null) {
                throw new IllegalArgumentException("resizeStack: stackId " + stackId
                        + " not found.");
            }
            if (stack.setBounds(bounds)) {
                stack.resizeWindows();
                stack.getDisplayContent().layoutNeeded = true;
                performLayoutAndPlaceSurfacesLocked();
            }
        }
    }

    public void getStackBounds(int stackId, Rect bounds) {
        final TaskStack stack = mStackIdToStack.get(stackId);
        if (stack != null) {
            stack.getBounds(bounds);
            return;
        }
        bounds.setEmpty();
    }

    // -------------------------------------------------------------
    // Misc IWindowSession methods
    // -------------------------------------------------------------

    @Override
    public void startFreezingScreen(int exitAnim, int enterAnim) {
        if (!checkCallingPermission(android.Manifest.permission.FREEZE_SCREEN,
                "startFreezingScreen()")) {
            throw new SecurityException("Requires FREEZE_SCREEN permission");
        }

        synchronized(mWindowMap) {
            if (!mClientFreezingScreen) {
                mClientFreezingScreen = true;
                final long origId = Binder.clearCallingIdentity();
                try {
                    startFreezingDisplayLocked(false, exitAnim, enterAnim);
                    mH.removeMessages(H.CLIENT_FREEZE_TIMEOUT);
                    mH.sendEmptyMessageDelayed(H.CLIENT_FREEZE_TIMEOUT, 5000);
                } finally {
                    Binder.restoreCallingIdentity(origId);
                }
            }
        }
    }

    @Override
    public void stopFreezingScreen() {
        if (!checkCallingPermission(android.Manifest.permission.FREEZE_SCREEN,
                "stopFreezingScreen()")) {
            throw new SecurityException("Requires FREEZE_SCREEN permission");
        }

        synchronized(mWindowMap) {
            if (mClientFreezingScreen) {
                mClientFreezingScreen = false;
                mLastFinishedFreezeSource = "client";
                final long origId = Binder.clearCallingIdentity();
                try {
                    stopFreezingDisplayLocked();
                } finally {
                    Binder.restoreCallingIdentity(origId);
                }
            }
        }
    }

    @Override
    public void disableKeyguard(IBinder token, String tag) {
        if (mContext.checkCallingOrSelfPermission(android.Manifest.permission.DISABLE_KEYGUARD)
            != PackageManager.PERMISSION_GRANTED) {
            throw new SecurityException("Requires DISABLE_KEYGUARD permission");
        }

        if (token == null) {
            throw new IllegalArgumentException("token == null");
        }

        mKeyguardDisableHandler.sendMessage(mKeyguardDisableHandler.obtainMessage(
                KeyguardDisableHandler.KEYGUARD_DISABLE, new Pair<IBinder, String>(token, tag)));
    }

    @Override
    public void reenableKeyguard(IBinder token) {
        if (mContext.checkCallingOrSelfPermission(android.Manifest.permission.DISABLE_KEYGUARD)
            != PackageManager.PERMISSION_GRANTED) {
            throw new SecurityException("Requires DISABLE_KEYGUARD permission");
        }

        if (token == null) {
            throw new IllegalArgumentException("token == null");
        }

        mKeyguardDisableHandler.sendMessage(mKeyguardDisableHandler.obtainMessage(
                KeyguardDisableHandler.KEYGUARD_REENABLE, token));
    }

    /**
     * @see android.app.KeyguardManager#exitKeyguardSecurely
     */
    @Override
    public void exitKeyguardSecurely(final IOnKeyguardExitResult callback) {
        if (mContext.checkCallingOrSelfPermission(android.Manifest.permission.DISABLE_KEYGUARD)
            != PackageManager.PERMISSION_GRANTED) {
            throw new SecurityException("Requires DISABLE_KEYGUARD permission");
        }

        if (callback == null) {
            throw new IllegalArgumentException("callback == null");
        }

        mPolicy.exitKeyguardSecurely(new WindowManagerPolicy.OnKeyguardExitResult() {
            @Override
            public void onKeyguardExitResult(boolean success) {
                try {
                    callback.onKeyguardExitResult(success);
                } catch (RemoteException e) {
                    // Client has died, we don't care.
                }
            }
        });
    }

    @Override
    public boolean inKeyguardRestrictedInputMode() {
        return mPolicy.inKeyguardRestrictedKeyInputMode();
    }

    @Override
    public boolean isKeyguardLocked() {
        return mPolicy.isKeyguardLocked();
    }

    @Override
    public boolean isKeyguardSecure() {
        return mPolicy.isKeyguardSecure();
    }

    @Override
    public void dismissKeyguard() {
        if (mContext.checkCallingOrSelfPermission(android.Manifest.permission.DISABLE_KEYGUARD)
                != PackageManager.PERMISSION_GRANTED) {
            throw new SecurityException("Requires DISABLE_KEYGUARD permission");
        }
        synchronized(mWindowMap) {
            mPolicy.dismissKeyguardLw();
        }
    }

    @Override
    public void keyguardGoingAway() {
        if (mContext.checkCallingOrSelfPermission(android.Manifest.permission.DISABLE_KEYGUARD)
                != PackageManager.PERMISSION_GRANTED) {
            throw new SecurityException("Requires DISABLE_KEYGUARD permission");
        }
        synchronized (mWindowMap) {
            mAnimator.mKeyguardGoingAway = true;
            requestTraversalLocked();
        }
    }

    void showGlobalActions() {
        mPolicy.showGlobalActions();
    }

    @Override
    public void closeSystemDialogs(String reason) {
        synchronized(mWindowMap) {
            final int numDisplays = mDisplayContents.size();
            for (int displayNdx = 0; displayNdx < numDisplays; ++displayNdx) {
                final WindowList windows = mDisplayContents.valueAt(displayNdx).getWindowList();
                final int numWindows = windows.size();
                for (int winNdx = 0; winNdx < numWindows; ++winNdx) {
                    final WindowState w = windows.get(winNdx);
                    if (w.mHasSurface) {
                        try {
                            w.mClient.closeSystemDialogs(reason);
                        } catch (RemoteException e) {
                        }
                    }
                }
            }
        }
    }

    static float fixScale(float scale) {
        if (scale < 0) scale = 0;
        else if (scale > 20) scale = 20;
        return Math.abs(scale);
    }

    @Override
    public void setAnimationScale(int which, float scale) {
        if (!checkCallingPermission(android.Manifest.permission.SET_ANIMATION_SCALE,
                "setAnimationScale()")) {
            throw new SecurityException("Requires SET_ANIMATION_SCALE permission");
        }

        scale = fixScale(scale);
        switch (which) {
            case 0: mWindowAnimationScaleSetting = scale; break;
            case 1: mTransitionAnimationScaleSetting = scale; break;
            case 2: mAnimatorDurationScaleSetting = scale; break;
        }

        // Persist setting
        mH.sendEmptyMessage(H.PERSIST_ANIMATION_SCALE);
    }

    @Override
    public void setAnimationScales(float[] scales) {
        if (!checkCallingPermission(android.Manifest.permission.SET_ANIMATION_SCALE,
                "setAnimationScale()")) {
            throw new SecurityException("Requires SET_ANIMATION_SCALE permission");
        }

        if (scales != null) {
            if (scales.length >= 1) {
                mWindowAnimationScaleSetting = fixScale(scales[0]);
            }
            if (scales.length >= 2) {
                mTransitionAnimationScaleSetting = fixScale(scales[1]);
            }
            if (scales.length >= 3) {
                mAnimatorDurationScaleSetting = fixScale(scales[2]);
                dispatchNewAnimatorScaleLocked(null);
            }
        }

        // Persist setting
        mH.sendEmptyMessage(H.PERSIST_ANIMATION_SCALE);
    }

    private void setAnimatorDurationScale(float scale) {
        mAnimatorDurationScaleSetting = scale;
        ValueAnimator.setDurationScale(scale);
    }

    public float getWindowAnimationScaleLocked() {
        return mAnimationsDisabled ? 0 : mWindowAnimationScaleSetting;
    }

    public float getTransitionAnimationScaleLocked() {
        return mAnimationsDisabled ? 0 : mTransitionAnimationScaleSetting;
    }

    @Override
    public float getAnimationScale(int which) {
        switch (which) {
            case 0: return mWindowAnimationScaleSetting;
            case 1: return mTransitionAnimationScaleSetting;
            case 2: return mAnimatorDurationScaleSetting;
        }
        return 0;
    }

    @Override
    public float[] getAnimationScales() {
        return new float[] { mWindowAnimationScaleSetting, mTransitionAnimationScaleSetting,
                mAnimatorDurationScaleSetting };
    }

    @Override
    public float getCurrentAnimatorScale() {
        synchronized(mWindowMap) {
            return mAnimationsDisabled ? 0 : mAnimatorDurationScaleSetting;
        }
    }

    void dispatchNewAnimatorScaleLocked(Session session) {
        mH.obtainMessage(H.NEW_ANIMATOR_SCALE, session).sendToTarget();
    }

    @Override
    public void registerPointerEventListener(PointerEventListener listener) {
        mPointerEventDispatcher.registerInputEventListener(listener);
    }

    @Override
    public void unregisterPointerEventListener(PointerEventListener listener) {
        mPointerEventDispatcher.unregisterInputEventListener(listener);
    }

    // Called by window manager policy. Not exposed externally.
    @Override
    public int getLidState() {
        int sw = mInputManager.getSwitchState(-1, InputDevice.SOURCE_ANY,
                InputManagerService.SW_LID);
        if (sw > 0) {
            // Switch state: AKEY_STATE_DOWN or AKEY_STATE_VIRTUAL.
            return LID_CLOSED;
        } else if (sw == 0) {
            // Switch state: AKEY_STATE_UP.
            return LID_OPEN;
        } else {
            // Switch state: AKEY_STATE_UNKNOWN.
            return LID_ABSENT;
        }
    }

    // Called by window manager policy.  Not exposed externally.
    @Override
    public void switchKeyboardLayout(int deviceId, int direction) {
        mInputManager.switchKeyboardLayout(deviceId, direction);
    }

    // Called by window manager policy.  Not exposed externally.
    @Override
    public void shutdown(boolean confirm) {
        ShutdownThread.shutdown(mContext, confirm);
    }

    // Called by window manager policy.  Not exposed externally.
    @Override
    public void rebootSafeMode(boolean confirm) {
        ShutdownThread.rebootSafeMode(mContext, confirm);
    }

    public void setCurrentProfileIds(final int[] currentProfileIds) {
        synchronized (mWindowMap) {
            mCurrentProfileIds = currentProfileIds;
        }
    }

    public void setCurrentUser(final int newUserId, final int[] currentProfileIds) {
        synchronized (mWindowMap) {
            mCurrentUserId = newUserId;
            mCurrentProfileIds = currentProfileIds;
            mAppTransition.setCurrentUser(newUserId);
            mPolicy.setCurrentUserLw(newUserId);

            // Hide windows that should not be seen by the new user.
            final int numDisplays = mDisplayContents.size();
            for (int displayNdx = 0; displayNdx < numDisplays; ++displayNdx) {
                final DisplayContent displayContent = mDisplayContents.valueAt(displayNdx);
                displayContent.switchUserStacks(newUserId);
                rebuildAppWindowListLocked(displayContent);
            }
            performLayoutAndPlaceSurfacesLocked();
        }
    }

    /* Called by WindowState */
    boolean isCurrentProfileLocked(int userId) {
        if (userId == mCurrentUserId) return true;
        for (int i = 0; i < mCurrentProfileIds.length; i++) {
            if (mCurrentProfileIds[i] == userId) return true;
        }
        return false;
    }

    public void enableScreenAfterBoot() {
        synchronized(mWindowMap) {
            if (DEBUG_BOOT) {
                RuntimeException here = new RuntimeException("here");
                here.fillInStackTrace();
                Slog.i(TAG, "enableScreenAfterBoot: mDisplayEnabled=" + mDisplayEnabled
                        + " mForceDisplayEnabled=" + mForceDisplayEnabled
                        + " mShowingBootMessages=" + mShowingBootMessages
                        + " mSystemBooted=" + mSystemBooted, here);
            }
            if (mSystemBooted) {
                return;
            }
            mSystemBooted = true;
            hideBootMessagesLocked();
            // If the screen still doesn't come up after 30 seconds, give
            // up and turn it on.
            mH.sendEmptyMessageDelayed(H.BOOT_TIMEOUT, 30*1000);
        }

        mPolicy.systemBooted();

        performEnableScreen();
    }

    @Override
    public void enableScreenIfNeeded() {
        synchronized (mWindowMap) {
            enableScreenIfNeededLocked();
        }
    }

    void enableScreenIfNeededLocked() {
        if (DEBUG_BOOT) {
            RuntimeException here = new RuntimeException("here");
            here.fillInStackTrace();
            Slog.i(TAG, "enableScreenIfNeededLocked: mDisplayEnabled=" + mDisplayEnabled
                    + " mForceDisplayEnabled=" + mForceDisplayEnabled
                    + " mShowingBootMessages=" + mShowingBootMessages
                    + " mSystemBooted=" + mSystemBooted, here);
        }
        if (mDisplayEnabled) {
            return;
        }
        if (!mSystemBooted && !mShowingBootMessages) {
            return;
        }
        mH.sendEmptyMessage(H.ENABLE_SCREEN);
    }

    public void performBootTimeout() {
        synchronized(mWindowMap) {
            if (mDisplayEnabled) {
                return;
            }
            Slog.w(TAG, "***** BOOT TIMEOUT: forcing display enabled");
            mForceDisplayEnabled = true;
        }
        performEnableScreen();
    }

    public void performEnableScreen() {
        synchronized(mWindowMap) {
            if (DEBUG_BOOT) {
                RuntimeException here = new RuntimeException("here");
                here.fillInStackTrace();
                Slog.i(TAG, "performEnableScreen: mDisplayEnabled=" + mDisplayEnabled
                        + " mForceDisplayEnabled=" + mForceDisplayEnabled
                        + " mShowingBootMessages=" + mShowingBootMessages
                        + " mSystemBooted=" + mSystemBooted
                        + " mOnlyCore=" + mOnlyCore, here);
            }
            if (mDisplayEnabled) {
                return;
            }
            if (!mSystemBooted && !mShowingBootMessages) {
                return;
            }

            if (!mForceDisplayEnabled) {
                // Don't enable the screen until all existing windows
                // have been drawn.
                boolean haveBootMsg = false;
                boolean haveApp = false;
                // if the wallpaper service is disabled on the device, we're never going to have
                // wallpaper, don't bother waiting for it
                boolean haveWallpaper = false;
                boolean wallpaperEnabled = mContext.getResources().getBoolean(
                        com.android.internal.R.bool.config_enableWallpaperService)
                        && !mOnlyCore;
                boolean haveKeyguard = true;
                // TODO(multidisplay): Expand to all displays?
                final WindowList windows = getDefaultWindowListLocked();
                final int N = windows.size();
                for (int i=0; i<N; i++) {
                    WindowState w = windows.get(i);
                    if (w.isVisibleLw() && !w.mObscured && !w.isDrawnLw()) {
                        return;
                    }
                    if (w.isDrawnLw()) {
                        if (w.mAttrs.type == TYPE_BOOT_PROGRESS) {
                            haveBootMsg = true;
                        } else if (w.mAttrs.type == TYPE_APPLICATION) {
                            haveApp = true;
                        } else if (w.mAttrs.type == TYPE_WALLPAPER) {
                            haveWallpaper = true;
                        } else if (w.mAttrs.type == TYPE_STATUS_BAR) {
                            haveKeyguard = mPolicy.isKeyguardDrawnLw();
                        }
                    }
                }

                if (DEBUG_SCREEN_ON || DEBUG_BOOT) {
                    Slog.i(TAG, "******** booted=" + mSystemBooted + " msg=" + mShowingBootMessages
                            + " haveBoot=" + haveBootMsg + " haveApp=" + haveApp
                            + " haveWall=" + haveWallpaper + " wallEnabled=" + wallpaperEnabled
                            + " haveKeyguard=" + haveKeyguard);
                }

                // If we are turning on the screen to show the boot message,
                // don't do it until the boot message is actually displayed.
                if (!mSystemBooted && !haveBootMsg) {
                    return;
                }

                // If we are turning on the screen after the boot is completed
                // normally, don't do so until we have the application and
                // wallpaper.
                if (mSystemBooted && ((!haveApp && !haveKeyguard) ||
                        (wallpaperEnabled && !haveWallpaper))) {
                    return;
                }
            }

            mDisplayEnabled = true;
            if (DEBUG_SCREEN_ON || DEBUG_BOOT) Slog.i(TAG, "******************** ENABLING SCREEN!");
            if (false) {
                StringWriter sw = new StringWriter();
                PrintWriter pw = new FastPrintWriter(sw, false, 1024);
                this.dump(null, pw, null);
                pw.flush();
                Slog.i(TAG, sw.toString());
            }
            try {
                IBinder surfaceFlinger = ServiceManager.getService("SurfaceFlinger");
                if (surfaceFlinger != null) {
                    //Slog.i(TAG, "******* TELLING SURFACE FLINGER WE ARE BOOTED!");
                    Parcel data = Parcel.obtain();
                    data.writeInterfaceToken("android.ui.ISurfaceComposer");
                    surfaceFlinger.transact(IBinder.FIRST_CALL_TRANSACTION, // BOOT_FINISHED
                                            data, null, 0);
                    data.recycle();
                }
            } catch (RemoteException ex) {
                Slog.e(TAG, "Boot completed: SurfaceFlinger is dead!");
            }

            // Enable input dispatch.
            mInputMonitor.setEventDispatchingLw(mEventDispatchingEnabled);
        }

        mPolicy.enableScreenAfterBoot();

        // Make sure the last requested orientation has been applied.
        updateRotationUnchecked(false, false);
    }

    public void showBootMessage(final CharSequence msg, final boolean always) {
        boolean first = false;
        synchronized(mWindowMap) {
            if (DEBUG_BOOT) {
                RuntimeException here = new RuntimeException("here");
                here.fillInStackTrace();
                Slog.i(TAG, "showBootMessage: msg=" + msg + " always=" + always
                        + " mAllowBootMessages=" + mAllowBootMessages
                        + " mShowingBootMessages=" + mShowingBootMessages
                        + " mSystemBooted=" + mSystemBooted, here);
            }
            if (!mAllowBootMessages) {
                return;
            }
            if (!mShowingBootMessages) {
                if (!always) {
                    return;
                }
                first = true;
            }
            if (mSystemBooted) {
                return;
            }
            mShowingBootMessages = true;
            mPolicy.showBootMessage(msg, always);
        }
        if (first) {
            performEnableScreen();
        }
    }

    public void hideBootMessagesLocked() {
        if (DEBUG_BOOT) {
            RuntimeException here = new RuntimeException("here");
            here.fillInStackTrace();
            Slog.i(TAG, "hideBootMessagesLocked: mDisplayEnabled=" + mDisplayEnabled
                    + " mForceDisplayEnabled=" + mForceDisplayEnabled
                    + " mShowingBootMessages=" + mShowingBootMessages
                    + " mSystemBooted=" + mSystemBooted, here);
        }
        if (mShowingBootMessages) {
            mShowingBootMessages = false;
            mPolicy.hideBootMessages();
        }
    }

    @Override
    public void setInTouchMode(boolean mode) {
        synchronized(mWindowMap) {
            mInTouchMode = mode;
        }
    }

    public void showCircularDisplayMaskIfNeeded() {
        // we're fullscreen and not hosted in an ActivityView
        if (mContext.getResources().getBoolean(
                com.android.internal.R.bool.config_windowIsRound)
                && mContext.getResources().getBoolean(
                com.android.internal.R.bool.config_windowShowCircularMask)) {
            mH.sendMessage(mH.obtainMessage(H.SHOW_DISPLAY_MASK));
        }
    }

    public void showCircularMask() {
        synchronized(mWindowMap) {

            if (SHOW_LIGHT_TRANSACTIONS) Slog.i(TAG,
                    ">>> OPEN TRANSACTION showDisplayMask");
            SurfaceControl.openTransaction();
            try {
                // TODO(multi-display): support multiple displays
                if (mCircularDisplayMask == null) {
                    int screenOffset = (int) mContext.getResources().getDimensionPixelSize(
                            com.android.internal.R.dimen.circular_display_mask_offset);

                    mCircularDisplayMask = new CircularDisplayMask(
                            getDefaultDisplayContentLocked().getDisplay(),
                            mFxSession,
                            mPolicy.windowTypeToLayerLw(
                                    WindowManager.LayoutParams.TYPE_POINTER)
                                    * TYPE_LAYER_MULTIPLIER + 10, screenOffset);
                }
                mCircularDisplayMask.setVisibility(true);
            } finally {
                SurfaceControl.closeTransaction();
                if (SHOW_LIGHT_TRANSACTIONS) Slog.i(TAG,
                        "<<< CLOSE TRANSACTION showDisplayMask");
            }
        }
    }

    // TODO: more accounting of which pid(s) turned it on, keep count,
    // only allow disables from pids which have count on, etc.
    @Override
    public void showStrictModeViolation(boolean on) {
        int pid = Binder.getCallingPid();
        mH.sendMessage(mH.obtainMessage(H.SHOW_STRICT_MODE_VIOLATION, on ? 1 : 0, pid));
    }

    private void showStrictModeViolation(int arg, int pid) {
        final boolean on = arg != 0;
        synchronized(mWindowMap) {
            // Ignoring requests to enable the red border from clients
            // which aren't on screen.  (e.g. Broadcast Receivers in
            // the background..)
            if (on) {
                boolean isVisible = false;
                final int numDisplays = mDisplayContents.size();
                for (int displayNdx = 0; displayNdx < numDisplays; ++displayNdx) {
                    final WindowList windows = mDisplayContents.valueAt(displayNdx).getWindowList();
                    final int numWindows = windows.size();
                    for (int winNdx = 0; winNdx < numWindows; ++winNdx) {
                        final WindowState ws = windows.get(winNdx);
                        if (ws.mSession.mPid == pid && ws.isVisibleLw()) {
                            isVisible = true;
                            break;
                        }
                    }
                }
                if (!isVisible) {
                    return;
                }
            }

            if (SHOW_LIGHT_TRANSACTIONS) Slog.i(TAG,
                    ">>> OPEN TRANSACTION showStrictModeViolation");
            SurfaceControl.openTransaction();
            try {
                // TODO(multi-display): support multiple displays
                if (mStrictModeFlash == null) {
                    mStrictModeFlash = new StrictModeFlash(
                            getDefaultDisplayContentLocked().getDisplay(), mFxSession);
                }
                mStrictModeFlash.setVisibility(on);
            } finally {
                SurfaceControl.closeTransaction();
                if (SHOW_LIGHT_TRANSACTIONS) Slog.i(TAG,
                        "<<< CLOSE TRANSACTION showStrictModeViolation");
            }
        }
    }

    @Override
    public void setStrictModeVisualIndicatorPreference(String value) {
        SystemProperties.set(StrictMode.VISUAL_PROPERTY, value);
    }

    /**
     * Takes a snapshot of the screen.  In landscape mode this grabs the whole screen.
     * In portrait mode, it grabs the upper region of the screen based on the vertical dimension
     * of the target image.
     *
     * @param displayId the Display to take a screenshot of.
     * @param width the width of the target bitmap
     * @param height the height of the target bitmap
     * @param force565 if true the returned bitmap will be RGB_565, otherwise it
     *                 will be the same config as the surface
     */
    @Override
    public Bitmap screenshotApplications(IBinder appToken, int displayId, int width,
            int height, boolean force565) {
        if (!checkCallingPermission(android.Manifest.permission.READ_FRAME_BUFFER,
                "screenshotApplications()")) {
            throw new SecurityException("Requires READ_FRAME_BUFFER permission");
        }

        final DisplayContent displayContent = getDisplayContentLocked(displayId);
        if (displayContent == null) {
            if (DEBUG_SCREENSHOT) Slog.i(TAG, "Screenshot of " + appToken
                    + ": returning null. No Display for displayId=" + displayId);
            return null;
        }
        final DisplayInfo displayInfo = displayContent.getDisplayInfo();
        int dw = displayInfo.logicalWidth;
        int dh = displayInfo.logicalHeight;
        if (dw == 0 || dh == 0) {
            if (DEBUG_SCREENSHOT) Slog.i(TAG, "Screenshot of " + appToken
                    + ": returning null. logical widthxheight=" + dw + "x" + dh);
            return null;
        }

        Bitmap rawss = null;

        int maxLayer = 0;
        final Rect frame = new Rect();
        final Rect stackBounds = new Rect();

        float scale = 0;
        int rot = Surface.ROTATION_0;

        boolean screenshotReady;
        int minLayer;
        if (appToken == null) {
            screenshotReady = true;
            minLayer = 0;
        } else {
            screenshotReady = false;
            minLayer = Integer.MAX_VALUE;
        }

        int retryCount = 0;
        WindowState appWin = null;

        final boolean appIsImTarget = mInputMethodTarget != null
                && mInputMethodTarget.mAppToken != null
                && mInputMethodTarget.mAppToken.appToken != null
                && mInputMethodTarget.mAppToken.appToken.asBinder() == appToken;

        final int aboveAppLayer = (mPolicy.windowTypeToLayerLw(TYPE_APPLICATION) + 1)
                * TYPE_LAYER_MULTIPLIER + TYPE_LAYER_OFFSET;

        while (true) {
            if (retryCount++ > 0) {
                try {
                    Thread.sleep(100);
                } catch (InterruptedException e) {
                }
            }
            synchronized(mWindowMap) {
                // Figure out the part of the screen that is actually the app.
                appWin = null;
                final WindowList windows = displayContent.getWindowList();
                for (int i = windows.size() - 1; i >= 0; i--) {
                    WindowState ws = windows.get(i);
                    if (!ws.mHasSurface) {
                        continue;
                    }
                    if (ws.mLayer >= aboveAppLayer) {
                        continue;
                    }
                    if (ws.mIsImWindow) {
                        if (!appIsImTarget) {
                            continue;
                        }
                    } else if (ws.mIsWallpaper) {
                        // Fall through.
                    } else if (appToken != null) {
                        if (ws.mAppToken == null || ws.mAppToken.token != appToken) {
                            // This app window is of no interest if it is not associated with the
                            // screenshot app.
                            continue;
                        }
                        appWin = ws;
                    }

                    // Include this window.

                    final WindowStateAnimator winAnim = ws.mWinAnimator;
                    if (maxLayer < winAnim.mSurfaceLayer) {
                        maxLayer = winAnim.mSurfaceLayer;
                    }
                    if (minLayer > winAnim.mSurfaceLayer) {
                        minLayer = winAnim.mSurfaceLayer;
                    }

                    // Don't include wallpaper in bounds calculation
                    if (!ws.mIsWallpaper) {
                        final Rect wf = ws.mFrame;
                        final Rect cr = ws.mContentInsets;
                        int left = wf.left + cr.left;
                        int top = wf.top + cr.top;
                        int right = wf.right - cr.right;
                        int bottom = wf.bottom - cr.bottom;
                        frame.union(left, top, right, bottom);
                        ws.getStackBounds(stackBounds);
                        frame.intersect(stackBounds);
                    }

                    if (ws.mAppToken != null && ws.mAppToken.token == appToken &&
                            ws.isDisplayedLw()) {
                        screenshotReady = true;
                    }
                }

                if (appToken != null && appWin == null) {
                    // Can't find a window to snapshot.
                    if (DEBUG_SCREENSHOT) Slog.i(TAG,
                            "Screenshot: Couldn't find a surface matching " + appToken);
                    return null;
                }

                if (!screenshotReady) {
                    if (retryCount > MAX_SCREENSHOT_RETRIES) {
                        Slog.i(TAG, "Screenshot max retries " + retryCount + " of " + appToken +
                                " appWin=" + (appWin == null ? "null" : (appWin + " drawState=" +
                                appWin.mWinAnimator.mDrawState)));
                        return null;
                    }

                    // Delay and hope that window gets drawn.
                    if (DEBUG_SCREENSHOT) Slog.i(TAG, "Screenshot: No image ready for " + appToken
                            + ", " + appWin + " drawState=" + appWin.mWinAnimator.mDrawState);
                    continue;
                }

                // Screenshot is ready to be taken. Everything from here below will continue
                // through the bottom of the loop and return a value. We only stay in the loop
                // because we don't want to release the mWindowMap lock until the screenshot is
                // taken.

                if (maxLayer == 0) {
                    if (DEBUG_SCREENSHOT) Slog.i(TAG, "Screenshot of " + appToken
                            + ": returning null maxLayer=" + maxLayer);
                    return null;
                }

                // Constrain frame to the screen size.
                frame.intersect(0, 0, dw, dh);
                // Constrain thumbnail to smaller of screen width or height. Assumes aspect
                // of thumbnail is the same as the screen (in landscape) or square.
                scale = Math.max(width / (float) frame.width(), height / (float) frame.height());
                dw = (int)(dw * scale);
                dh = (int)(dh * scale);

                // The screenshot API does not apply the current screen rotation.
                rot = getDefaultDisplayContentLocked().getDisplay().getRotation();
                if (rot == Surface.ROTATION_90 || rot == Surface.ROTATION_270) {
                    final int tmp = dw;
                    dw = dh;
                    dh = tmp;
                    rot = (rot == Surface.ROTATION_90) ? Surface.ROTATION_270 : Surface.ROTATION_90;
                }

                if (DEBUG_SCREENSHOT) {
                    Slog.i(TAG, "Screenshot: " + dw + "x" + dh + " from " + minLayer + " to "
                            + maxLayer + " appToken=" + appToken);
                    for (int i = 0; i < windows.size(); i++) {
                        WindowState win = windows.get(i);
                        Slog.i(TAG, win + ": " + win.mLayer
                                + " animLayer=" + win.mWinAnimator.mAnimLayer
                                + " surfaceLayer=" + win.mWinAnimator.mSurfaceLayer);
                    }
                }

                ScreenRotationAnimation screenRotationAnimation =
                        mAnimator.getScreenRotationAnimationLocked(Display.DEFAULT_DISPLAY);
                final boolean inRotation = screenRotationAnimation != null &&
                        screenRotationAnimation.isAnimating();
                if (DEBUG_SCREENSHOT && inRotation) Slog.v(TAG,
                        "Taking screenshot while rotating");

                rawss = SurfaceControl.screenshot(new Rect(), dw, dh, minLayer, maxLayer,
                        inRotation);
                if (rawss == null) {
                    Slog.w(TAG, "Screenshot failure taking screenshot for (" + dw + "x" + dh
                            + ") to layer " + maxLayer);
                    return null;
                }
            }

            break;
        }

        Bitmap bm = Bitmap.createBitmap(width, height, force565 ?
                Config.RGB_565 : rawss.getConfig());
        if (DEBUG_SCREENSHOT) {
            bm.eraseColor(0xFF000000);
        }
        frame.scale(scale);
        Matrix matrix = new Matrix();
        ScreenRotationAnimation.createRotationMatrix(rot, dw, dh, matrix);
        // TODO: Test for RTL vs. LTR and use frame.right-width instead of -frame.left
        matrix.postTranslate(-FloatMath.ceil(frame.left), -FloatMath.ceil(frame.top));
        Canvas canvas = new Canvas(bm);
        canvas.drawBitmap(rawss, matrix, null);
        canvas.setBitmap(null);

        if (DEBUG_SCREENSHOT) {
            // TEST IF IT's ALL BLACK
            int[] buffer = new int[bm.getWidth() * bm.getHeight()];
            bm.getPixels(buffer, 0, bm.getWidth(), 0, 0, bm.getWidth(), bm.getHeight());
            boolean allBlack = true;
            final int firstColor = buffer[0];
            for (int i = 0; i < buffer.length; i++) {
                if (buffer[i] != firstColor) {
                    allBlack = false;
                    break;
                }
            }
            if (allBlack) {
                Slog.i(TAG, "Screenshot " + appWin + " was monochrome(" +
                        Integer.toHexString(firstColor) + ")! mSurfaceLayer=" +
                        (appWin != null ? appWin.mWinAnimator.mSurfaceLayer : "null") +
                        " minLayer=" + minLayer + " maxLayer=" + maxLayer);
            }
        }

        rawss.recycle();
        return bm;
    }

    /**
     * Freeze rotation changes.  (Enable "rotation lock".)
     * Persists across reboots.
     * @param rotation The desired rotation to freeze to, or -1 to use the
     * current rotation.
     */
    @Override
    public void freezeRotation(int rotation) {
        if (!checkCallingPermission(android.Manifest.permission.SET_ORIENTATION,
                "freezeRotation()")) {
            throw new SecurityException("Requires SET_ORIENTATION permission");
        }
        if (rotation < -1 || rotation > Surface.ROTATION_270) {
            throw new IllegalArgumentException("Rotation argument must be -1 or a valid "
                    + "rotation constant.");
        }

        if (DEBUG_ORIENTATION) Slog.v(TAG, "freezeRotation: mRotation=" + mRotation);

        long origId = Binder.clearCallingIdentity();
        try {
            mPolicy.setUserRotationMode(WindowManagerPolicy.USER_ROTATION_LOCKED,
                    rotation == -1 ? mRotation : rotation);
        } finally {
            Binder.restoreCallingIdentity(origId);
        }

        updateRotationUnchecked(false, false);
    }

    /**
     * Thaw rotation changes.  (Disable "rotation lock".)
     * Persists across reboots.
     */
    @Override
    public void thawRotation() {
        if (!checkCallingPermission(android.Manifest.permission.SET_ORIENTATION,
                "thawRotation()")) {
            throw new SecurityException("Requires SET_ORIENTATION permission");
        }

        if (DEBUG_ORIENTATION) Slog.v(TAG, "thawRotation: mRotation=" + mRotation);

        long origId = Binder.clearCallingIdentity();
        try {
            mPolicy.setUserRotationMode(WindowManagerPolicy.USER_ROTATION_FREE,
                    777); // rot not used
        } finally {
            Binder.restoreCallingIdentity(origId);
        }

        updateRotationUnchecked(false, false);
    }

    /**
     * Recalculate the current rotation.
     *
     * Called by the window manager policy whenever the state of the system changes
     * such that the current rotation might need to be updated, such as when the
     * device is docked or rotated into a new posture.
     */
    @Override
    public void updateRotation(boolean alwaysSendConfiguration, boolean forceRelayout) {
        updateRotationUnchecked(alwaysSendConfiguration, forceRelayout);
    }

    /**
     * Temporarily pauses rotation changes until resumed.
     *
     * This can be used to prevent rotation changes from occurring while the user is
     * performing certain operations, such as drag and drop.
     *
     * This call nests and must be matched by an equal number of calls to
     * {@link #resumeRotationLocked}.
     */
    void pauseRotationLocked() {
        mDeferredRotationPauseCount += 1;
    }

    /**
     * Resumes normal rotation changes after being paused.
     */
    void resumeRotationLocked() {
        if (mDeferredRotationPauseCount > 0) {
            mDeferredRotationPauseCount -= 1;
            if (mDeferredRotationPauseCount == 0) {
                boolean changed = updateRotationUncheckedLocked(false);
                if (changed) {
                    mH.sendEmptyMessage(H.SEND_NEW_CONFIGURATION);
                }
            }
        }
    }

    public void updateRotationUnchecked(boolean alwaysSendConfiguration, boolean forceRelayout) {
        if(DEBUG_ORIENTATION) Slog.v(TAG, "updateRotationUnchecked("
                   + "alwaysSendConfiguration=" + alwaysSendConfiguration + ")");

        long origId = Binder.clearCallingIdentity();
        boolean changed;
        synchronized(mWindowMap) {
            changed = updateRotationUncheckedLocked(false);
            if (!changed || forceRelayout) {
                getDefaultDisplayContentLocked().layoutNeeded = true;
                performLayoutAndPlaceSurfacesLocked();
            }
        }

        if (changed || alwaysSendConfiguration) {
            sendNewConfiguration();
        }

        Binder.restoreCallingIdentity(origId);
    }

    // TODO(multidisplay): Rotate any display?
    /**
     * Updates the current rotation.
     *
     * Returns true if the rotation has been changed.  In this case YOU
     * MUST CALL sendNewConfiguration() TO UNFREEZE THE SCREEN.
     */
    public boolean updateRotationUncheckedLocked(boolean inTransaction) {
        if (mDeferredRotationPauseCount > 0) {
            // Rotation updates have been paused temporarily.  Defer the update until
            // updates have been resumed.
            if (DEBUG_ORIENTATION) Slog.v(TAG, "Deferring rotation, rotation is paused.");
            return false;
        }

        ScreenRotationAnimation screenRotationAnimation =
                mAnimator.getScreenRotationAnimationLocked(Display.DEFAULT_DISPLAY);
        if (screenRotationAnimation != null && screenRotationAnimation.isAnimating()) {
            // Rotation updates cannot be performed while the previous rotation change
            // animation is still in progress.  Skip this update.  We will try updating
            // again after the animation is finished and the display is unfrozen.
            if (DEBUG_ORIENTATION) Slog.v(TAG, "Deferring rotation, animation in progress.");
            return false;
        }

        if (!mDisplayEnabled) {
            // No point choosing a rotation if the display is not enabled.
            if (DEBUG_ORIENTATION) Slog.v(TAG, "Deferring rotation, display is not enabled.");
            return false;
        }

        // TODO: Implement forced rotation changes.
        //       Set mAltOrientation to indicate that the application is receiving
        //       an orientation that has different metrics than it expected.
        //       eg. Portrait instead of Landscape.

        int rotation = mPolicy.rotationForOrientationLw(mForcedAppOrientation, mRotation);
        boolean altOrientation = !mPolicy.rotationHasCompatibleMetricsLw(
                mForcedAppOrientation, rotation);

        if (DEBUG_ORIENTATION) {
            Slog.v(TAG, "Application requested orientation "
                    + mForcedAppOrientation + ", got rotation " + rotation
                    + " which has " + (altOrientation ? "incompatible" : "compatible")
                    + " metrics");
        }

        if (mRotation == rotation && mAltOrientation == altOrientation) {
            // No change.
            return false;
        }

        if (DEBUG_ORIENTATION) {
            Slog.v(TAG,
                "Rotation changed to " + rotation + (altOrientation ? " (alt)" : "")
                + " from " + mRotation + (mAltOrientation ? " (alt)" : "")
                + ", forceApp=" + mForcedAppOrientation);
        }

        mRotation = rotation;
        mAltOrientation = altOrientation;
        mPolicy.setRotationLw(mRotation);

        mWindowsFreezingScreen = true;
        mH.removeMessages(H.WINDOW_FREEZE_TIMEOUT);
        mH.sendEmptyMessageDelayed(H.WINDOW_FREEZE_TIMEOUT, WINDOW_FREEZE_TIMEOUT_DURATION);
        mWaitingForConfig = true;
        final DisplayContent displayContent = getDefaultDisplayContentLocked();
        displayContent.layoutNeeded = true;
        final int[] anim = new int[2];
        if (displayContent.isDimming()) {
            anim[0] = anim[1] = 0;
        } else {
            mPolicy.selectRotationAnimationLw(anim);
        }
        startFreezingDisplayLocked(inTransaction, anim[0], anim[1]);
        // startFreezingDisplayLocked can reset the ScreenRotationAnimation.
        screenRotationAnimation =
                mAnimator.getScreenRotationAnimationLocked(Display.DEFAULT_DISPLAY);

        // We need to update our screen size information to match the new
        // rotation.  Note that this is redundant with the later call to
        // sendNewConfiguration() that must be called after this function
        // returns...  however we need to do the screen size part of that
        // before then so we have the correct size to use when initializing
        // the rotation animation for the new rotation.
        computeScreenConfigurationLocked(null);

        final DisplayInfo displayInfo = displayContent.getDisplayInfo();
        if (!inTransaction) {
            if (SHOW_TRANSACTIONS) {
                Slog.i(TAG, ">>> OPEN TRANSACTION setRotationUnchecked");
            }
            SurfaceControl.openTransaction();
        }
        try {
            // NOTE: We disable the rotation in the emulator because
            //       it doesn't support hardware OpenGL emulation yet.
            if (CUSTOM_SCREEN_ROTATION && screenRotationAnimation != null
                    && screenRotationAnimation.hasScreenshot()) {
                if (screenRotationAnimation.setRotationInTransaction(
                        rotation, mFxSession,
                        MAX_ANIMATION_DURATION, getTransitionAnimationScaleLocked(),
                        displayInfo.logicalWidth, displayInfo.logicalHeight)) {
                    scheduleAnimationLocked();
                }
            }

            mDisplayManagerInternal.performTraversalInTransactionFromWindowManager();
        } finally {
            if (!inTransaction) {
                SurfaceControl.closeTransaction();
                if (SHOW_LIGHT_TRANSACTIONS) {
                    Slog.i(TAG, "<<< CLOSE TRANSACTION setRotationUnchecked");
                }
            }
        }

        final WindowList windows = displayContent.getWindowList();
        for (int i = windows.size() - 1; i >= 0; i--) {
            WindowState w = windows.get(i);
            if (w.mHasSurface) {
                if (DEBUG_ORIENTATION) Slog.v(TAG, "Set mOrientationChanging of " + w);
                w.mOrientationChanging = true;
                mInnerFields.mOrientationChangeComplete = false;
            }
            w.mLastFreezeDuration = 0;
        }

        for (int i=mRotationWatchers.size()-1; i>=0; i--) {
            try {
                mRotationWatchers.get(i).watcher.onRotationChanged(rotation);
            } catch (RemoteException e) {
            }
        }

        //TODO (multidisplay): Magnification is supported only for the default display.
        if (mAccessibilityController != null
                && displayContent.getDisplayId() == Display.DEFAULT_DISPLAY) {
            mAccessibilityController.onRotationChangedLocked(getDefaultDisplayContentLocked(), rotation);
        }

        return true;
    }

    @Override
    public int getRotation() {
        return mRotation;
    }

    @Override
    public boolean isRotationFrozen() {
        return mPolicy.getUserRotationMode() == WindowManagerPolicy.USER_ROTATION_LOCKED;
    }

    @Override
    public int watchRotation(IRotationWatcher watcher) {
        final IBinder watcherBinder = watcher.asBinder();
        IBinder.DeathRecipient dr = new IBinder.DeathRecipient() {
            @Override
            public void binderDied() {
                synchronized (mWindowMap) {
                    for (int i=0; i<mRotationWatchers.size(); i++) {
                        if (watcherBinder == mRotationWatchers.get(i).watcher.asBinder()) {
                            RotationWatcher removed = mRotationWatchers.remove(i);
                            IBinder binder = removed.watcher.asBinder();
                            if (binder != null) {
                                binder.unlinkToDeath(this, 0);
                            }
                            i--;
                        }
                    }
                }
            }
        };

        synchronized (mWindowMap) {
            try {
                watcher.asBinder().linkToDeath(dr, 0);
                mRotationWatchers.add(new RotationWatcher(watcher, dr));
            } catch (RemoteException e) {
                // Client died, no cleanup needed.
            }

            return mRotation;
        }
    }

    @Override
    public void removeRotationWatcher(IRotationWatcher watcher) {
        final IBinder watcherBinder = watcher.asBinder();
        synchronized (mWindowMap) {
            for (int i=0; i<mRotationWatchers.size(); i++) {
                RotationWatcher rotationWatcher = mRotationWatchers.get(i);
                if (watcherBinder == rotationWatcher.watcher.asBinder()) {
                    RotationWatcher removed = mRotationWatchers.remove(i);
                    IBinder binder = removed.watcher.asBinder();
                    if (binder != null) {
                        binder.unlinkToDeath(removed.deathRecipient, 0);
                    }
                    i--;
                }
            }
        }
    }

    /**
     * Apps that use the compact menu panel (as controlled by the panelMenuIsCompact
     * theme attribute) on devices that feature a physical options menu key attempt to position
     * their menu panel window along the edge of the screen nearest the physical menu key.
     * This lowers the travel distance between invoking the menu panel and selecting
     * a menu option.
     *
     * This method helps control where that menu is placed. Its current implementation makes
     * assumptions about the menu key and its relationship to the screen based on whether
     * the device's natural orientation is portrait (width < height) or landscape.
     *
     * The menu key is assumed to be located along the bottom edge of natural-portrait
     * devices and along the right edge of natural-landscape devices. If these assumptions
     * do not hold for the target device, this method should be changed to reflect that.
     *
     * @return A {@link Gravity} value for placing the options menu window
     */
    @Override
    public int getPreferredOptionsPanelGravity() {
        synchronized (mWindowMap) {
            final int rotation = getRotation();

            // TODO(multidisplay): Assume that such devices physical keys are on the main screen.
            final DisplayContent displayContent = getDefaultDisplayContentLocked();
            if (displayContent.mInitialDisplayWidth < displayContent.mInitialDisplayHeight) {
                // On devices with a natural orientation of portrait
                switch (rotation) {
                    default:
                    case Surface.ROTATION_0:
                        return Gravity.CENTER_HORIZONTAL | Gravity.BOTTOM;
                    case Surface.ROTATION_90:
                        return Gravity.RIGHT | Gravity.BOTTOM;
                    case Surface.ROTATION_180:
                        return Gravity.CENTER_HORIZONTAL | Gravity.BOTTOM;
                    case Surface.ROTATION_270:
                        return Gravity.START | Gravity.BOTTOM;
                }
            }

            // On devices with a natural orientation of landscape
            switch (rotation) {
                default:
                case Surface.ROTATION_0:
                    return Gravity.RIGHT | Gravity.BOTTOM;
                case Surface.ROTATION_90:
                    return Gravity.CENTER_HORIZONTAL | Gravity.BOTTOM;
                case Surface.ROTATION_180:
                    return Gravity.START | Gravity.BOTTOM;
                case Surface.ROTATION_270:
                    return Gravity.CENTER_HORIZONTAL | Gravity.BOTTOM;
            }
        }
    }

    /**
     * Starts the view server on the specified port.
     *
     * @param port The port to listener to.
     *
     * @return True if the server was successfully started, false otherwise.
     *
     * @see com.android.server.wm.ViewServer
     * @see com.android.server.wm.ViewServer#VIEW_SERVER_DEFAULT_PORT
     */
    @Override
    public boolean startViewServer(int port) {
        if (isSystemSecure()) {
            return false;
        }

        if (!checkCallingPermission(Manifest.permission.DUMP, "startViewServer")) {
            return false;
        }

        if (port < 1024) {
            return false;
        }

        if (mViewServer != null) {
            if (!mViewServer.isRunning()) {
                try {
                    return mViewServer.start();
                } catch (IOException e) {
                    Slog.w(TAG, "View server did not start");
                }
            }
            return false;
        }

        try {
            mViewServer = new ViewServer(this, port);
            return mViewServer.start();
        } catch (IOException e) {
            Slog.w(TAG, "View server did not start");
        }
        return false;
    }

    private boolean isSystemSecure() {
        return "1".equals(SystemProperties.get(SYSTEM_SECURE, "1")) &&
                "0".equals(SystemProperties.get(SYSTEM_DEBUGGABLE, "0"));
    }

    /**
     * Stops the view server if it exists.
     *
     * @return True if the server stopped, false if it wasn't started or
     *         couldn't be stopped.
     *
     * @see com.android.server.wm.ViewServer
     */
    @Override
    public boolean stopViewServer() {
        if (isSystemSecure()) {
            return false;
        }

        if (!checkCallingPermission(Manifest.permission.DUMP, "stopViewServer")) {
            return false;
        }

        if (mViewServer != null) {
            return mViewServer.stop();
        }
        return false;
    }

    /**
     * Indicates whether the view server is running.
     *
     * @return True if the server is running, false otherwise.
     *
     * @see com.android.server.wm.ViewServer
     */
    @Override
    public boolean isViewServerRunning() {
        if (isSystemSecure()) {
            return false;
        }

        if (!checkCallingPermission(Manifest.permission.DUMP, "isViewServerRunning")) {
            return false;
        }

        return mViewServer != null && mViewServer.isRunning();
    }

    /**
     * Lists all availble windows in the system. The listing is written in the
     * specified Socket's output stream with the following syntax:
     * windowHashCodeInHexadecimal windowName
     * Each line of the ouput represents a different window.
     *
     * @param client The remote client to send the listing to.
     * @return False if an error occured, true otherwise.
     */
    boolean viewServerListWindows(Socket client) {
        if (isSystemSecure()) {
            return false;
        }

        boolean result = true;

        WindowList windows = new WindowList();
        synchronized (mWindowMap) {
            //noinspection unchecked
            final int numDisplays = mDisplayContents.size();
            for (int displayNdx = 0; displayNdx < numDisplays; ++displayNdx) {
                final DisplayContent displayContent = mDisplayContents.valueAt(displayNdx);
                windows.addAll(displayContent.getWindowList());
            }
        }

        BufferedWriter out = null;

        // Any uncaught exception will crash the system process
        try {
            OutputStream clientStream = client.getOutputStream();
            out = new BufferedWriter(new OutputStreamWriter(clientStream), 8 * 1024);

            final int count = windows.size();
            for (int i = 0; i < count; i++) {
                final WindowState w = windows.get(i);
                out.write(Integer.toHexString(System.identityHashCode(w)));
                out.write(' ');
                out.append(w.mAttrs.getTitle());
                out.write('\n');
            }

            out.write("DONE.\n");
            out.flush();
        } catch (Exception e) {
            result = false;
        } finally {
            if (out != null) {
                try {
                    out.close();
                } catch (IOException e) {
                    result = false;
                }
            }
        }

        return result;
    }

    // TODO(multidisplay): Extend to multiple displays.
    /**
     * Returns the focused window in the following format:
     * windowHashCodeInHexadecimal windowName
     *
     * @param client The remote client to send the listing to.
     * @return False if an error occurred, true otherwise.
     */
    boolean viewServerGetFocusedWindow(Socket client) {
        if (isSystemSecure()) {
            return false;
        }

        boolean result = true;

        WindowState focusedWindow = getFocusedWindow();

        BufferedWriter out = null;

        // Any uncaught exception will crash the system process
        try {
            OutputStream clientStream = client.getOutputStream();
            out = new BufferedWriter(new OutputStreamWriter(clientStream), 8 * 1024);

            if(focusedWindow != null) {
                out.write(Integer.toHexString(System.identityHashCode(focusedWindow)));
                out.write(' ');
                out.append(focusedWindow.mAttrs.getTitle());
            }
            out.write('\n');
            out.flush();
        } catch (Exception e) {
            result = false;
        } finally {
            if (out != null) {
                try {
                    out.close();
                } catch (IOException e) {
                    result = false;
                }
            }
        }

        return result;
    }

    /**
     * Sends a command to a target window. The result of the command, if any, will be
     * written in the output stream of the specified socket.
     *
     * The parameters must follow this syntax:
     * windowHashcode extra
     *
     * Where XX is the length in characeters of the windowTitle.
     *
     * The first parameter is the target window. The window with the specified hashcode
     * will be the target. If no target can be found, nothing happens. The extra parameters
     * will be delivered to the target window and as parameters to the command itself.
     *
     * @param client The remote client to sent the result, if any, to.
     * @param command The command to execute.
     * @param parameters The command parameters.
     *
     * @return True if the command was successfully delivered, false otherwise. This does
     *         not indicate whether the command itself was successful.
     */
    boolean viewServerWindowCommand(Socket client, String command, String parameters) {
        if (isSystemSecure()) {
            return false;
        }

        boolean success = true;
        Parcel data = null;
        Parcel reply = null;

        BufferedWriter out = null;

        // Any uncaught exception will crash the system process
        try {
            // Find the hashcode of the window
            int index = parameters.indexOf(' ');
            if (index == -1) {
                index = parameters.length();
            }
            final String code = parameters.substring(0, index);
            int hashCode = (int) Long.parseLong(code, 16);

            // Extract the command's parameter after the window description
            if (index < parameters.length()) {
                parameters = parameters.substring(index + 1);
            } else {
                parameters = "";
            }

            final WindowState window = findWindow(hashCode);
            if (window == null) {
                return false;
            }

            data = Parcel.obtain();
            data.writeInterfaceToken("android.view.IWindow");
            data.writeString(command);
            data.writeString(parameters);
            data.writeInt(1);
            ParcelFileDescriptor.fromSocket(client).writeToParcel(data, 0);

            reply = Parcel.obtain();

            final IBinder binder = window.mClient.asBinder();
            // TODO: GET THE TRANSACTION CODE IN A SAFER MANNER
            binder.transact(IBinder.FIRST_CALL_TRANSACTION, data, reply, 0);

            reply.readException();

            if (!client.isOutputShutdown()) {
                out = new BufferedWriter(new OutputStreamWriter(client.getOutputStream()));
                out.write("DONE\n");
                out.flush();
            }

        } catch (Exception e) {
            Slog.w(TAG, "Could not send command " + command + " with parameters " + parameters, e);
            success = false;
        } finally {
            if (data != null) {
                data.recycle();
            }
            if (reply != null) {
                reply.recycle();
            }
            if (out != null) {
                try {
                    out.close();
                } catch (IOException e) {

                }
            }
        }

        return success;
    }

    public void addWindowChangeListener(WindowChangeListener listener) {
        synchronized(mWindowMap) {
            mWindowChangeListeners.add(listener);
        }
    }

    public void removeWindowChangeListener(WindowChangeListener listener) {
        synchronized(mWindowMap) {
            mWindowChangeListeners.remove(listener);
        }
    }

    private void notifyWindowsChanged() {
        WindowChangeListener[] windowChangeListeners;
        synchronized(mWindowMap) {
            if(mWindowChangeListeners.isEmpty()) {
                return;
            }
            windowChangeListeners = new WindowChangeListener[mWindowChangeListeners.size()];
            windowChangeListeners = mWindowChangeListeners.toArray(windowChangeListeners);
        }
        int N = windowChangeListeners.length;
        for(int i = 0; i < N; i++) {
            windowChangeListeners[i].windowsChanged();
        }
    }

    private void notifyFocusChanged() {
        WindowChangeListener[] windowChangeListeners;
        synchronized(mWindowMap) {
            if(mWindowChangeListeners.isEmpty()) {
                return;
            }
            windowChangeListeners = new WindowChangeListener[mWindowChangeListeners.size()];
            windowChangeListeners = mWindowChangeListeners.toArray(windowChangeListeners);
        }
        int N = windowChangeListeners.length;
        for(int i = 0; i < N; i++) {
            windowChangeListeners[i].focusChanged();
        }
    }

    private WindowState findWindow(int hashCode) {
        if (hashCode == -1) {
            // TODO(multidisplay): Extend to multiple displays.
            return getFocusedWindow();
        }

        synchronized (mWindowMap) {
            final int numDisplays = mDisplayContents.size();
            for (int displayNdx = 0; displayNdx < numDisplays; ++displayNdx) {
                final WindowList windows = mDisplayContents.valueAt(displayNdx).getWindowList();
                final int numWindows = windows.size();
                for (int winNdx = 0; winNdx < numWindows; ++winNdx) {
                    final WindowState w = windows.get(winNdx);
                    if (System.identityHashCode(w) == hashCode) {
                        return w;
                    }
                }
            }
        }

        return null;
    }

    /*
     * Instruct the Activity Manager to fetch the current configuration and broadcast
     * that to config-changed listeners if appropriate.
     */
    void sendNewConfiguration() {
        try {
            mActivityManager.updateConfiguration(null);
        } catch (RemoteException e) {
        }
    }

    public Configuration computeNewConfiguration() {
        synchronized (mWindowMap) {
            Configuration config = computeNewConfigurationLocked();
            if (config == null && mWaitingForConfig) {
                // Nothing changed but we are waiting for something... stop that!
                mWaitingForConfig = false;
                mLastFinishedFreezeSource = "new-config";
                performLayoutAndPlaceSurfacesLocked();
            }
            return config;
        }
    }

    Configuration computeNewConfigurationLocked() {
        Configuration config = new Configuration();
        config.fontScale = 0;
        if (!computeScreenConfigurationLocked(config)) {
            return null;
        }
        return config;
    }

    private void adjustDisplaySizeRanges(DisplayInfo displayInfo, int rotation, int dw, int dh) {
        // TODO: Multidisplay: for now only use with default display.
        final int width = mPolicy.getConfigDisplayWidth(dw, dh, rotation);
        if (width < displayInfo.smallestNominalAppWidth) {
            displayInfo.smallestNominalAppWidth = width;
        }
        if (width > displayInfo.largestNominalAppWidth) {
            displayInfo.largestNominalAppWidth = width;
        }
        final int height = mPolicy.getConfigDisplayHeight(dw, dh, rotation);
        if (height < displayInfo.smallestNominalAppHeight) {
            displayInfo.smallestNominalAppHeight = height;
        }
        if (height > displayInfo.largestNominalAppHeight) {
            displayInfo.largestNominalAppHeight = height;
        }
    }

    private int reduceConfigLayout(int curLayout, int rotation, float density,
            int dw, int dh) {
        // TODO: Multidisplay: for now only use with default display.
        // Get the app screen size at this rotation.
        int w = mPolicy.getNonDecorDisplayWidth(dw, dh, rotation);
        int h = mPolicy.getNonDecorDisplayHeight(dw, dh, rotation);

        // Compute the screen layout size class for this rotation.
        int longSize = w;
        int shortSize = h;
        if (longSize < shortSize) {
            int tmp = longSize;
            longSize = shortSize;
            shortSize = tmp;
        }
        longSize = (int)(longSize/density);
        shortSize = (int)(shortSize/density);
        return Configuration.reduceScreenLayout(curLayout, longSize, shortSize);
    }

    private void computeSizeRangesAndScreenLayout(DisplayInfo displayInfo, boolean rotated,
                  int dw, int dh, float density, Configuration outConfig) {
        // TODO: Multidisplay: for now only use with default display.

        // We need to determine the smallest width that will occur under normal
        // operation.  To this, start with the base screen size and compute the
        // width under the different possible rotations.  We need to un-rotate
        // the current screen dimensions before doing this.
        int unrotDw, unrotDh;
        if (rotated) {
            unrotDw = dh;
            unrotDh = dw;
        } else {
            unrotDw = dw;
            unrotDh = dh;
        }
        displayInfo.smallestNominalAppWidth = 1<<30;
        displayInfo.smallestNominalAppHeight = 1<<30;
        displayInfo.largestNominalAppWidth = 0;
        displayInfo.largestNominalAppHeight = 0;
        adjustDisplaySizeRanges(displayInfo, Surface.ROTATION_0, unrotDw, unrotDh);
        adjustDisplaySizeRanges(displayInfo, Surface.ROTATION_90, unrotDh, unrotDw);
        adjustDisplaySizeRanges(displayInfo, Surface.ROTATION_180, unrotDw, unrotDh);
        adjustDisplaySizeRanges(displayInfo, Surface.ROTATION_270, unrotDh, unrotDw);
        int sl = Configuration.resetScreenLayout(outConfig.screenLayout);
        sl = reduceConfigLayout(sl, Surface.ROTATION_0, density, unrotDw, unrotDh);
        sl = reduceConfigLayout(sl, Surface.ROTATION_90, density, unrotDh, unrotDw);
        sl = reduceConfigLayout(sl, Surface.ROTATION_180, density, unrotDw, unrotDh);
        sl = reduceConfigLayout(sl, Surface.ROTATION_270, density, unrotDh, unrotDw);
        outConfig.smallestScreenWidthDp = (int)(displayInfo.smallestNominalAppWidth / density);
        outConfig.screenLayout = sl;
    }

    private int reduceCompatConfigWidthSize(int curSize, int rotation, DisplayMetrics dm,
            int dw, int dh) {
        // TODO: Multidisplay: for now only use with default display.
        dm.noncompatWidthPixels = mPolicy.getNonDecorDisplayWidth(dw, dh, rotation);
        dm.noncompatHeightPixels = mPolicy.getNonDecorDisplayHeight(dw, dh, rotation);
        float scale = CompatibilityInfo.computeCompatibleScaling(dm, null);
        int size = (int)(((dm.noncompatWidthPixels / scale) / dm.density) + .5f);
        if (curSize == 0 || size < curSize) {
            curSize = size;
        }
        return curSize;
    }

    private int computeCompatSmallestWidth(boolean rotated, DisplayMetrics dm, int dw, int dh) {
        // TODO: Multidisplay: for now only use with default display.
        mTmpDisplayMetrics.setTo(dm);
        final DisplayMetrics tmpDm = mTmpDisplayMetrics;
        final int unrotDw, unrotDh;
        if (rotated) {
            unrotDw = dh;
            unrotDh = dw;
        } else {
            unrotDw = dw;
            unrotDh = dh;
        }
        int sw = reduceCompatConfigWidthSize(0, Surface.ROTATION_0, tmpDm, unrotDw, unrotDh);
        sw = reduceCompatConfigWidthSize(sw, Surface.ROTATION_90, tmpDm, unrotDh, unrotDw);
        sw = reduceCompatConfigWidthSize(sw, Surface.ROTATION_180, tmpDm, unrotDw, unrotDh);
        sw = reduceCompatConfigWidthSize(sw, Surface.ROTATION_270, tmpDm, unrotDh, unrotDw);
        return sw;
    }

    boolean computeScreenConfigurationLocked(Configuration config) {
        if (!mDisplayReady) {
            return false;
        }

        // TODO(multidisplay): For now, apply Configuration to main screen only.
        final DisplayContent displayContent = getDefaultDisplayContentLocked();

        // Use the effective "visual" dimensions based on current rotation
        final boolean rotated = (mRotation == Surface.ROTATION_90
                || mRotation == Surface.ROTATION_270);
        final int realdw = rotated ?
                displayContent.mBaseDisplayHeight : displayContent.mBaseDisplayWidth;
        final int realdh = rotated ?
                displayContent.mBaseDisplayWidth : displayContent.mBaseDisplayHeight;
        int dw = realdw;
        int dh = realdh;

        if (mAltOrientation) {
            if (realdw > realdh) {
                // Turn landscape into portrait.
                int maxw = (int)(realdh/1.3f);
                if (maxw < realdw) {
                    dw = maxw;
                }
            } else {
                // Turn portrait into landscape.
                int maxh = (int)(realdw/1.3f);
                if (maxh < realdh) {
                    dh = maxh;
                }
            }
        }

        if (config != null) {
            config.orientation = (dw <= dh) ? Configuration.ORIENTATION_PORTRAIT :
                    Configuration.ORIENTATION_LANDSCAPE;
        }

        // Update application display metrics.
        final int appWidth = mPolicy.getNonDecorDisplayWidth(dw, dh, mRotation);
        final int appHeight = mPolicy.getNonDecorDisplayHeight(dw, dh, mRotation);
        final DisplayInfo displayInfo = displayContent.getDisplayInfo();
        synchronized(displayContent.mDisplaySizeLock) {
            displayInfo.rotation = mRotation;
            displayInfo.logicalWidth = dw;
            displayInfo.logicalHeight = dh;
            displayInfo.logicalDensityDpi = displayContent.mBaseDisplayDensity;
            displayInfo.appWidth = appWidth;
            displayInfo.appHeight = appHeight;
            displayInfo.getLogicalMetrics(mRealDisplayMetrics,
                    CompatibilityInfo.DEFAULT_COMPATIBILITY_INFO, null);
            displayInfo.getAppMetrics(mDisplayMetrics);
            mDisplayManagerInternal.setDisplayInfoOverrideFromWindowManager(
                    displayContent.getDisplayId(), displayInfo);
        }
        if (false) {
            Slog.i(TAG, "Set app display size: " + appWidth + " x " + appHeight);
        }

        final DisplayMetrics dm = mDisplayMetrics;
        mCompatibleScreenScale = CompatibilityInfo.computeCompatibleScaling(dm,
                mCompatDisplayMetrics);

        if (config != null) {
            config.screenWidthDp = (int)(mPolicy.getConfigDisplayWidth(dw, dh, mRotation)
                    / dm.density);
            config.screenHeightDp = (int)(mPolicy.getConfigDisplayHeight(dw, dh, mRotation)
                    / dm.density);
            computeSizeRangesAndScreenLayout(displayInfo, rotated, dw, dh, dm.density, config);

            config.compatScreenWidthDp = (int)(config.screenWidthDp / mCompatibleScreenScale);
            config.compatScreenHeightDp = (int)(config.screenHeightDp / mCompatibleScreenScale);
            config.compatSmallestScreenWidthDp = computeCompatSmallestWidth(rotated, dm, dw, dh);
            config.densityDpi = displayContent.mBaseDisplayDensity;

            // Update the configuration based on available input devices, lid switch,
            // and platform configuration.
            config.touchscreen = Configuration.TOUCHSCREEN_NOTOUCH;
            config.keyboard = Configuration.KEYBOARD_NOKEYS;
            config.navigation = Configuration.NAVIGATION_NONAV;

            int keyboardPresence = 0;
            int navigationPresence = 0;
            final InputDevice[] devices = mInputManager.getInputDevices();
            final int len = devices.length;
            for (int i = 0; i < len; i++) {
                InputDevice device = devices[i];
                if (!device.isVirtual()) {
                    final int sources = device.getSources();
                    final int presenceFlag = device.isExternal() ?
                            WindowManagerPolicy.PRESENCE_EXTERNAL :
                                    WindowManagerPolicy.PRESENCE_INTERNAL;

                    if (mIsTouchDevice) {
                        if ((sources & InputDevice.SOURCE_TOUCHSCREEN) ==
                                InputDevice.SOURCE_TOUCHSCREEN) {
                            config.touchscreen = Configuration.TOUCHSCREEN_FINGER;
                        }
                    } else {
                        config.touchscreen = Configuration.TOUCHSCREEN_NOTOUCH;
                    }

                    if ((sources & InputDevice.SOURCE_TRACKBALL) == InputDevice.SOURCE_TRACKBALL) {
                        config.navigation = Configuration.NAVIGATION_TRACKBALL;
                        navigationPresence |= presenceFlag;
                    } else if ((sources & InputDevice.SOURCE_DPAD) == InputDevice.SOURCE_DPAD
                            && config.navigation == Configuration.NAVIGATION_NONAV) {
                        config.navigation = Configuration.NAVIGATION_DPAD;
                        navigationPresence |= presenceFlag;
                    }

                    if (device.getKeyboardType() == InputDevice.KEYBOARD_TYPE_ALPHABETIC) {
                        config.keyboard = Configuration.KEYBOARD_QWERTY;
                        keyboardPresence |= presenceFlag;
                    }
                }
            }

            // Determine whether a hard keyboard is available and enabled.
            boolean hardKeyboardAvailable = config.keyboard != Configuration.KEYBOARD_NOKEYS;
            if (hardKeyboardAvailable != mHardKeyboardAvailable) {
                mHardKeyboardAvailable = hardKeyboardAvailable;
                mHardKeyboardEnabled = hardKeyboardAvailable;
                mH.removeMessages(H.REPORT_HARD_KEYBOARD_STATUS_CHANGE);
                mH.sendEmptyMessage(H.REPORT_HARD_KEYBOARD_STATUS_CHANGE);
            }
            if (!mHardKeyboardEnabled) {
                config.keyboard = Configuration.KEYBOARD_NOKEYS;
            }

            // Let the policy update hidden states.
            config.keyboardHidden = Configuration.KEYBOARDHIDDEN_NO;
            config.hardKeyboardHidden = Configuration.HARDKEYBOARDHIDDEN_NO;
            config.navigationHidden = Configuration.NAVIGATIONHIDDEN_NO;
            mPolicy.adjustConfigurationLw(config, keyboardPresence, navigationPresence);
        }

        return true;
    }

    public boolean isHardKeyboardAvailable() {
        synchronized (mWindowMap) {
            return mHardKeyboardAvailable;
        }
    }

    public boolean isHardKeyboardEnabled() {
        synchronized (mWindowMap) {
            return mHardKeyboardEnabled;
        }
    }

    public void setHardKeyboardEnabled(boolean enabled) {
        synchronized (mWindowMap) {
            if (mHardKeyboardEnabled != enabled) {
                mHardKeyboardEnabled = enabled;
                mH.sendEmptyMessage(H.SEND_NEW_CONFIGURATION);
            }
        }
    }

    public void setOnHardKeyboardStatusChangeListener(
            OnHardKeyboardStatusChangeListener listener) {
        synchronized (mWindowMap) {
            mHardKeyboardStatusChangeListener = listener;
        }
    }

    void notifyHardKeyboardStatusChange() {
        final boolean available, enabled;
        final OnHardKeyboardStatusChangeListener listener;
        synchronized (mWindowMap) {
            listener = mHardKeyboardStatusChangeListener;
            available = mHardKeyboardAvailable;
            enabled = mHardKeyboardEnabled;
        }
        if (listener != null) {
            listener.onHardKeyboardStatusChange(available, enabled);
        }
    }

    // -------------------------------------------------------------
    // Drag and drop
    // -------------------------------------------------------------

    IBinder prepareDragSurface(IWindow window, SurfaceSession session,
            int flags, int width, int height, Surface outSurface) {
        if (DEBUG_DRAG) {
            Slog.d(TAG, "prepare drag surface: w=" + width + " h=" + height
                    + " flags=" + Integer.toHexString(flags) + " win=" + window
                    + " asbinder=" + window.asBinder());
        }

        final int callerPid = Binder.getCallingPid();
        final long origId = Binder.clearCallingIdentity();
        IBinder token = null;

        try {
            synchronized (mWindowMap) {
                try {
                    if (mDragState == null) {
                        // TODO(multi-display): support other displays
                        final DisplayContent displayContent = getDefaultDisplayContentLocked();
                        final Display display = displayContent.getDisplay();
                        SurfaceControl surface = new SurfaceControl(session, "drag surface",
                                width, height, PixelFormat.TRANSLUCENT, SurfaceControl.HIDDEN);
                        surface.setLayerStack(display.getLayerStack());
                        if (SHOW_TRANSACTIONS) Slog.i(TAG, "  DRAG "
                                + surface + ": CREATE");
                        outSurface.copyFrom(surface);
                        final IBinder winBinder = window.asBinder();
                        token = new Binder();
                        mDragState = new DragState(this, token, surface, /*flags*/ 0, winBinder);
                        token = mDragState.mToken = new Binder();

                        // 5 second timeout for this window to actually begin the drag
                        mH.removeMessages(H.DRAG_START_TIMEOUT, winBinder);
                        Message msg = mH.obtainMessage(H.DRAG_START_TIMEOUT, winBinder);
                        mH.sendMessageDelayed(msg, 5000);
                    } else {
                        Slog.w(TAG, "Drag already in progress");
                    }
                } catch (OutOfResourcesException e) {
                    Slog.e(TAG, "Can't allocate drag surface w=" + width + " h=" + height, e);
                    if (mDragState != null) {
                        mDragState.reset();
                        mDragState = null;
                    }
                }
            }
        } finally {
            Binder.restoreCallingIdentity(origId);
        }

        return token;
    }

    // -------------------------------------------------------------
    // Input Events and Focus Management
    // -------------------------------------------------------------

    final InputMonitor mInputMonitor = new InputMonitor(this);
    private boolean mEventDispatchingEnabled;

    @Override
    public void pauseKeyDispatching(IBinder _token) {
        if (!checkCallingPermission(android.Manifest.permission.MANAGE_APP_TOKENS,
                "pauseKeyDispatching()")) {
            throw new SecurityException("Requires MANAGE_APP_TOKENS permission");
        }

        synchronized (mWindowMap) {
            WindowToken token = mTokenMap.get(_token);
            if (token != null) {
                mInputMonitor.pauseDispatchingLw(token);
            }
        }
    }

    @Override
    public void resumeKeyDispatching(IBinder _token) {
        if (!checkCallingPermission(android.Manifest.permission.MANAGE_APP_TOKENS,
                "resumeKeyDispatching()")) {
            throw new SecurityException("Requires MANAGE_APP_TOKENS permission");
        }

        synchronized (mWindowMap) {
            WindowToken token = mTokenMap.get(_token);
            if (token != null) {
                mInputMonitor.resumeDispatchingLw(token);
            }
        }
    }

    @Override
    public void setEventDispatching(boolean enabled) {
        if (!checkCallingPermission(android.Manifest.permission.MANAGE_APP_TOKENS,
                "setEventDispatching()")) {
            throw new SecurityException("Requires MANAGE_APP_TOKENS permission");
        }

        synchronized (mWindowMap) {
            mEventDispatchingEnabled = enabled;
            if (mDisplayEnabled) {
                mInputMonitor.setEventDispatchingLw(enabled);
            }
        }
    }

    private WindowState getFocusedWindow() {
        synchronized (mWindowMap) {
            return getFocusedWindowLocked();
        }
    }

    private WindowState getFocusedWindowLocked() {
        return mCurrentFocus;
    }

    public boolean detectSafeMode() {
        if (!mInputMonitor.waitForInputDevicesReady(
                INPUT_DEVICES_READY_FOR_SAFE_MODE_DETECTION_TIMEOUT_MILLIS)) {
            Slog.w(TAG, "Devices still not ready after waiting "
                   + INPUT_DEVICES_READY_FOR_SAFE_MODE_DETECTION_TIMEOUT_MILLIS
                   + " milliseconds before attempting to detect safe mode.");
        }

        int menuState = mInputManager.getKeyCodeState(-1, InputDevice.SOURCE_ANY,
                KeyEvent.KEYCODE_MENU);
        int sState = mInputManager.getKeyCodeState(-1, InputDevice.SOURCE_ANY, KeyEvent.KEYCODE_S);
        int dpadState = mInputManager.getKeyCodeState(-1, InputDevice.SOURCE_DPAD,
                KeyEvent.KEYCODE_DPAD_CENTER);
        int trackballState = mInputManager.getScanCodeState(-1, InputDevice.SOURCE_TRACKBALL,
                InputManagerService.BTN_MOUSE);
        int volumeDownState = mInputManager.getKeyCodeState(-1, InputDevice.SOURCE_ANY,
                KeyEvent.KEYCODE_VOLUME_DOWN);
        mSafeMode = menuState > 0 || sState > 0 || dpadState > 0 || trackballState > 0
                || volumeDownState > 0;
        try {
            if (SystemProperties.getInt(ShutdownThread.REBOOT_SAFEMODE_PROPERTY, 0) != 0) {
                mSafeMode = true;
                SystemProperties.set(ShutdownThread.REBOOT_SAFEMODE_PROPERTY, "");
            }
        } catch (IllegalArgumentException e) {
        }
        if (mSafeMode) {
            Log.i(TAG, "SAFE MODE ENABLED (menu=" + menuState + " s=" + sState
                    + " dpad=" + dpadState + " trackball=" + trackballState + ")");
        } else {
            Log.i(TAG, "SAFE MODE not enabled");
        }
        mPolicy.setSafeMode(mSafeMode);
        return mSafeMode;
    }

    public void displayReady() {
        displayReady(Display.DEFAULT_DISPLAY);

        synchronized(mWindowMap) {
            final DisplayContent displayContent = getDefaultDisplayContentLocked();
            readForcedDisplaySizeAndDensityLocked(displayContent);
            mDisplayReady = true;
        }

        try {
            mActivityManager.updateConfiguration(null);
        } catch (RemoteException e) {
        }

        synchronized(mWindowMap) {
            mIsTouchDevice = mContext.getPackageManager().hasSystemFeature(
                    PackageManager.FEATURE_TOUCHSCREEN);
            configureDisplayPolicyLocked(getDefaultDisplayContentLocked());
        }

        try {
            mActivityManager.updateConfiguration(null);
        } catch (RemoteException e) {
        }
    }

    private void displayReady(int displayId) {
        synchronized(mWindowMap) {
            final DisplayContent displayContent = getDisplayContentLocked(displayId);
            if (displayContent != null) {
                mAnimator.addDisplayLocked(displayId);
                synchronized(displayContent.mDisplaySizeLock) {
                    // Bootstrap the default logical display from the display manager.
                    final DisplayInfo displayInfo = displayContent.getDisplayInfo();
                    DisplayInfo newDisplayInfo = mDisplayManagerInternal.getDisplayInfo(displayId);
                    if (newDisplayInfo != null) {
                        displayInfo.copyFrom(newDisplayInfo);
                    }
                    displayContent.mInitialDisplayWidth = displayInfo.logicalWidth;
                    displayContent.mInitialDisplayHeight = displayInfo.logicalHeight;
                    displayContent.mInitialDisplayDensity = displayInfo.logicalDensityDpi;
                    displayContent.mBaseDisplayWidth = displayContent.mInitialDisplayWidth;
                    displayContent.mBaseDisplayHeight = displayContent.mInitialDisplayHeight;
                    displayContent.mBaseDisplayDensity = displayContent.mInitialDisplayDensity;
                    displayContent.mBaseDisplayRect.set(0, 0,
                            displayContent.mBaseDisplayWidth, displayContent.mBaseDisplayHeight);
                }
            }
        }
    }

    public void systemReady() {
        mPolicy.systemReady();
    }

    // -------------------------------------------------------------
    // Async Handler
    // -------------------------------------------------------------

    final class H extends Handler {
        public static final int REPORT_FOCUS_CHANGE = 2;
        public static final int REPORT_LOSING_FOCUS = 3;
        public static final int DO_TRAVERSAL = 4;
        public static final int ADD_STARTING = 5;
        public static final int REMOVE_STARTING = 6;
        public static final int FINISHED_STARTING = 7;
        public static final int REPORT_APPLICATION_TOKEN_WINDOWS = 8;
        public static final int REPORT_APPLICATION_TOKEN_DRAWN = 9;
        public static final int WINDOW_FREEZE_TIMEOUT = 11;

        public static final int APP_TRANSITION_TIMEOUT = 13;
        public static final int PERSIST_ANIMATION_SCALE = 14;
        public static final int FORCE_GC = 15;
        public static final int ENABLE_SCREEN = 16;
        public static final int APP_FREEZE_TIMEOUT = 17;
        public static final int SEND_NEW_CONFIGURATION = 18;
        public static final int REPORT_WINDOWS_CHANGE = 19;
        public static final int DRAG_START_TIMEOUT = 20;
        public static final int DRAG_END_TIMEOUT = 21;
        public static final int REPORT_HARD_KEYBOARD_STATUS_CHANGE = 22;
        public static final int BOOT_TIMEOUT = 23;
        public static final int WAITING_FOR_DRAWN_TIMEOUT = 24;
        public static final int SHOW_STRICT_MODE_VIOLATION = 25;
        public static final int DO_ANIMATION_CALLBACK = 26;

        public static final int DO_DISPLAY_ADDED = 27;
        public static final int DO_DISPLAY_REMOVED = 28;
        public static final int DO_DISPLAY_CHANGED = 29;

        public static final int CLIENT_FREEZE_TIMEOUT = 30;
        public static final int TAP_OUTSIDE_STACK = 31;
        public static final int NOTIFY_ACTIVITY_DRAWN = 32;

        public static final int ALL_WINDOWS_DRAWN = 33;

        public static final int NEW_ANIMATOR_SCALE = 34;

<<<<<<< HEAD
        public static final int UPDATE_SCRN_CAP = 35;
=======
        public static final int SHOW_DISPLAY_MASK = 34;
        public static final int ALL_WINDOWS_DRAWN = 35;
>>>>>>> bc3699b1

        @Override
        public void handleMessage(Message msg) {
            if (DEBUG_WINDOW_TRACE) {
                Slog.v(TAG, "handleMessage: entry what=" + msg.what);
            }
            switch (msg.what) {
                case REPORT_FOCUS_CHANGE: {
                    WindowState lastFocus;
                    WindowState newFocus;

                    synchronized(mWindowMap) {
                        lastFocus = mLastFocus;
                        newFocus = mCurrentFocus;
                        if (lastFocus == newFocus) {
                            // Focus is not changing, so nothing to do.
                            return;
                        }
                        mLastFocus = newFocus;
                        if (DEBUG_FOCUS_LIGHT) Slog.i(TAG, "Focus moving from " + lastFocus +
                                " to " + newFocus);
                        if (newFocus != null && lastFocus != null
                                && !newFocus.isDisplayedLw()) {
                            //Slog.i(TAG, "Delaying loss of focus...");
                            mLosingFocus.add(lastFocus);
                            lastFocus = null;
                        }
                    }

                    //System.out.println("Changing focus from " + lastFocus
                    //                   + " to " + newFocus);
                    if (newFocus != null) {
                        if (DEBUG_FOCUS_LIGHT) Slog.i(TAG, "Gaining focus: " + newFocus);
                        newFocus.reportFocusChangedSerialized(true, mInTouchMode);
                        notifyFocusChanged();
                    }

                    if (lastFocus != null) {
                        if (DEBUG_FOCUS_LIGHT) Slog.i(TAG, "Losing focus: " + lastFocus);
                        lastFocus.reportFocusChangedSerialized(false, mInTouchMode);
                    }
                } break;

                case REPORT_LOSING_FOCUS: {
                    ArrayList<WindowState> losers;

                    synchronized(mWindowMap) {
                        losers = mLosingFocus;
                        mLosingFocus = new ArrayList<WindowState>();
                    }

                    final int N = losers.size();
                    for (int i=0; i<N; i++) {
                        if (DEBUG_FOCUS_LIGHT) Slog.i(TAG, "Losing delayed focus: " +
                                losers.get(i));
                        losers.get(i).reportFocusChangedSerialized(false, mInTouchMode);
                    }
                } break;

                case DO_TRAVERSAL: {
                    synchronized(mWindowMap) {
                        mTraversalScheduled = false;
                        performLayoutAndPlaceSurfacesLocked();
                    }
                } break;

                case ADD_STARTING: {
                    final AppWindowToken wtoken = (AppWindowToken)msg.obj;
                    final StartingData sd = wtoken.startingData;

                    if (sd == null) {
                        // Animation has been canceled... do nothing.
                        return;
                    }

                    if (DEBUG_STARTING_WINDOW) Slog.v(TAG, "Add starting "
                            + wtoken + ": pkg=" + sd.pkg);

                    View view = null;
                    try {
                        view = mPolicy.addStartingWindow(
                            wtoken.token, sd.pkg, sd.theme, sd.compatInfo,
                            sd.nonLocalizedLabel, sd.labelRes, sd.icon, sd.logo, sd.windowFlags);
                    } catch (Exception e) {
                        Slog.w(TAG, "Exception when adding starting window", e);
                    }

                    if (view != null) {
                        boolean abort = false;

                        synchronized(mWindowMap) {
                            if (wtoken.removed || wtoken.startingData == null) {
                                // If the window was successfully added, then
                                // we need to remove it.
                                if (wtoken.startingWindow != null) {
                                    if (DEBUG_STARTING_WINDOW) Slog.v(TAG,
                                            "Aborted starting " + wtoken
                                            + ": removed=" + wtoken.removed
                                            + " startingData=" + wtoken.startingData);
                                    wtoken.startingWindow = null;
                                    wtoken.startingData = null;
                                    abort = true;
                                }
                            } else {
                                wtoken.startingView = view;
                            }
                            if (DEBUG_STARTING_WINDOW && !abort) Slog.v(TAG,
                                    "Added starting " + wtoken
                                    + ": startingWindow="
                                    + wtoken.startingWindow + " startingView="
                                    + wtoken.startingView);
                        }

                        if (abort) {
                            try {
                                mPolicy.removeStartingWindow(wtoken.token, view);
                            } catch (Exception e) {
                                Slog.w(TAG, "Exception when removing starting window", e);
                            }
                        }
                    }
                } break;

                case REMOVE_STARTING: {
                    final AppWindowToken wtoken = (AppWindowToken)msg.obj;
                    IBinder token = null;
                    View view = null;
                    synchronized (mWindowMap) {
                        if (DEBUG_STARTING_WINDOW) Slog.v(TAG, "Remove starting "
                                + wtoken + ": startingWindow="
                                + wtoken.startingWindow + " startingView="
                                + wtoken.startingView);
                        if (wtoken.startingWindow != null) {
                            view = wtoken.startingView;
                            token = wtoken.token;
                            wtoken.startingData = null;
                            wtoken.startingView = null;
                            wtoken.startingWindow = null;
                            wtoken.startingDisplayed = false;
                        }
                    }
                    if (view != null) {
                        try {
                            mPolicy.removeStartingWindow(token, view);
                        } catch (Exception e) {
                            Slog.w(TAG, "Exception when removing starting window", e);
                        }
                    }
                } break;

                case FINISHED_STARTING: {
                    IBinder token = null;
                    View view = null;
                    while (true) {
                        synchronized (mWindowMap) {
                            final int N = mFinishedStarting.size();
                            if (N <= 0) {
                                break;
                            }
                            AppWindowToken wtoken = mFinishedStarting.remove(N-1);

                            if (DEBUG_STARTING_WINDOW) Slog.v(TAG,
                                    "Finished starting " + wtoken
                                    + ": startingWindow=" + wtoken.startingWindow
                                    + " startingView=" + wtoken.startingView);

                            if (wtoken.startingWindow == null) {
                                continue;
                            }

                            view = wtoken.startingView;
                            token = wtoken.token;
                            wtoken.startingData = null;
                            wtoken.startingView = null;
                            wtoken.startingWindow = null;
                            wtoken.startingDisplayed = false;
                        }

                        try {
                            mPolicy.removeStartingWindow(token, view);
                        } catch (Exception e) {
                            Slog.w(TAG, "Exception when removing starting window", e);
                        }
                    }
                } break;

                case REPORT_APPLICATION_TOKEN_DRAWN: {
                    final AppWindowToken wtoken = (AppWindowToken)msg.obj;

                    try {
                        if (DEBUG_VISIBILITY) Slog.v(
                                TAG, "Reporting drawn in " + wtoken);
                        wtoken.appToken.windowsDrawn();
                    } catch (RemoteException ex) {
                    }
                } break;

                case REPORT_APPLICATION_TOKEN_WINDOWS: {
                    final AppWindowToken wtoken = (AppWindowToken)msg.obj;

                    boolean nowVisible = msg.arg1 != 0;
                    boolean nowGone = msg.arg2 != 0;

                    try {
                        if (DEBUG_VISIBILITY) Slog.v(
                                TAG, "Reporting visible in " + wtoken
                                + " visible=" + nowVisible
                                + " gone=" + nowGone);
                        if (nowVisible) {
                            wtoken.appToken.windowsVisible();
                        } else {
                            wtoken.appToken.windowsGone();
                        }
                    } catch (RemoteException ex) {
                    }
                } break;

                case WINDOW_FREEZE_TIMEOUT: {
                    // TODO(multidisplay): Can non-default displays rotate?
                    synchronized (mWindowMap) {
                        Slog.w(TAG, "Window freeze timeout expired.");
                        final WindowList windows = getDefaultWindowListLocked();
                        int i = windows.size();
                        while (i > 0) {
                            i--;
                            WindowState w = windows.get(i);
                            if (w.mOrientationChanging) {
                                w.mOrientationChanging = false;
                                w.mLastFreezeDuration = (int)(SystemClock.elapsedRealtime()
                                        - mDisplayFreezeTime);
                                Slog.w(TAG, "Force clearing orientation change: " + w);
                            }
                        }
                        performLayoutAndPlaceSurfacesLocked();
                    }
                    break;
                }

                case APP_TRANSITION_TIMEOUT: {
                    synchronized (mWindowMap) {
                        if (mAppTransition.isTransitionSet()) {
                            if (DEBUG_APP_TRANSITIONS) Slog.v(TAG, "*** APP TRANSITION TIMEOUT");
                            mAppTransition.setTimeout();
                            performLayoutAndPlaceSurfacesLocked();
                        }
                    }
                    break;
                }

                case PERSIST_ANIMATION_SCALE: {
                    Settings.Global.putFloat(mContext.getContentResolver(),
                            Settings.Global.WINDOW_ANIMATION_SCALE, mWindowAnimationScaleSetting);
                    Settings.Global.putFloat(mContext.getContentResolver(),
                            Settings.Global.TRANSITION_ANIMATION_SCALE,
                            mTransitionAnimationScaleSetting);
                    Settings.Global.putFloat(mContext.getContentResolver(),
                            Settings.Global.ANIMATOR_DURATION_SCALE, mAnimatorDurationScaleSetting);
                    break;
                }

                case FORCE_GC: {
                    synchronized (mWindowMap) {
                        // Since we're holding both mWindowMap and mAnimator we don't need to
                        // hold mAnimator.mLayoutToAnim.
                        if (mAnimator.mAnimating || mAnimationScheduled) {
                            // If we are animating, don't do the gc now but
                            // delay a bit so we don't interrupt the animation.
                            sendEmptyMessageDelayed(H.FORCE_GC, 2000);
                            return;
                        }
                        // If we are currently rotating the display, it will
                        // schedule a new message when done.
                        if (mDisplayFrozen) {
                            return;
                        }
                    }
                    Runtime.getRuntime().gc();
                    break;
                }

                case ENABLE_SCREEN: {
                    performEnableScreen();
                    break;
                }

                case APP_FREEZE_TIMEOUT: {
                    synchronized (mWindowMap) {
                        Slog.w(TAG, "App freeze timeout expired.");
                        final int numStacks = mStackIdToStack.size();
                        for (int stackNdx = 0; stackNdx < numStacks; ++stackNdx) {
                            final TaskStack stack = mStackIdToStack.valueAt(stackNdx);
                            final ArrayList<Task> tasks = stack.getTasks();
                            for (int taskNdx = tasks.size() - 1; taskNdx >= 0; --taskNdx) {
                                AppTokenList tokens = tasks.get(taskNdx).mAppTokens;
                                for (int tokenNdx = tokens.size() - 1; tokenNdx >= 0; --tokenNdx) {
                                    AppWindowToken tok = tokens.get(tokenNdx);
                                    if (tok.mAppAnimator.freezingScreen) {
                                        Slog.w(TAG, "Force clearing freeze: " + tok);
                                        unsetAppFreezingScreenLocked(tok, true, true);
                                    }
                                }
                            }
                        }
                    }
                    break;
                }

                case CLIENT_FREEZE_TIMEOUT: {
                    synchronized (mWindowMap) {
                        if (mClientFreezingScreen) {
                            mClientFreezingScreen = false;
                            mLastFinishedFreezeSource = "client-timeout";
                            stopFreezingDisplayLocked();
                        }
                    }
                    break;
                }

                case SEND_NEW_CONFIGURATION: {
                    removeMessages(SEND_NEW_CONFIGURATION);
                    sendNewConfiguration();
                    break;
                }

                case REPORT_WINDOWS_CHANGE: {
                    if (mWindowsChanged) {
                        synchronized (mWindowMap) {
                            mWindowsChanged = false;
                        }
                        notifyWindowsChanged();
                    }
                    break;
                }

                case DRAG_START_TIMEOUT: {
                    IBinder win = (IBinder)msg.obj;
                    if (DEBUG_DRAG) {
                        Slog.w(TAG, "Timeout starting drag by win " + win);
                    }
                    synchronized (mWindowMap) {
                        // !!! TODO: ANR the app that has failed to start the drag in time
                        if (mDragState != null) {
                            mDragState.unregister();
                            mInputMonitor.updateInputWindowsLw(true /*force*/);
                            mDragState.reset();
                            mDragState = null;
                        }
                    }
                    break;
                }

                case DRAG_END_TIMEOUT: {
                    IBinder win = (IBinder)msg.obj;
                    if (DEBUG_DRAG) {
                        Slog.w(TAG, "Timeout ending drag to win " + win);
                    }
                    synchronized (mWindowMap) {
                        // !!! TODO: ANR the drag-receiving app
                        if (mDragState != null) {
                            mDragState.mDragResult = false;
                            mDragState.endDragLw();
                        }
                    }
                    break;
                }

                case REPORT_HARD_KEYBOARD_STATUS_CHANGE: {
                    notifyHardKeyboardStatusChange();
                    break;
                }

                case BOOT_TIMEOUT: {
                    performBootTimeout();
                    break;
                }

                case WAITING_FOR_DRAWN_TIMEOUT: {
                    Runnable callback = null;
                    synchronized (mWindowMap) {
                        Slog.w(TAG, "Timeout waiting for drawn: undrawn=" + mWaitingForDrawn);
                        mWaitingForDrawn.clear();
                        callback = mWaitingForDrawnCallback;
                        mWaitingForDrawnCallback = null;
                    }
                    if (callback != null) {
                        callback.run();
                    }
                    break;
                }

                case SHOW_STRICT_MODE_VIOLATION: {
                    showStrictModeViolation(msg.arg1, msg.arg2);
                    break;
                }

                case SHOW_DISPLAY_MASK: {
                    showCircularMask();
                    break;
                }

                case DO_ANIMATION_CALLBACK: {
                    try {
                        ((IRemoteCallback)msg.obj).sendResult(null);
                    } catch (RemoteException e) {
                    }
                    break;
                }

                case DO_DISPLAY_ADDED:
                    handleDisplayAdded(msg.arg1);
                    break;

                case DO_DISPLAY_REMOVED:
                    synchronized (mWindowMap) {
                        handleDisplayRemovedLocked(msg.arg1);
                    }
                    break;

                case DO_DISPLAY_CHANGED:
                    synchronized (mWindowMap) {
                        handleDisplayChangedLocked(msg.arg1);
                    }
                    break;

                case TAP_OUTSIDE_STACK: {
                    int stackId;
                    synchronized (mWindowMap) {
                        stackId = ((DisplayContent)msg.obj).stackIdFromPoint(msg.arg1, msg.arg2);
                    }
                    if (stackId >= 0) {
                        try {
                            mActivityManager.setFocusedStack(stackId);
                        } catch (RemoteException e) {
                        }
                    }
                }
                break;
                case NOTIFY_ACTIVITY_DRAWN:
                    try {
                        mActivityManager.notifyActivityDrawn((IBinder) msg.obj);
                    } catch (RemoteException e) {
                    }
                    break;
                case ALL_WINDOWS_DRAWN: {
                    Runnable callback;
                    synchronized (mWindowMap) {
                        callback = mWaitingForDrawnCallback;
                        mWaitingForDrawnCallback = null;
                    }
                    if (callback != null) {
                        callback.run();
                    }
                }
                case NEW_ANIMATOR_SCALE: {
                    float scale = getCurrentAnimatorScale();
                    ValueAnimator.setDurationScale(scale);
                    Session session = (Session)msg.obj;
                    if (session != null) {
                        try {
                            session.mCallback.onAnimatorScaleChanged(scale);
                        } catch (RemoteException e) {
                        }
                    } else {
                        ArrayList<IWindowSessionCallback> callbacks
                                = new ArrayList<IWindowSessionCallback>();
                        synchronized (mWindowMap) {
                            for (int i=0; i<mSessions.size(); i++) {
                                callbacks.add(mSessions.valueAt(i).mCallback);
                            }

                        }
                        for (int i=0; i<callbacks.size(); i++) {
                            try {
                                callbacks.get(i).onAnimatorScaleChanged(scale);
                            } catch (RemoteException e) {
                            }
                        }
                    }
                }
                break;

                case UPDATE_SCRN_CAP: {
                    synchronized (mWindowMap) {
                        updateScreenCaptureDisabledLocked(msg.arg1);
                    }
                }
                break;
            }
            if (DEBUG_WINDOW_TRACE) {
                Slog.v(TAG, "handleMessage: exit");
            }
        }
    }

    // -------------------------------------------------------------
    // IWindowManager API
    // -------------------------------------------------------------

    @Override
    public IWindowSession openSession(IWindowSessionCallback callback, IInputMethodClient client,
            IInputContext inputContext) {
        if (client == null) throw new IllegalArgumentException("null client");
        if (inputContext == null) throw new IllegalArgumentException("null inputContext");
        Session session = new Session(this, callback, client, inputContext);
        return session;
    }

    @Override
    public boolean inputMethodClientHasFocus(IInputMethodClient client) {
        synchronized (mWindowMap) {
            // The focus for the client is the window immediately below
            // where we would place the input method window.
            int idx = findDesiredInputMethodWindowIndexLocked(false);
            if (idx > 0) {
                // TODO(multidisplay): IMEs are only supported on the default display.
                WindowState imFocus = getDefaultWindowListLocked().get(idx-1);
                if (DEBUG_INPUT_METHOD) {
                    Slog.i(TAG, "Desired input method target: " + imFocus);
                    Slog.i(TAG, "Current focus: " + mCurrentFocus);
                    Slog.i(TAG, "Last focus: " + mLastFocus);
                }
                if (imFocus != null) {
                    // This may be a starting window, in which case we still want
                    // to count it as okay.
                    if (imFocus.mAttrs.type == LayoutParams.TYPE_APPLICATION_STARTING
                            && imFocus.mAppToken != null) {
                        // The client has definitely started, so it really should
                        // have a window in this app token.  Let's look for it.
                        for (int i=0; i<imFocus.mAppToken.windows.size(); i++) {
                            WindowState w = imFocus.mAppToken.windows.get(i);
                            if (w != imFocus) {
                                Log.i(TAG, "Switching to real app window: " + w);
                                imFocus = w;
                                break;
                            }
                        }
                    }
                    if (DEBUG_INPUT_METHOD) {
                        Slog.i(TAG, "IM target client: " + imFocus.mSession.mClient);
                        if (imFocus.mSession.mClient != null) {
                            Slog.i(TAG, "IM target client binder: "
                                    + imFocus.mSession.mClient.asBinder());
                            Slog.i(TAG, "Requesting client binder: " + client.asBinder());
                        }
                    }
                    if (imFocus.mSession.mClient != null &&
                            imFocus.mSession.mClient.asBinder() == client.asBinder()) {
                        return true;
                    }
                }
            }

            // Okay, how about this...  what is the current focus?
            // It seems in some cases we may not have moved the IM
            // target window, such as when it was in a pop-up window,
            // so let's also look at the current focus.  (An example:
            // go to Gmail, start searching so the keyboard goes up,
            // press home.  Sometimes the IME won't go down.)
            // Would be nice to fix this more correctly, but it's
            // way at the end of a release, and this should be good enough.
            if (mCurrentFocus != null && mCurrentFocus.mSession.mClient != null
                    && mCurrentFocus.mSession.mClient.asBinder() == client.asBinder()) {
                return true;
            }
        }
        return false;
    }

    @Override
    public void getInitialDisplaySize(int displayId, Point size) {
        synchronized (mWindowMap) {
            final DisplayContent displayContent = getDisplayContentLocked(displayId);
            if (displayContent != null && displayContent.hasAccess(Binder.getCallingUid())) {
                synchronized(displayContent.mDisplaySizeLock) {
                    size.x = displayContent.mInitialDisplayWidth;
                    size.y = displayContent.mInitialDisplayHeight;
                }
            }
        }
    }

    @Override
    public void getBaseDisplaySize(int displayId, Point size) {
        synchronized (mWindowMap) {
            final DisplayContent displayContent = getDisplayContentLocked(displayId);
            if (displayContent != null && displayContent.hasAccess(Binder.getCallingUid())) {
                synchronized(displayContent.mDisplaySizeLock) {
                    size.x = displayContent.mBaseDisplayWidth;
                    size.y = displayContent.mBaseDisplayHeight;
                }
            }
        }
    }

    @Override
    public void setForcedDisplaySize(int displayId, int width, int height) {
        if (mContext.checkCallingOrSelfPermission(
                android.Manifest.permission.WRITE_SECURE_SETTINGS) !=
                PackageManager.PERMISSION_GRANTED) {
            throw new SecurityException("Must hold permission " +
                    android.Manifest.permission.WRITE_SECURE_SETTINGS);
        }
        if (displayId != Display.DEFAULT_DISPLAY) {
            throw new IllegalArgumentException("Can only set the default display");
        }
        final long ident = Binder.clearCallingIdentity();
        try {
            synchronized(mWindowMap) {
                // Set some sort of reasonable bounds on the size of the display that we
                // will try to emulate.
                final int MIN_WIDTH = 200;
                final int MIN_HEIGHT = 200;
                final int MAX_SCALE = 2;
                final DisplayContent displayContent = getDisplayContentLocked(displayId);
                if (displayContent != null) {
                    width = Math.min(Math.max(width, MIN_WIDTH),
                            displayContent.mInitialDisplayWidth * MAX_SCALE);
                    height = Math.min(Math.max(height, MIN_HEIGHT),
                            displayContent.mInitialDisplayHeight * MAX_SCALE);
                    setForcedDisplaySizeLocked(displayContent, width, height);
                    Settings.Global.putString(mContext.getContentResolver(),
                            Settings.Global.DISPLAY_SIZE_FORCED, width + "," + height);
                }
            }
        } finally {
            Binder.restoreCallingIdentity(ident);
        }
    }

    private void readForcedDisplaySizeAndDensityLocked(final DisplayContent displayContent) {
        String sizeStr = Settings.Global.getString(mContext.getContentResolver(),
                Settings.Global.DISPLAY_SIZE_FORCED);
        if (sizeStr == null || sizeStr.length() == 0) {
            sizeStr = SystemProperties.get(SIZE_OVERRIDE, null);
        }
        if (sizeStr != null && sizeStr.length() > 0) {
            final int pos = sizeStr.indexOf(',');
            if (pos > 0 && sizeStr.lastIndexOf(',') == pos) {
                int width, height;
                try {
                    width = Integer.parseInt(sizeStr.substring(0, pos));
                    height = Integer.parseInt(sizeStr.substring(pos+1));
                    synchronized(displayContent.mDisplaySizeLock) {
                        if (displayContent.mBaseDisplayWidth != width
                                || displayContent.mBaseDisplayHeight != height) {
                            Slog.i(TAG, "FORCED DISPLAY SIZE: " + width + "x" + height);
                            displayContent.mBaseDisplayWidth = width;
                            displayContent.mBaseDisplayHeight = height;
                        }
                    }
                } catch (NumberFormatException ex) {
                }
            }
        }
        String densityStr = Settings.Global.getString(mContext.getContentResolver(),
                Settings.Global.DISPLAY_DENSITY_FORCED);
        if (densityStr == null || densityStr.length() == 0) {
            densityStr = SystemProperties.get(DENSITY_OVERRIDE, null);
        }
        if (densityStr != null && densityStr.length() > 0) {
            int density;
            try {
                density = Integer.parseInt(densityStr);
                synchronized(displayContent.mDisplaySizeLock) {
                    if (displayContent.mBaseDisplayDensity != density) {
                        Slog.i(TAG, "FORCED DISPLAY DENSITY: " + density);
                        displayContent.mBaseDisplayDensity = density;
                    }
                }
            } catch (NumberFormatException ex) {
            }
        }
    }

    // displayContent must not be null
    private void setForcedDisplaySizeLocked(DisplayContent displayContent, int width, int height) {
        Slog.i(TAG, "Using new display size: " + width + "x" + height);

        synchronized(displayContent.mDisplaySizeLock) {
            displayContent.mBaseDisplayWidth = width;
            displayContent.mBaseDisplayHeight = height;
        }
        reconfigureDisplayLocked(displayContent);
    }

    @Override
    public void clearForcedDisplaySize(int displayId) {
        if (mContext.checkCallingOrSelfPermission(
                android.Manifest.permission.WRITE_SECURE_SETTINGS) !=
                PackageManager.PERMISSION_GRANTED) {
            throw new SecurityException("Must hold permission " +
                    android.Manifest.permission.WRITE_SECURE_SETTINGS);
        }
        if (displayId != Display.DEFAULT_DISPLAY) {
            throw new IllegalArgumentException("Can only set the default display");
        }
        final long ident = Binder.clearCallingIdentity();
        try {
            synchronized(mWindowMap) {
                final DisplayContent displayContent = getDisplayContentLocked(displayId);
                if (displayContent != null) {
                    setForcedDisplaySizeLocked(displayContent, displayContent.mInitialDisplayWidth,
                            displayContent.mInitialDisplayHeight);
                    Settings.Global.putString(mContext.getContentResolver(),
                            Settings.Global.DISPLAY_SIZE_FORCED, "");
                }
            }
        } finally {
            Binder.restoreCallingIdentity(ident);
        }
    }

    @Override
    public int getInitialDisplayDensity(int displayId) {
        synchronized (mWindowMap) {
            final DisplayContent displayContent = getDisplayContentLocked(displayId);
            if (displayContent != null && displayContent.hasAccess(Binder.getCallingUid())) {
                synchronized(displayContent.mDisplaySizeLock) {
                    return displayContent.mInitialDisplayDensity;
                }
            }
        }
        return -1;
    }

    @Override
    public int getBaseDisplayDensity(int displayId) {
        synchronized (mWindowMap) {
            final DisplayContent displayContent = getDisplayContentLocked(displayId);
            if (displayContent != null && displayContent.hasAccess(Binder.getCallingUid())) {
                synchronized(displayContent.mDisplaySizeLock) {
                    return displayContent.mBaseDisplayDensity;
                }
            }
        }
        return -1;
    }

    @Override
    public void setForcedDisplayDensity(int displayId, int density) {
        if (mContext.checkCallingOrSelfPermission(
                android.Manifest.permission.WRITE_SECURE_SETTINGS) !=
                PackageManager.PERMISSION_GRANTED) {
            throw new SecurityException("Must hold permission " +
                    android.Manifest.permission.WRITE_SECURE_SETTINGS);
        }
        if (displayId != Display.DEFAULT_DISPLAY) {
            throw new IllegalArgumentException("Can only set the default display");
        }
        final long ident = Binder.clearCallingIdentity();
        try {
            synchronized(mWindowMap) {
                final DisplayContent displayContent = getDisplayContentLocked(displayId);
                if (displayContent != null) {
                    setForcedDisplayDensityLocked(displayContent, density);
                    Settings.Global.putString(mContext.getContentResolver(),
                            Settings.Global.DISPLAY_DENSITY_FORCED, Integer.toString(density));
                }
            }
        } finally {
            Binder.restoreCallingIdentity(ident);
        }
    }

    // displayContent must not be null
    private void setForcedDisplayDensityLocked(DisplayContent displayContent, int density) {
        Slog.i(TAG, "Using new display density: " + density);

        synchronized(displayContent.mDisplaySizeLock) {
            displayContent.mBaseDisplayDensity = density;
        }
        reconfigureDisplayLocked(displayContent);
    }

    @Override
    public void clearForcedDisplayDensity(int displayId) {
        if (mContext.checkCallingOrSelfPermission(
                android.Manifest.permission.WRITE_SECURE_SETTINGS) !=
                PackageManager.PERMISSION_GRANTED) {
            throw new SecurityException("Must hold permission " +
                    android.Manifest.permission.WRITE_SECURE_SETTINGS);
        }
        if (displayId != Display.DEFAULT_DISPLAY) {
            throw new IllegalArgumentException("Can only set the default display");
        }
        final long ident = Binder.clearCallingIdentity();
        try {
            synchronized(mWindowMap) {
                final DisplayContent displayContent = getDisplayContentLocked(displayId);
                if (displayContent != null) {
                    setForcedDisplayDensityLocked(displayContent,
                            displayContent.mInitialDisplayDensity);
                    Settings.Global.putString(mContext.getContentResolver(),
                            Settings.Global.DISPLAY_DENSITY_FORCED, "");
                }
            }
        } finally {
            Binder.restoreCallingIdentity(ident);
        }
    }

    // displayContent must not be null
    private void reconfigureDisplayLocked(DisplayContent displayContent) {
        // TODO: Multidisplay: for now only use with default display.
        configureDisplayPolicyLocked(displayContent);
        displayContent.layoutNeeded = true;

        boolean configChanged = updateOrientationFromAppTokensLocked(false);
        mTempConfiguration.setToDefaults();
        mTempConfiguration.fontScale = mCurConfiguration.fontScale;
        if (computeScreenConfigurationLocked(mTempConfiguration)) {
            if (mCurConfiguration.diff(mTempConfiguration) != 0) {
                configChanged = true;
            }
        }

        if (configChanged) {
            mWaitingForConfig = true;
            startFreezingDisplayLocked(false, 0, 0);
            mH.sendEmptyMessage(H.SEND_NEW_CONFIGURATION);
        }

        performLayoutAndPlaceSurfacesLocked();
    }

    private void configureDisplayPolicyLocked(DisplayContent displayContent) {
        mPolicy.setInitialDisplaySize(displayContent.getDisplay(),
                displayContent.mBaseDisplayWidth,
                displayContent.mBaseDisplayHeight,
                displayContent.mBaseDisplayDensity);

        DisplayInfo displayInfo = displayContent.getDisplayInfo();
        mPolicy.setDisplayOverscan(displayContent.getDisplay(),
                displayInfo.overscanLeft, displayInfo.overscanTop,
                displayInfo.overscanRight, displayInfo.overscanBottom);
    }

    @Override
    public void setOverscan(int displayId, int left, int top, int right, int bottom) {
        if (mContext.checkCallingOrSelfPermission(
                android.Manifest.permission.WRITE_SECURE_SETTINGS) !=
                PackageManager.PERMISSION_GRANTED) {
            throw new SecurityException("Must hold permission " +
                    android.Manifest.permission.WRITE_SECURE_SETTINGS);
        }
        final long ident = Binder.clearCallingIdentity();
        try {
            synchronized(mWindowMap) {
                DisplayContent displayContent = getDisplayContentLocked(displayId);
                if (displayContent != null) {
                    setOverscanLocked(displayContent, left, top, right, bottom);
                }
            }
        } finally {
            Binder.restoreCallingIdentity(ident);
        }
    }

    private void setOverscanLocked(DisplayContent displayContent,
            int left, int top, int right, int bottom) {
        final DisplayInfo displayInfo = displayContent.getDisplayInfo();
        synchronized (displayContent.mDisplaySizeLock) {
            displayInfo.overscanLeft = left;
            displayInfo.overscanTop = top;
            displayInfo.overscanRight = right;
            displayInfo.overscanBottom = bottom;
        }

        mDisplaySettings.setOverscanLocked(displayInfo.name, left, top, right, bottom);
        mDisplaySettings.writeSettingsLocked();

        reconfigureDisplayLocked(displayContent);
    }

    // -------------------------------------------------------------
    // Internals
    // -------------------------------------------------------------

    final WindowState windowForClientLocked(Session session, IWindow client,
            boolean throwOnError) {
        return windowForClientLocked(session, client.asBinder(), throwOnError);
    }

    final WindowState windowForClientLocked(Session session, IBinder client,
            boolean throwOnError) {
        WindowState win = mWindowMap.get(client);
        if (localLOGV) Slog.v(
            TAG, "Looking up client " + client + ": " + win);
        if (win == null) {
            RuntimeException ex = new IllegalArgumentException(
                    "Requested window " + client + " does not exist");
            if (throwOnError) {
                throw ex;
            }
            Slog.w(TAG, "Failed looking up window", ex);
            return null;
        }
        if (session != null && win.mSession != session) {
            RuntimeException ex = new IllegalArgumentException(
                    "Requested window " + client + " is in session " +
                    win.mSession + ", not " + session);
            if (throwOnError) {
                throw ex;
            }
            Slog.w(TAG, "Failed looking up window", ex);
            return null;
        }

        return win;
    }

    final void rebuildAppWindowListLocked() {
        rebuildAppWindowListLocked(getDefaultDisplayContentLocked());
    }

    private void rebuildAppWindowListLocked(final DisplayContent displayContent) {
        final WindowList windows = displayContent.getWindowList();
        int NW = windows.size();
        int i;
        int lastBelow = -1;
        int numRemoved = 0;

        if (mRebuildTmp.length < NW) {
            mRebuildTmp = new WindowState[NW+10];
        }

        // First remove all existing app windows.
        i=0;
        while (i < NW) {
            WindowState w = windows.get(i);
            if (w.mAppToken != null) {
                WindowState win = windows.remove(i);
                win.mRebuilding = true;
                mRebuildTmp[numRemoved] = win;
                mWindowsChanged = true;
                if (DEBUG_WINDOW_MOVEMENT) Slog.v(TAG, "Rebuild removing window: " + win);
                NW--;
                numRemoved++;
                continue;
            } else if (lastBelow == i-1) {
                if (w.mAttrs.type == TYPE_WALLPAPER || w.mAttrs.type == TYPE_UNIVERSE_BACKGROUND) {
                    lastBelow = i;
                }
            }
            i++;
        }

        // Keep whatever windows were below the app windows still below,
        // by skipping them.
        lastBelow++;
        i = lastBelow;

        // First add all of the exiting app tokens...  these are no longer
        // in the main app list, but still have windows shown.  We put them
        // in the back because now that the animation is over we no longer
        // will care about them.
        final ArrayList<TaskStack> stacks = displayContent.getStacks();
        final int numStacks = stacks.size();
        for (int stackNdx = 0; stackNdx < numStacks; ++stackNdx) {
            AppTokenList exitingAppTokens = stacks.get(stackNdx).mExitingAppTokens;
            int NT = exitingAppTokens.size();
            for (int j = 0; j < NT; j++) {
                i = reAddAppWindowsLocked(displayContent, i, exitingAppTokens.get(j));
            }
        }

        // And add in the still active app tokens in Z order.
        for (int stackNdx = 0; stackNdx < numStacks; ++stackNdx) {
            final ArrayList<Task> tasks = stacks.get(stackNdx).getTasks();
            final int numTasks = tasks.size();
            for (int taskNdx = 0; taskNdx < numTasks; ++taskNdx) {
                final AppTokenList tokens = tasks.get(taskNdx).mAppTokens;
                final int numTokens = tokens.size();
                for (int tokenNdx = 0; tokenNdx < numTokens; ++tokenNdx) {
                    final AppWindowToken wtoken = tokens.get(tokenNdx);
                    if (wtoken.mDeferRemoval) {
                        continue;
                    }
                    i = reAddAppWindowsLocked(displayContent, i, wtoken);
                }
            }
        }

        i -= lastBelow;
        if (i != numRemoved) {
            Slog.w(TAG, "On display=" + displayContent.getDisplayId() + " Rebuild removed " +
                    numRemoved + " windows but added " + i,
                    new RuntimeException("here").fillInStackTrace());
            for (i=0; i<numRemoved; i++) {
                WindowState ws = mRebuildTmp[i];
                if (ws.mRebuilding) {
                    StringWriter sw = new StringWriter();
                    PrintWriter pw = new FastPrintWriter(sw, false, 1024);
                    ws.dump(pw, "", true);
                    pw.flush();
                    Slog.w(TAG, "This window was lost: " + ws);
                    Slog.w(TAG, sw.toString());
                    ws.mWinAnimator.destroySurfaceLocked();
                }
            }
            Slog.w(TAG, "Current app token list:");
            dumpAppTokensLocked();
            Slog.w(TAG, "Final window list:");
            dumpWindowsLocked();
        }
    }

    private final void assignLayersLocked(WindowList windows) {
        int N = windows.size();
        int curBaseLayer = 0;
        int curLayer = 0;
        int i;

        if (DEBUG_LAYERS) Slog.v(TAG, "Assigning layers based on windows=" + windows,
                new RuntimeException("here").fillInStackTrace());

        boolean anyLayerChanged = false;

        for (i=0; i<N; i++) {
            final WindowState w = windows.get(i);
            final WindowStateAnimator winAnimator = w.mWinAnimator;
            boolean layerChanged = false;
            int oldLayer = w.mLayer;
            if (w.mBaseLayer == curBaseLayer || w.mIsImWindow
                    || (i > 0 && w.mIsWallpaper)) {
                curLayer += WINDOW_LAYER_MULTIPLIER;
                w.mLayer = curLayer;
            } else {
                curBaseLayer = curLayer = w.mBaseLayer;
                w.mLayer = curLayer;
            }
            if (w.mLayer != oldLayer) {
                layerChanged = true;
                anyLayerChanged = true;
            }
            final AppWindowToken wtoken = w.mAppToken;
            oldLayer = winAnimator.mAnimLayer;
            if (w.mTargetAppToken != null) {
                winAnimator.mAnimLayer =
                        w.mLayer + w.mTargetAppToken.mAppAnimator.animLayerAdjustment;
            } else if (wtoken != null) {
                winAnimator.mAnimLayer =
                        w.mLayer + wtoken.mAppAnimator.animLayerAdjustment;
            } else {
                winAnimator.mAnimLayer = w.mLayer;
            }
            if (w.mIsImWindow) {
                winAnimator.mAnimLayer += mInputMethodAnimLayerAdjustment;
            } else if (w.mIsWallpaper) {
                winAnimator.mAnimLayer += mWallpaperAnimLayerAdjustment;
            }
            if (winAnimator.mAnimLayer != oldLayer) {
                layerChanged = true;
                anyLayerChanged = true;
            }
            if (layerChanged && w.getStack().isDimming(winAnimator)) {
                // Force an animation pass just to update the mDimLayer layer.
                scheduleAnimationLocked();
            }
            if (DEBUG_LAYERS) Slog.v(TAG, "Assign layer " + w + ": "
                    + "mBase=" + w.mBaseLayer
                    + " mLayer=" + w.mLayer
                    + (wtoken == null ?
                            "" : " mAppLayer=" + wtoken.mAppAnimator.animLayerAdjustment)
                    + " =mAnimLayer=" + winAnimator.mAnimLayer);
            //System.out.println(
            //    "Assigned layer " + curLayer + " to " + w.mClient.asBinder());
        }

        //TODO (multidisplay): Magnification is supported only for the default display.
        if (mAccessibilityController != null && anyLayerChanged
                && windows.get(windows.size() - 1).getDisplayId() == Display.DEFAULT_DISPLAY) {
            mAccessibilityController.onWindowLayersChangedLocked();
        }
    }

    private final void performLayoutAndPlaceSurfacesLocked() {
        int loopCount = 6;
        do {
            mTraversalScheduled = false;
            performLayoutAndPlaceSurfacesLockedLoop();
            mH.removeMessages(H.DO_TRAVERSAL);
            loopCount--;
        } while (mTraversalScheduled && loopCount > 0);
        mInnerFields.mWallpaperActionPending = false;
    }

    private boolean mInLayout = false;
    private final void performLayoutAndPlaceSurfacesLockedLoop() {
        if (mInLayout) {
            if (DEBUG) {
                throw new RuntimeException("Recursive call!");
            }
            Slog.w(TAG, "performLayoutAndPlaceSurfacesLocked called while in layout. Callers="
                    + Debug.getCallers(3));
            return;
        }

        if (mWaitingForConfig) {
            // Our configuration has changed (most likely rotation), but we
            // don't yet have the complete configuration to report to
            // applications.  Don't do any window layout until we have it.
            return;
        }

        if (!mDisplayReady) {
            // Not yet initialized, nothing to do.
            return;
        }

        Trace.traceBegin(Trace.TRACE_TAG_WINDOW_MANAGER, "wmLayout");
        mInLayout = true;
        boolean recoveringMemory = false;

        try {
            if (mForceRemoves != null) {
                recoveringMemory = true;
                // Wait a little bit for things to settle down, and off we go.
                for (int i=0; i<mForceRemoves.size(); i++) {
                    WindowState ws = mForceRemoves.get(i);
                    Slog.i(TAG, "Force removing: " + ws);
                    removeWindowInnerLocked(ws.mSession, ws);
                }
                mForceRemoves = null;
                Slog.w(TAG, "Due to memory failure, waiting a bit for next layout");
                Object tmp = new Object();
                synchronized (tmp) {
                    try {
                        tmp.wait(250);
                    } catch (InterruptedException e) {
                    }
                }
            }
        } catch (RuntimeException e) {
            Log.wtf(TAG, "Unhandled exception while force removing for memory", e);
        }

        try {
            performLayoutAndPlaceSurfacesLockedInner(recoveringMemory);

            mInLayout = false;

            if (needsLayout()) {
                if (++mLayoutRepeatCount < 6) {
                    requestTraversalLocked();
                } else {
                    Slog.e(TAG, "Performed 6 layouts in a row. Skipping");
                    mLayoutRepeatCount = 0;
                }
            } else {
                mLayoutRepeatCount = 0;
            }

            if (mWindowsChanged && !mWindowChangeListeners.isEmpty()) {
                mH.removeMessages(H.REPORT_WINDOWS_CHANGE);
                mH.sendEmptyMessage(H.REPORT_WINDOWS_CHANGE);
            }
        } catch (RuntimeException e) {
            mInLayout = false;
            Log.wtf(TAG, "Unhandled exception while laying out windows", e);
        }

        Trace.traceEnd(Trace.TRACE_TAG_WINDOW_MANAGER);
    }

    private final void performLayoutLockedInner(final DisplayContent displayContent,
                                    boolean initial, boolean updateInputWindows) {
        if (!displayContent.layoutNeeded) {
            return;
        }
        displayContent.layoutNeeded = false;
        WindowList windows = displayContent.getWindowList();
        boolean isDefaultDisplay = displayContent.isDefaultDisplay;

        DisplayInfo displayInfo = displayContent.getDisplayInfo();
        final int dw = displayInfo.logicalWidth;
        final int dh = displayInfo.logicalHeight;

        final int NFW = mFakeWindows.size();
        for (int i=0; i<NFW; i++) {
            mFakeWindows.get(i).layout(dw, dh);
        }

        final int N = windows.size();
        int i;

        if (DEBUG_LAYOUT) {
            Slog.v(TAG, "-------------------------------------");
            Slog.v(TAG, "performLayout: needed="
                    + displayContent.layoutNeeded + " dw=" + dw + " dh=" + dh);
        }

        WindowStateAnimator universeBackground = null;

        mPolicy.beginLayoutLw(isDefaultDisplay, dw, dh, mRotation);
        if (isDefaultDisplay) {
            // Not needed on non-default displays.
            mSystemDecorLayer = mPolicy.getSystemDecorLayerLw();
            mScreenRect.set(0, 0, dw, dh);
        }

        mPolicy.getContentRectLw(mTmpContentRect);
        displayContent.resize(mTmpContentRect);

        int seq = mLayoutSeq+1;
        if (seq < 0) seq = 0;
        mLayoutSeq = seq;

        boolean behindDream = false;

        // First perform layout of any root windows (not attached
        // to another window).
        int topAttached = -1;
        for (i = N-1; i >= 0; i--) {
            final WindowState win = windows.get(i);

            // Don't do layout of a window if it is not visible, or
            // soon won't be visible, to avoid wasting time and funky
            // changes while a window is animating away.
            final boolean gone = (behindDream && mPolicy.canBeForceHidden(win, win.mAttrs))
                    || win.isGoneForLayoutLw();

            if (DEBUG_LAYOUT && !win.mLayoutAttached) {
                Slog.v(TAG, "1ST PASS " + win
                        + ": gone=" + gone + " mHaveFrame=" + win.mHaveFrame
                        + " mLayoutAttached=" + win.mLayoutAttached
                        + " screen changed=" + win.isConfigChanged());
                final AppWindowToken atoken = win.mAppToken;
                if (gone) Slog.v(TAG, "  GONE: mViewVisibility="
                        + win.mViewVisibility + " mRelayoutCalled="
                        + win.mRelayoutCalled + " hidden="
                        + win.mRootToken.hidden + " hiddenRequested="
                        + (atoken != null && atoken.hiddenRequested)
                        + " mAttachedHidden=" + win.mAttachedHidden);
                else Slog.v(TAG, "  VIS: mViewVisibility="
                        + win.mViewVisibility + " mRelayoutCalled="
                        + win.mRelayoutCalled + " hidden="
                        + win.mRootToken.hidden + " hiddenRequested="
                        + (atoken != null && atoken.hiddenRequested)
                        + " mAttachedHidden=" + win.mAttachedHidden);
            }

            // If this view is GONE, then skip it -- keep the current
            // frame, and let the caller know so they can ignore it
            // if they want.  (We do the normal layout for INVISIBLE
            // windows, since that means "perform layout as normal,
            // just don't display").
            if (!gone || !win.mHaveFrame || win.mLayoutNeeded
                    || ((win.isConfigChanged() || win.setInsetsChanged()) &&
                            ((win.mAttrs.privateFlags & PRIVATE_FLAG_KEYGUARD) != 0 ||
                            win.mAppToken != null && win.mAppToken.layoutConfigChanges))
                    || win.mAttrs.type == TYPE_UNIVERSE_BACKGROUND) {
                if (!win.mLayoutAttached) {
                    if (initial) {
                        //Slog.i(TAG, "Window " + this + " clearing mContentChanged - initial");
                        win.mContentChanged = false;
                    }
                    if (win.mAttrs.type == TYPE_DREAM) {
                        // Don't layout windows behind a dream, so that if it
                        // does stuff like hide the status bar we won't get a
                        // bad transition when it goes away.
                        behindDream = true;
                    }
                    win.mLayoutNeeded = false;
                    win.prelayout();
                    mPolicy.layoutWindowLw(win, null);
                    win.mLayoutSeq = seq;
                    if (DEBUG_LAYOUT) Slog.v(TAG, "  LAYOUT: mFrame="
                            + win.mFrame + " mContainingFrame="
                            + win.mContainingFrame + " mDisplayFrame="
                            + win.mDisplayFrame);
                } else {
                    if (topAttached < 0) topAttached = i;
                }
            }
            if (win.mViewVisibility == View.VISIBLE
                    && win.mAttrs.type == TYPE_UNIVERSE_BACKGROUND
                    && universeBackground == null) {
                universeBackground = win.mWinAnimator;
            }
        }

        if (mAnimator.mUniverseBackground  != universeBackground) {
            mFocusMayChange = true;
            mAnimator.mUniverseBackground = universeBackground;
        }

        boolean attachedBehindDream = false;

        // Now perform layout of attached windows, which usually
        // depend on the position of the window they are attached to.
        // XXX does not deal with windows that are attached to windows
        // that are themselves attached.
        for (i = topAttached; i >= 0; i--) {
            final WindowState win = windows.get(i);

            if (win.mLayoutAttached) {
                if (DEBUG_LAYOUT) Slog.v(TAG, "2ND PASS " + win
                        + " mHaveFrame=" + win.mHaveFrame
                        + " mViewVisibility=" + win.mViewVisibility
                        + " mRelayoutCalled=" + win.mRelayoutCalled);
                // If this view is GONE, then skip it -- keep the current
                // frame, and let the caller know so they can ignore it
                // if they want.  (We do the normal layout for INVISIBLE
                // windows, since that means "perform layout as normal,
                // just don't display").
                if (attachedBehindDream && mPolicy.canBeForceHidden(win, win.mAttrs)) {
                    continue;
                }
                if ((win.mViewVisibility != View.GONE && win.mRelayoutCalled)
                        || !win.mHaveFrame || win.mLayoutNeeded) {
                    if (initial) {
                        //Slog.i(TAG, "Window " + this + " clearing mContentChanged - initial");
                        win.mContentChanged = false;
                    }
                    win.mLayoutNeeded = false;
                    win.prelayout();
                    mPolicy.layoutWindowLw(win, win.mAttachedWindow);
                    win.mLayoutSeq = seq;
                    if (DEBUG_LAYOUT) Slog.v(TAG, "  LAYOUT: mFrame="
                            + win.mFrame + " mContainingFrame="
                            + win.mContainingFrame + " mDisplayFrame="
                            + win.mDisplayFrame);
                }
            } else if (win.mAttrs.type == TYPE_DREAM) {
                // Don't layout windows behind a dream, so that if it
                // does stuff like hide the status bar we won't get a
                // bad transition when it goes away.
                attachedBehindDream = behindDream;
            }
        }

        // Window frames may have changed.  Tell the input dispatcher about it.
        mInputMonitor.setUpdateInputWindowsNeededLw();
        if (updateInputWindows) {
            mInputMonitor.updateInputWindowsLw(false /*force*/);
        }

        mPolicy.finishLayoutLw();
    }

    void makeWindowFreezingScreenIfNeededLocked(WindowState w) {
        // If the screen is currently frozen or off, then keep
        // it frozen/off until this window draws at its new
        // orientation.
        if (!okToDisplay()) {
            if (DEBUG_ORIENTATION) Slog.v(TAG, "Changing surface while display frozen: " + w);
            w.mOrientationChanging = true;
            w.mLastFreezeDuration = 0;
            mInnerFields.mOrientationChangeComplete = false;
            if (!mWindowsFreezingScreen) {
                mWindowsFreezingScreen = true;
                // XXX should probably keep timeout from
                // when we first froze the display.
                mH.removeMessages(H.WINDOW_FREEZE_TIMEOUT);
                mH.sendEmptyMessageDelayed(H.WINDOW_FREEZE_TIMEOUT,
                        WINDOW_FREEZE_TIMEOUT_DURATION);
            }
        }
    }

    /**
     * Extracted from {@link #performLayoutAndPlaceSurfacesLockedInner} to reduce size of method.
     * @param windows List of windows on default display.
     * @return bitmap indicating if another pass through layout must be made.
     */
    public int handleAppTransitionReadyLocked(WindowList windows) {
        int changes = 0;
        int i;
        int NN = mOpeningApps.size();
        boolean goodToGo = true;
        if (DEBUG_APP_TRANSITIONS) Slog.v(TAG,
                "Checking " + NN + " opening apps (frozen="
                + mDisplayFrozen + " timeout="
                + mAppTransition.isTimeout() + ")...");
        if (!mDisplayFrozen && !mAppTransition.isTimeout()) {
            // If the display isn't frozen, wait to do anything until
            // all of the apps are ready.  Otherwise just go because
            // we'll unfreeze the display when everyone is ready.
            for (i=0; i<NN && goodToGo; i++) {
                AppWindowToken wtoken = mOpeningApps.valueAt(i);
                if (DEBUG_APP_TRANSITIONS) Slog.v(TAG,
                        "Check opening app=" + wtoken + ": allDrawn="
                        + wtoken.allDrawn + " startingDisplayed="
                        + wtoken.startingDisplayed + " startingMoved="
                        + wtoken.startingMoved);
                if (!wtoken.allDrawn && !wtoken.startingDisplayed
                        && !wtoken.startingMoved) {
                    goodToGo = false;
                }
            }
        }
        if (goodToGo) {
            if (DEBUG_APP_TRANSITIONS) Slog.v(TAG, "**** GOOD TO GO");
            int transit = mAppTransition.getAppTransition();
            if (mSkipAppTransitionAnimation) {
                transit = AppTransition.TRANSIT_UNSET;
            }
            mAppTransition.goodToGo();
            mStartingIconInTransition = false;
            mSkipAppTransitionAnimation = false;

            mH.removeMessages(H.APP_TRANSITION_TIMEOUT);

            rebuildAppWindowListLocked();

            // if wallpaper is animating in or out set oldWallpaper to null else to wallpaper
            WindowState oldWallpaper =
                    mWallpaperTarget != null && mWallpaperTarget.mWinAnimator.isAnimating()
                        && !mWallpaperTarget.mWinAnimator.isDummyAnimation()
                    ? null : mWallpaperTarget;

            mInnerFields.mWallpaperMayChange = false;

            // The top-most window will supply the layout params,
            // and we will determine it below.
            LayoutParams animLp = null;
            int bestAnimLayer = -1;
            boolean fullscreenAnim = false;
            boolean voiceInteraction = false;

            if (DEBUG_APP_TRANSITIONS) Slog.v(TAG,
                    "New wallpaper target=" + mWallpaperTarget
                    + ", oldWallpaper=" + oldWallpaper
                    + ", lower target=" + mLowerWallpaperTarget
                    + ", upper target=" + mUpperWallpaperTarget);

            boolean openingAppHasWallpaper = false;
            boolean closingAppHasWallpaper = false;
            final AppWindowToken lowerWallpaperAppToken;
            final AppWindowToken upperWallpaperAppToken;
            if (mLowerWallpaperTarget == null) {
                lowerWallpaperAppToken = upperWallpaperAppToken = null;
            } else {
                lowerWallpaperAppToken = mLowerWallpaperTarget.mAppToken;
                upperWallpaperAppToken = mUpperWallpaperTarget.mAppToken;
            }

            // Do a first pass through the tokens for two
            // things:
            // (1) Determine if both the closing and opening
            // app token sets are wallpaper targets, in which
            // case special animations are needed
            // (since the wallpaper needs to stay static
            // behind them).
            // (2) Find the layout params of the top-most
            // application window in the tokens, which is
            // what will control the animation theme.
            final int NC = mClosingApps.size();
            NN = NC + mOpeningApps.size();
            for (i=0; i<NN; i++) {
                final AppWindowToken wtoken;
                if (i < NC) {
                    wtoken = mClosingApps.valueAt(i);
                    if (wtoken == lowerWallpaperAppToken || wtoken == upperWallpaperAppToken) {
                        closingAppHasWallpaper = true;
                    }
                } else {
                    wtoken = mOpeningApps.valueAt(i - NC);
                    if (wtoken == lowerWallpaperAppToken || wtoken == upperWallpaperAppToken) {
                        openingAppHasWallpaper = true;
                    }
                }

                voiceInteraction |= wtoken.voiceInteraction;

                if (wtoken.appFullscreen) {
                    WindowState ws = wtoken.findMainWindow();
                    if (ws != null) {
                        animLp = ws.mAttrs;
                        bestAnimLayer = ws.mLayer;
                        fullscreenAnim = true;
                    }
                } else if (!fullscreenAnim) {
                    WindowState ws = wtoken.findMainWindow();
                    if (ws != null) {
                        if (ws.mLayer > bestAnimLayer) {
                            animLp = ws.mAttrs;
                            bestAnimLayer = ws.mLayer;
                        }
                    }
                }
            }

            mAnimateWallpaperWithTarget = false;
            if (closingAppHasWallpaper && openingAppHasWallpaper) {
                if (DEBUG_APP_TRANSITIONS) Slog.v(TAG, "Wallpaper animation!");
                switch (transit) {
                    case AppTransition.TRANSIT_ACTIVITY_OPEN:
                    case AppTransition.TRANSIT_TASK_OPEN:
                    case AppTransition.TRANSIT_TASK_TO_FRONT:
                        transit = AppTransition.TRANSIT_WALLPAPER_INTRA_OPEN;
                        break;
                    case AppTransition.TRANSIT_ACTIVITY_CLOSE:
                    case AppTransition.TRANSIT_TASK_CLOSE:
                    case AppTransition.TRANSIT_TASK_TO_BACK:
                        transit = AppTransition.TRANSIT_WALLPAPER_INTRA_CLOSE;
                        break;
                }
                if (DEBUG_APP_TRANSITIONS) Slog.v(TAG, "New transit: " + transit);
            } else if ((oldWallpaper != null) && !mOpeningApps.isEmpty()
                    && !mOpeningApps.contains(oldWallpaper.mAppToken)) {
                // We are transitioning from an activity with
                // a wallpaper to one without.
                transit = AppTransition.TRANSIT_WALLPAPER_CLOSE;
                if (DEBUG_APP_TRANSITIONS) Slog.v(TAG,
                        "New transit away from wallpaper: " + transit);
            } else if (mWallpaperTarget != null && mWallpaperTarget.isVisibleLw()) {
                // We are transitioning from an activity without
                // a wallpaper to now showing the wallpaper
                transit = AppTransition.TRANSIT_WALLPAPER_OPEN;
                if (DEBUG_APP_TRANSITIONS) Slog.v(TAG,
                        "New transit into wallpaper: " + transit);
            } else {
                mAnimateWallpaperWithTarget = true;
            }

            // If all closing windows are obscured, then there is
            // no need to do an animation.  This is the case, for
            // example, when this transition is being done behind
            // the lock screen.
            if (!mPolicy.allowAppAnimationsLw()) {
                if (DEBUG_APP_TRANSITIONS) Slog.v(TAG,
                        "Animations disallowed by keyguard or dream.");
                animLp = null;
            }

            AppWindowToken topOpeningApp = null;
            int topOpeningLayer = 0;

            NN = mOpeningApps.size();
            for (i=0; i<NN; i++) {
                AppWindowToken wtoken = mOpeningApps.valueAt(i);
                final AppWindowAnimator appAnimator = wtoken.mAppAnimator;
                if (DEBUG_APP_TRANSITIONS) Slog.v(TAG, "Now opening app" + wtoken);
                appAnimator.clearThumbnail();
                wtoken.inPendingTransaction = false;
                appAnimator.animation = null;
                setTokenVisibilityLocked(wtoken, animLp, true, transit, false, voiceInteraction);
                wtoken.updateReportedVisibilityLocked();
                wtoken.waitingToShow = false;

                appAnimator.mAllAppWinAnimators.clear();
                final int N = wtoken.allAppWindows.size();
                for (int j = 0; j < N; j++) {
                    appAnimator.mAllAppWinAnimators.add(wtoken.allAppWindows.get(j).mWinAnimator);
                }
                mAnimator.mAnimating |= appAnimator.showAllWindowsLocked();

                if (animLp != null) {
                    int layer = -1;
                    for (int j=0; j<wtoken.windows.size(); j++) {
                        WindowState win = wtoken.windows.get(j);
                        if (win.mWinAnimator.mAnimLayer > layer) {
                            layer = win.mWinAnimator.mAnimLayer;
                        }
                    }
                    if (topOpeningApp == null || layer > topOpeningLayer) {
                        topOpeningApp = wtoken;
                        topOpeningLayer = layer;
                    }
                }
            }
            NN = mClosingApps.size();
            for (i=0; i<NN; i++) {
                AppWindowToken wtoken = mClosingApps.valueAt(i);
                if (DEBUG_APP_TRANSITIONS) Slog.v(TAG, "Now closing app " + wtoken);
                wtoken.mAppAnimator.clearThumbnail();
                wtoken.inPendingTransaction = false;
                wtoken.mAppAnimator.animation = null;
                setTokenVisibilityLocked(wtoken, animLp, false, transit, false, voiceInteraction);
                wtoken.updateReportedVisibilityLocked();
                wtoken.waitingToHide = false;
                // Force the allDrawn flag, because we want to start
                // this guy's animations regardless of whether it's
                // gotten drawn.
                wtoken.allDrawn = true;
                wtoken.deferClearAllDrawn = false;
            }

            boolean useAlternateThumbnailAnimation = true;
            AppWindowAnimator appAnimator =
                    topOpeningApp == null ? null : topOpeningApp.mAppAnimator;
            Bitmap nextAppTransitionThumbnail = mAppTransition.getNextAppTransitionThumbnail();
            if (!useAlternateThumbnailAnimation && nextAppTransitionThumbnail != null
                    && appAnimator != null && appAnimator.animation != null) {
                // This thumbnail animation is very special, we need to have
                // an extra surface with the thumbnail included with the animation.
                Rect dirty = new Rect(0, 0, nextAppTransitionThumbnail.getWidth(),
                        nextAppTransitionThumbnail.getHeight());
                try {
                    // TODO(multi-display): support other displays
                    final DisplayContent displayContent = getDefaultDisplayContentLocked();
                    final Display display = displayContent.getDisplay();
                    SurfaceControl surfaceControl = new SurfaceControl(mFxSession,
                            "thumbnail anim",
                            dirty.width(), dirty.height(),
                            PixelFormat.TRANSLUCENT, SurfaceControl.HIDDEN);
                    surfaceControl.setLayerStack(display.getLayerStack());
                    appAnimator.thumbnail = surfaceControl;
                    if (SHOW_TRANSACTIONS) Slog.i(TAG, "  THUMBNAIL " + surfaceControl + ": CREATE");
                    Surface drawSurface = new Surface();
                    drawSurface.copyFrom(surfaceControl);
                    Canvas c = drawSurface.lockCanvas(dirty);
                    c.drawBitmap(nextAppTransitionThumbnail, 0, 0, null);
                    drawSurface.unlockCanvasAndPost(c);
                    drawSurface.release();
                    appAnimator.thumbnailLayer = topOpeningLayer;
                    DisplayInfo displayInfo = getDefaultDisplayInfoLocked();
                    Animation anim = mAppTransition.createThumbnailScaleAnimationLocked(
                            displayInfo.appWidth, displayInfo.appHeight, transit);
                    appAnimator.thumbnailAnimation = anim;
                    anim.restrictDuration(MAX_ANIMATION_DURATION);
                    anim.scaleCurrentDuration(getTransitionAnimationScaleLocked());
                    Point p = new Point();
                    mAppTransition.getStartingPoint(p);
                    appAnimator.thumbnailX = p.x;
                    appAnimator.thumbnailY = p.y;
                } catch (OutOfResourcesException e) {
                    Slog.e(TAG, "Can't allocate thumbnail/Canvas surface w=" + dirty.width()
                            + " h=" + dirty.height(), e);
                    appAnimator.clearThumbnail();
                }
            }

            mAppTransition.postAnimationCallback();
            mAppTransition.clear();

            mOpeningApps.clear();
            mClosingApps.clear();

            // This has changed the visibility of windows, so perform
            // a new layout to get them all up-to-date.
            changes |= WindowManagerPolicy.FINISH_LAYOUT_REDO_LAYOUT
                    | WindowManagerPolicy.FINISH_LAYOUT_REDO_CONFIG;
            getDefaultDisplayContentLocked().layoutNeeded = true;

            // TODO(multidisplay): IMEs are only supported on the default display.
            if (windows == getDefaultWindowListLocked()
                    && !moveInputMethodWindowsIfNeededLocked(true)) {
                assignLayersLocked(windows);
            }
            updateFocusedWindowLocked(UPDATE_FOCUS_PLACING_SURFACES, false /*updateInputWindows*/);
            mFocusMayChange = false;
        }

        return changes;
    }

    /**
     * Extracted from {@link #performLayoutAndPlaceSurfacesLockedInner} to reduce size of method.
     * @return bitmap indicating if another pass through layout must be made.
     */
    private int handleAnimatingStoppedAndTransitionLocked() {
        int changes = 0;

        mAppTransition.setIdle();
        // Restore window app tokens to the ActivityManager views
        ArrayList<TaskStack> stacks = getDefaultDisplayContentLocked().getStacks();
        for (int stackNdx = stacks.size() - 1; stackNdx >= 0; --stackNdx) {
            final ArrayList<Task> tasks = stacks.get(stackNdx).getTasks();
            for (int taskNdx = tasks.size() - 1; taskNdx >= 0; --taskNdx) {
                final AppTokenList tokens = tasks.get(taskNdx).mAppTokens;
                for (int tokenNdx = tokens.size() - 1; tokenNdx >= 0; --tokenNdx) {
                    tokens.get(tokenNdx).sendingToBottom = false;
                }
            }
        }
        rebuildAppWindowListLocked();

        changes |= PhoneWindowManager.FINISH_LAYOUT_REDO_LAYOUT;
        if (DEBUG_WALLPAPER_LIGHT) Slog.v(TAG,
                "Wallpaper layer changed: assigning layers + relayout");
        moveInputMethodWindowsIfNeededLocked(true);
        mInnerFields.mWallpaperMayChange = true;
        // Since the window list has been rebuilt, focus might
        // have to be recomputed since the actual order of windows
        // might have changed again.
        mFocusMayChange = true;

        return changes;
    }

    private void updateResizingWindows(final WindowState w) {
        final WindowStateAnimator winAnimator = w.mWinAnimator;
        if (w.mHasSurface && w.mLayoutSeq == mLayoutSeq) {
            w.setInsetsChanged();
            boolean configChanged = w.isConfigChanged();
            if (DEBUG_CONFIGURATION && configChanged) {
                Slog.v(TAG, "Win " + w + " config changed: "
                        + mCurConfiguration);
            }
            if (localLOGV) Slog.v(TAG, "Resizing " + w
                    + ": configChanged=" + configChanged
                    + " last=" + w.mLastFrame + " frame=" + w.mFrame);
            w.mLastFrame.set(w.mFrame);
            if (w.mContentInsetsChanged
                    || w.mVisibleInsetsChanged
                    || winAnimator.mSurfaceResized
                    || configChanged) {
                if (DEBUG_RESIZE || DEBUG_ORIENTATION) {
                    Slog.v(TAG, "Resize reasons for w=" + w + ": "
                            + " contentInsetsChanged=" + w.mContentInsetsChanged
                            + " " + w.mContentInsets.toShortString()
                            + " visibleInsetsChanged=" + w.mVisibleInsetsChanged
                            + " " + w.mVisibleInsets.toShortString()
                            + " stableInsetsChanged=" + w.mStableInsetsChanged
                            + " " + w.mStableInsets.toShortString()
                            + " surfaceResized=" + winAnimator.mSurfaceResized
                            + " configChanged=" + configChanged);
                }

                w.mLastOverscanInsets.set(w.mOverscanInsets);
                w.mLastContentInsets.set(w.mContentInsets);
                w.mLastVisibleInsets.set(w.mVisibleInsets);
                w.mLastStableInsets.set(w.mStableInsets);
                makeWindowFreezingScreenIfNeededLocked(w);
                // If the orientation is changing, then we need to
                // hold off on unfreezing the display until this
                // window has been redrawn; to do that, we need
                // to go through the process of getting informed
                // by the application when it has finished drawing.
                if (w.mOrientationChanging) {
                    if (DEBUG_SURFACE_TRACE || DEBUG_ANIM || DEBUG_ORIENTATION) Slog.v(TAG,
                            "Orientation start waiting for draw mDrawState=DRAW_PENDING in "
                            + w + ", surface " + winAnimator.mSurfaceControl);
                    winAnimator.mDrawState = WindowStateAnimator.DRAW_PENDING;
                    if (w.mAppToken != null) {
                        w.mAppToken.allDrawn = false;
                        w.mAppToken.deferClearAllDrawn = false;
                    }
                }
                if (!mResizingWindows.contains(w)) {
                    if (DEBUG_RESIZE || DEBUG_ORIENTATION) Slog.v(TAG,
                            "Resizing window " + w + " to " + winAnimator.mSurfaceW
                            + "x" + winAnimator.mSurfaceH);
                    mResizingWindows.add(w);
                }
            } else if (w.mOrientationChanging) {
                if (w.isDrawnLw()) {
                    if (DEBUG_ORIENTATION) Slog.v(TAG,
                            "Orientation not waiting for draw in "
                            + w + ", surface " + winAnimator.mSurfaceControl);
                    w.mOrientationChanging = false;
                    w.mLastFreezeDuration = (int)(SystemClock.elapsedRealtime()
                            - mDisplayFreezeTime);
                }
            }
        }
    }

    /**
     * Extracted from {@link #performLayoutAndPlaceSurfacesLockedInner} to reduce size of method.
     *
     * @param w WindowState this method is applied to.
     * @param currentTime The time which animations use for calculating transitions.
     * @param innerDw Width of app window.
     * @param innerDh Height of app window.
     */
    private void handleNotObscuredLocked(final WindowState w, final long currentTime,
                                         final int innerDw, final int innerDh) {
        final WindowManager.LayoutParams attrs = w.mAttrs;
        final int attrFlags = attrs.flags;
        final boolean canBeSeen = w.isDisplayedLw();
        final boolean opaqueDrawn = canBeSeen && w.isOpaqueDrawn();

        if (opaqueDrawn && w.isFullscreen(innerDw, innerDh)) {
            // This window completely covers everything behind it,
            // so we want to leave all of them as undimmed (for
            // performance reasons).
            mInnerFields.mObscured = true;
        }

        if (w.mHasSurface) {
            if ((attrFlags&FLAG_KEEP_SCREEN_ON) != 0) {
                mInnerFields.mHoldScreen = w.mSession;
            }
            if (!mInnerFields.mSyswin && w.mAttrs.screenBrightness >= 0
                    && mInnerFields.mScreenBrightness < 0) {
                mInnerFields.mScreenBrightness = w.mAttrs.screenBrightness;
            }
            if (!mInnerFields.mSyswin && w.mAttrs.buttonBrightness >= 0
                    && mInnerFields.mButtonBrightness < 0) {
                mInnerFields.mButtonBrightness = w.mAttrs.buttonBrightness;
            }
            if (!mInnerFields.mSyswin && w.mAttrs.userActivityTimeout >= 0
                    && mInnerFields.mUserActivityTimeout < 0) {
                mInnerFields.mUserActivityTimeout = w.mAttrs.userActivityTimeout;
            }

            final int type = attrs.type;
            if (canBeSeen
                    && (type == TYPE_SYSTEM_DIALOG
                     || type == TYPE_RECENTS_OVERLAY
                     || type == TYPE_SYSTEM_ERROR
                     || (attrs.privateFlags & PRIVATE_FLAG_KEYGUARD) != 0)) {
                mInnerFields.mSyswin = true;
            }

            if (canBeSeen) {
                // This function assumes that the contents of the default display are
                // processed first before secondary displays.
                final DisplayContent displayContent = w.getDisplayContent();
                if (displayContent != null && displayContent.isDefaultDisplay) {
                    // While a dream or keyguard is showing, obscure ordinary application
                    // content on secondary displays (by forcibly enabling mirroring unless
                    // there is other content we want to show) but still allow opaque
                    // keyguard dialogs to be shown.
                    if (type == TYPE_DREAM || (attrs.privateFlags & PRIVATE_FLAG_KEYGUARD) != 0) {
                        mInnerFields.mObscureApplicationContentOnSecondaryDisplays = true;
                    }
                    mInnerFields.mDisplayHasContent = true;
                } else if (displayContent != null &&
                        (!mInnerFields.mObscureApplicationContentOnSecondaryDisplays
                        || (mInnerFields.mObscured && type == TYPE_KEYGUARD_DIALOG))) {
                    // Allow full screen keyguard presentation dialogs to be seen.
                    mInnerFields.mDisplayHasContent = true;
                }
            }
        }
    }

    private void handleFlagDimBehind(WindowState w) {
        final WindowManager.LayoutParams attrs = w.mAttrs;
        if ((attrs.flags & FLAG_DIM_BEHIND) != 0
                && w.isDisplayedLw()
                && !w.mExiting) {
            final WindowStateAnimator winAnimator = w.mWinAnimator;
            final TaskStack stack = w.getStack();
            stack.setDimmingTag();
            if (!stack.isDimming(winAnimator)) {
                if (localLOGV) Slog.v(TAG, "Win " + w + " start dimming.");
                stack.startDimmingIfNeeded(winAnimator);
            }
        }
    }

    private void updateAllDrawnLocked(DisplayContent displayContent) {
        // See if any windows have been drawn, so they (and others
        // associated with them) can now be shown.
        ArrayList<TaskStack> stacks = displayContent.getStacks();
        for (int stackNdx = stacks.size() - 1; stackNdx >= 0; --stackNdx) {
            final ArrayList<Task> tasks = stacks.get(stackNdx).getTasks();
            for (int taskNdx = tasks.size() - 1; taskNdx >= 0; --taskNdx) {
                final AppTokenList tokens = tasks.get(taskNdx).mAppTokens;
                for (int tokenNdx = tokens.size() - 1; tokenNdx >= 0; --tokenNdx) {
                    final AppWindowToken wtoken = tokens.get(tokenNdx);
                    if (!wtoken.allDrawn) {
                        int numInteresting = wtoken.numInterestingWindows;
                        if (numInteresting > 0 && wtoken.numDrawnWindows >= numInteresting) {
                            if (DEBUG_VISIBILITY) Slog.v(TAG,
                                    "allDrawn: " + wtoken
                                    + " interesting=" + numInteresting
                                    + " drawn=" + wtoken.numDrawnWindows);
                            wtoken.allDrawn = true;
                            mH.obtainMessage(H.NOTIFY_ACTIVITY_DRAWN, wtoken.token).sendToTarget();
                        }
                    }
                }
            }
        }
    }

    // "Something has changed!  Let's make it correct now."
    private final void performLayoutAndPlaceSurfacesLockedInner(boolean recoveringMemory) {
        if (DEBUG_WINDOW_TRACE) {
            Slog.v(TAG, "performLayoutAndPlaceSurfacesLockedInner: entry. Called by "
                    + Debug.getCallers(3));
        }

        final long currentTime = SystemClock.uptimeMillis();

        int i;

        if (mFocusMayChange) {
            mFocusMayChange = false;
            updateFocusedWindowLocked(UPDATE_FOCUS_WILL_PLACE_SURFACES,
                    false /*updateInputWindows*/);
        }

        // Initialize state of exiting tokens.
        final int numDisplays = mDisplayContents.size();
        for (int displayNdx = 0; displayNdx < numDisplays; ++displayNdx) {
            final DisplayContent displayContent = mDisplayContents.valueAt(displayNdx);
            for (i=displayContent.mExitingTokens.size()-1; i>=0; i--) {
                displayContent.mExitingTokens.get(i).hasVisible = false;
            }
        }

        for (int stackNdx = mStackIdToStack.size() - 1; stackNdx >= 0; --stackNdx) {
            // Initialize state of exiting applications.
            final AppTokenList exitingAppTokens =
                    mStackIdToStack.valueAt(stackNdx).mExitingAppTokens;
            for (int tokenNdx = exitingAppTokens.size() - 1; tokenNdx >= 0; --tokenNdx) {
                exitingAppTokens.get(tokenNdx).hasVisible = false;
            }
        }

        mInnerFields.mHoldScreen = null;
        mInnerFields.mScreenBrightness = -1;
        mInnerFields.mButtonBrightness = -1;
        mInnerFields.mUserActivityTimeout = -1;
        mInnerFields.mObscureApplicationContentOnSecondaryDisplays = false;

        mTransactionSequence++;

        final DisplayContent defaultDisplay = getDefaultDisplayContentLocked();
        final DisplayInfo defaultInfo = defaultDisplay.getDisplayInfo();
        final int defaultDw = defaultInfo.logicalWidth;
        final int defaultDh = defaultInfo.logicalHeight;

        if (SHOW_LIGHT_TRANSACTIONS) Slog.i(TAG,
                ">>> OPEN TRANSACTION performLayoutAndPlaceSurfaces");
        SurfaceControl.openTransaction();
        try {

            if (mWatermark != null) {
                mWatermark.positionSurface(defaultDw, defaultDh);
            }
            if (mStrictModeFlash != null) {
                mStrictModeFlash.positionSurface(defaultDw, defaultDh);
            }
            if (mCircularDisplayMask != null) {
                mCircularDisplayMask.positionSurface(defaultDw, defaultDh, mRotation);
            }

            boolean focusDisplayed = false;

            for (int displayNdx = 0; displayNdx < numDisplays; ++displayNdx) {
                final DisplayContent displayContent = mDisplayContents.valueAt(displayNdx);
                boolean updateAllDrawn = false;
                WindowList windows = displayContent.getWindowList();
                DisplayInfo displayInfo = displayContent.getDisplayInfo();
                final int displayId = displayContent.getDisplayId();
                final int dw = displayInfo.logicalWidth;
                final int dh = displayInfo.logicalHeight;
                final int innerDw = displayInfo.appWidth;
                final int innerDh = displayInfo.appHeight;
                final boolean isDefaultDisplay = (displayId == Display.DEFAULT_DISPLAY);

                // Reset for each display.
                mInnerFields.mDisplayHasContent = false;

                int repeats = 0;
                do {
                    repeats++;
                    if (repeats > 6) {
                        Slog.w(TAG, "Animation repeat aborted after too many iterations");
                        displayContent.layoutNeeded = false;
                        break;
                    }

                    if (DEBUG_LAYOUT_REPEATS) debugLayoutRepeats("On entry to LockedInner",
                        displayContent.pendingLayoutChanges);

                    if ((displayContent.pendingLayoutChanges &
                            WindowManagerPolicy.FINISH_LAYOUT_REDO_WALLPAPER) != 0 &&
                            (adjustWallpaperWindowsLocked() &
                                    ADJUST_WALLPAPER_LAYERS_CHANGED) != 0) {
                        assignLayersLocked(windows);
                        displayContent.layoutNeeded = true;
                    }

                    if (isDefaultDisplay && (displayContent.pendingLayoutChanges
                            & WindowManagerPolicy.FINISH_LAYOUT_REDO_CONFIG) != 0) {
                        if (DEBUG_LAYOUT) Slog.v(TAG, "Computing new config from layout");
                        if (updateOrientationFromAppTokensLocked(true)) {
                            displayContent.layoutNeeded = true;
                            mH.sendEmptyMessage(H.SEND_NEW_CONFIGURATION);
                        }
                    }

                    if ((displayContent.pendingLayoutChanges
                            & WindowManagerPolicy.FINISH_LAYOUT_REDO_LAYOUT) != 0) {
                        displayContent.layoutNeeded = true;
                    }

                    // FIRST LOOP: Perform a layout, if needed.
                    if (repeats < 4) {
                        performLayoutLockedInner(displayContent, repeats == 1,
                                false /*updateInputWindows*/);
                    } else {
                        Slog.w(TAG, "Layout repeat skipped after too many iterations");
                    }

                    // FIRST AND ONE HALF LOOP: Make WindowManagerPolicy think
                    // it is animating.
                    displayContent.pendingLayoutChanges = 0;

                    if (DEBUG_LAYOUT_REPEATS) debugLayoutRepeats("loop number "
                            + mLayoutRepeatCount, displayContent.pendingLayoutChanges);

                    if (isDefaultDisplay) {
                        mPolicy.beginPostLayoutPolicyLw(dw, dh);
                        for (i = windows.size() - 1; i >= 0; i--) {
                            WindowState w = windows.get(i);
                            if (w.mHasSurface) {
                                mPolicy.applyPostLayoutPolicyLw(w, w.mAttrs);
                            }
                        }
                        displayContent.pendingLayoutChanges |= mPolicy.finishPostLayoutPolicyLw();
                        if (DEBUG_LAYOUT_REPEATS) debugLayoutRepeats(
                            "after finishPostLayoutPolicyLw", displayContent.pendingLayoutChanges);
                    }
                } while (displayContent.pendingLayoutChanges != 0);

                mInnerFields.mObscured = false;
                mInnerFields.mSyswin = false;
                displayContent.resetDimming();

                // Only used if default window
                final boolean someoneLosingFocus = !mLosingFocus.isEmpty();

                final int N = windows.size();
                for (i=N-1; i>=0; i--) {
                    WindowState w = windows.get(i);
                    final TaskStack stack = w.getStack();
                    if (stack == null) {
                        continue;
                    }

                    final boolean obscuredChanged = w.mObscured != mInnerFields.mObscured;

                    // Update effect.
                    w.mObscured = mInnerFields.mObscured;
                    if (!mInnerFields.mObscured) {
                        handleNotObscuredLocked(w, currentTime, innerDw, innerDh);
                    }

                    if (!stack.testDimmingTag()) {
                        handleFlagDimBehind(w);
                    }

                    if (isDefaultDisplay && obscuredChanged && (mWallpaperTarget == w)
                            && w.isVisibleLw()) {
                        // This is the wallpaper target and its obscured state
                        // changed... make sure the current wallaper's visibility
                        // has been updated accordingly.
                        updateWallpaperVisibilityLocked();
                    }

                    final WindowStateAnimator winAnimator = w.mWinAnimator;

                    // If the window has moved due to its containing
                    // content frame changing, then we'd like to animate
                    // it.
                    if (w.mHasSurface && w.shouldAnimateMove()) {
                        // Frame has moved, containing content frame
                        // has also moved, and we're not currently animating...
                        // let's do something.
                        Animation a = AnimationUtils.loadAnimation(mContext,
                                com.android.internal.R.anim.window_move_from_decor);
                        winAnimator.setAnimation(a);
                        winAnimator.mAnimDw = w.mLastFrame.left - w.mFrame.left;
                        winAnimator.mAnimDh = w.mLastFrame.top - w.mFrame.top;

                        //TODO (multidisplay): Accessibility supported only for the default display.
                        if (mAccessibilityController != null
                                && displayId == Display.DEFAULT_DISPLAY) {
                            mAccessibilityController.onSomeWindowResizedOrMovedLocked();
                        }

                        try {
                            w.mClient.moved(w.mFrame.left, w.mFrame.top);
                        } catch (RemoteException e) {
                        }
                    }

                    //Slog.i(TAG, "Window " + this + " clearing mContentChanged - done placing");
                    w.mContentChanged = false;

                    // Moved from updateWindowsAndWallpaperLocked().
                    if (w.mHasSurface) {
                        // Take care of the window being ready to display.
                        final boolean committed =
                                winAnimator.commitFinishDrawingLocked(currentTime);
                        if (isDefaultDisplay && committed) {
                            if (w.mAttrs.type == TYPE_DREAM) {
                                // HACK: When a dream is shown, it may at that
                                // point hide the lock screen.  So we need to
                                // redo the layout to let the phone window manager
                                // make this happen.
                                displayContent.pendingLayoutChanges |=
                                        WindowManagerPolicy.FINISH_LAYOUT_REDO_LAYOUT;
                                if (DEBUG_LAYOUT_REPEATS) {
                                    debugLayoutRepeats(
                                        "dream and commitFinishDrawingLocked true",
                                        displayContent.pendingLayoutChanges);
                                }
                            }
                            if ((w.mAttrs.flags & FLAG_SHOW_WALLPAPER) != 0) {
                                if (DEBUG_WALLPAPER_LIGHT) Slog.v(TAG,
                                        "First draw done in potential wallpaper target " + w);
                                mInnerFields.mWallpaperMayChange = true;
                                displayContent.pendingLayoutChanges |=
                                        WindowManagerPolicy.FINISH_LAYOUT_REDO_WALLPAPER;
                                if (DEBUG_LAYOUT_REPEATS) {
                                    debugLayoutRepeats(
                                        "wallpaper and commitFinishDrawingLocked true",
                                        displayContent.pendingLayoutChanges);
                                }
                            }
                        }

                        winAnimator.setSurfaceBoundariesLocked(recoveringMemory);

                        final AppWindowToken atoken = w.mAppToken;
                        if (DEBUG_STARTING_WINDOW && atoken != null
                                && w == atoken.startingWindow) {
                            Slog.d(TAG, "updateWindows: starting " + w + " isOnScreen="
                                + w.isOnScreen() + " allDrawn=" + atoken.allDrawn
                                + " freezingScreen=" + atoken.mAppAnimator.freezingScreen);
                        }
                        if (atoken != null
                                && (!atoken.allDrawn || atoken.mAppAnimator.freezingScreen)) {
                            if (atoken.lastTransactionSequence != mTransactionSequence) {
                                atoken.lastTransactionSequence = mTransactionSequence;
                                atoken.numInterestingWindows = atoken.numDrawnWindows = 0;
                                atoken.startingDisplayed = false;
                            }
                            if ((w.isOnScreen() || winAnimator.mAttrType == TYPE_BASE_APPLICATION)
                                    && !w.mExiting && !w.mDestroying) {
                                if (DEBUG_VISIBILITY || DEBUG_ORIENTATION) {
                                    Slog.v(TAG, "Eval win " + w + ": isDrawn=" + w.isDrawnLw()
                                            + ", isAnimating=" + winAnimator.isAnimating());
                                    if (!w.isDrawnLw()) {
                                        Slog.v(TAG, "Not displayed: s=" + winAnimator.mSurfaceControl
                                                + " pv=" + w.mPolicyVisibility
                                                + " mDrawState=" + winAnimator.mDrawState
                                                + " ah=" + w.mAttachedHidden
                                                + " th=" + atoken.hiddenRequested
                                                + " a=" + winAnimator.mAnimating);
                                    }
                                }
                                if (w != atoken.startingWindow) {
                                    if (!atoken.mAppAnimator.freezingScreen || !w.mAppFreezing) {
                                        atoken.numInterestingWindows++;
                                        if (w.isDrawnLw()) {
                                            atoken.numDrawnWindows++;
                                            if (DEBUG_VISIBILITY || DEBUG_ORIENTATION) Slog.v(TAG,
                                                    "tokenMayBeDrawn: " + atoken
                                                    + " freezingScreen=" + atoken.mAppAnimator.freezingScreen
                                                    + " mAppFreezing=" + w.mAppFreezing);
                                            updateAllDrawn = true;
                                        }
                                    }
                                } else if (w.isDrawnLw()) {
                                    atoken.startingDisplayed = true;
                                }
                            }
                        }
                    }

                    if (isDefaultDisplay && someoneLosingFocus && (w == mCurrentFocus)
                            && w.isDisplayedLw()) {
                        focusDisplayed = true;
                    }

                    updateResizingWindows(w);
                }

                mDisplayManagerInternal.setDisplayHasContent(displayId,
                        mInnerFields.mDisplayHasContent,
                        true /* inTraversal, must call performTraversalInTrans... below */);

                getDisplayContentLocked(displayId).stopDimmingIfNeeded();

                if (updateAllDrawn) {
                    updateAllDrawnLocked(displayContent);
                }
            }

            if (focusDisplayed) {
                mH.sendEmptyMessage(H.REPORT_LOSING_FOCUS);
            }

            // Give the display manager a chance to adjust properties
            // like display rotation if it needs to.
            mDisplayManagerInternal.performTraversalInTransactionFromWindowManager();

        } catch (RuntimeException e) {
            Log.wtf(TAG, "Unhandled exception in Window Manager", e);
        } finally {
            SurfaceControl.closeTransaction();
            if (SHOW_LIGHT_TRANSACTIONS) Slog.i(TAG,
                    "<<< CLOSE TRANSACTION performLayoutAndPlaceSurfaces");
        }

        final WindowList defaultWindows = defaultDisplay.getWindowList();

        // If we are ready to perform an app transition, check through
        // all of the app tokens to be shown and see if they are ready
        // to go.
        if (mAppTransition.isReady()) {
            defaultDisplay.pendingLayoutChanges |= handleAppTransitionReadyLocked(defaultWindows);
            if (DEBUG_LAYOUT_REPEATS) debugLayoutRepeats("after handleAppTransitionReadyLocked",
                    defaultDisplay.pendingLayoutChanges);
        }

        if (!mAnimator.mAnimating && mAppTransition.isRunning()) {
            // We have finished the animation of an app transition.  To do
            // this, we have delayed a lot of operations like showing and
            // hiding apps, moving apps in Z-order, etc.  The app token list
            // reflects the correct Z-order, but the window list may now
            // be out of sync with it.  So here we will just rebuild the
            // entire app window list.  Fun!
            defaultDisplay.pendingLayoutChanges |= handleAnimatingStoppedAndTransitionLocked();
            if (DEBUG_LAYOUT_REPEATS) debugLayoutRepeats("after handleAnimStopAndXitionLock",
                defaultDisplay.pendingLayoutChanges);
        }

        if (mInnerFields.mWallpaperForceHidingChanged && defaultDisplay.pendingLayoutChanges == 0
                && !mAppTransition.isReady()) {
            // At this point, there was a window with a wallpaper that
            // was force hiding other windows behind it, but now it
            // is going away.  This may be simple -- just animate
            // away the wallpaper and its window -- or it may be
            // hard -- the wallpaper now needs to be shown behind
            // something that was hidden.
            defaultDisplay.pendingLayoutChanges |= WindowManagerPolicy.FINISH_LAYOUT_REDO_LAYOUT;
            if (DEBUG_LAYOUT_REPEATS) debugLayoutRepeats("after animateAwayWallpaperLocked",
                defaultDisplay.pendingLayoutChanges);
        }
        mInnerFields.mWallpaperForceHidingChanged = false;

        if (mInnerFields.mWallpaperMayChange) {
            if (DEBUG_WALLPAPER_LIGHT) Slog.v(TAG, "Wallpaper may change!  Adjusting");
            defaultDisplay.pendingLayoutChanges |=
                    WindowManagerPolicy.FINISH_LAYOUT_REDO_WALLPAPER;
            if (DEBUG_LAYOUT_REPEATS) debugLayoutRepeats("WallpaperMayChange",
                    defaultDisplay.pendingLayoutChanges);
        }

        if (mFocusMayChange) {
            mFocusMayChange = false;
            if (updateFocusedWindowLocked(UPDATE_FOCUS_PLACING_SURFACES,
                    false /*updateInputWindows*/)) {
                defaultDisplay.pendingLayoutChanges |= WindowManagerPolicy.FINISH_LAYOUT_REDO_ANIM;
            }
        }

        if (needsLayout()) {
            defaultDisplay.pendingLayoutChanges |= WindowManagerPolicy.FINISH_LAYOUT_REDO_LAYOUT;
            if (DEBUG_LAYOUT_REPEATS) debugLayoutRepeats("mLayoutNeeded",
                    defaultDisplay.pendingLayoutChanges);
        }

        for (i = mResizingWindows.size() - 1; i >= 0; i--) {
            WindowState win = mResizingWindows.get(i);
            if (win.mAppFreezing) {
                // Don't remove this window until rotation has completed.
                continue;
            }
            win.reportResized();
            mResizingWindows.remove(i);
        }

        if (DEBUG_ORIENTATION && mDisplayFrozen) Slog.v(TAG,
                "With display frozen, orientationChangeComplete="
                + mInnerFields.mOrientationChangeComplete);
        if (mInnerFields.mOrientationChangeComplete) {
            if (mWindowsFreezingScreen) {
                mWindowsFreezingScreen = false;
                mLastFinishedFreezeSource = mInnerFields.mLastWindowFreezeSource;
                mH.removeMessages(H.WINDOW_FREEZE_TIMEOUT);
            }
            stopFreezingDisplayLocked();
        }

        // Destroy the surface of any windows that are no longer visible.
        boolean wallpaperDestroyed = false;
        i = mDestroySurface.size();
        if (i > 0) {
            do {
                i--;
                WindowState win = mDestroySurface.get(i);
                win.mDestroying = false;
                if (mInputMethodWindow == win) {
                    mInputMethodWindow = null;
                }
                if (win == mWallpaperTarget) {
                    wallpaperDestroyed = true;
                }
                win.mWinAnimator.destroySurfaceLocked();
            } while (i > 0);
            mDestroySurface.clear();
        }

        // Time to remove any exiting tokens?
        for (int displayNdx = 0; displayNdx < numDisplays; ++displayNdx) {
            final DisplayContent displayContent = mDisplayContents.valueAt(displayNdx);
            ArrayList<WindowToken> exitingTokens = displayContent.mExitingTokens;
            for (i = exitingTokens.size() - 1; i >= 0; i--) {
                WindowToken token = exitingTokens.get(i);
                if (!token.hasVisible) {
                    exitingTokens.remove(i);
                    if (token.windowType == TYPE_WALLPAPER) {
                        mWallpaperTokens.remove(token);
                    }
                }
            }
        }

        // Time to remove any exiting applications?
        for (int stackNdx = mStackIdToStack.size() - 1; stackNdx >= 0; --stackNdx) {
            // Initialize state of exiting applications.
            final AppTokenList exitingAppTokens =
                    mStackIdToStack.valueAt(stackNdx).mExitingAppTokens;
            for (i = exitingAppTokens.size() - 1; i >= 0; i--) {
                AppWindowToken token = exitingAppTokens.get(i);
                if (!token.hasVisible && !mClosingApps.contains(token) && !token.mDeferRemoval) {
                    // Make sure there is no animation running on this token,
                    // so any windows associated with it will be removed as
                    // soon as their animations are complete
                    token.mAppAnimator.clearAnimation();
                    token.mAppAnimator.animating = false;
                    if (DEBUG_ADD_REMOVE || DEBUG_TOKEN_MOVEMENT) Slog.v(TAG,
                            "performLayout: App token exiting now removed" + token);
                    removeAppFromTaskLocked(token);
                    exitingAppTokens.remove(i);
                }
            }
        }

        if (!mAnimator.mAnimating && mRelayoutWhileAnimating.size() > 0) {
            for (int j=mRelayoutWhileAnimating.size()-1; j>=0; j--) {
                try {
                    mRelayoutWhileAnimating.get(j).mClient.doneAnimating();
                } catch (RemoteException e) {
                }
            }
            mRelayoutWhileAnimating.clear();
        }

        if (wallpaperDestroyed) {
            defaultDisplay.pendingLayoutChanges |=
                    WindowManagerPolicy.FINISH_LAYOUT_REDO_WALLPAPER;
            defaultDisplay.layoutNeeded = true;
        }

        for (int displayNdx = 0; displayNdx < numDisplays; ++displayNdx) {
            final DisplayContent displayContent = mDisplayContents.valueAt(displayNdx);
            if (displayContent.pendingLayoutChanges != 0) {
                displayContent.layoutNeeded = true;
            }
        }

        // Finally update all input windows now that the window changes have stabilized.
        mInputMonitor.updateInputWindowsLw(true /*force*/);

        setHoldScreenLocked(mInnerFields.mHoldScreen);
        if (!mDisplayFrozen) {
            if (mInnerFields.mScreenBrightness < 0 || mInnerFields.mScreenBrightness > 1.0f) {
                mPowerManagerInternal.setScreenBrightnessOverrideFromWindowManager(-1);
            } else {
                mPowerManagerInternal.setScreenBrightnessOverrideFromWindowManager(
                        toBrightnessOverride(mInnerFields.mScreenBrightness));
            }
            if (mInnerFields.mButtonBrightness < 0 || mInnerFields.mButtonBrightness > 1.0f) {
                mPowerManagerInternal.setButtonBrightnessOverrideFromWindowManager(-1);
            } else {
                mPowerManagerInternal.setButtonBrightnessOverrideFromWindowManager(
                        toBrightnessOverride(mInnerFields.mButtonBrightness));
            }
            mPowerManagerInternal.setUserActivityTimeoutOverrideFromWindowManager(
                    mInnerFields.mUserActivityTimeout);
        }

        if (mTurnOnScreen) {
            if (DEBUG_VISIBILITY) Slog.v(TAG, "Turning screen on after layout!");
            mPowerManager.wakeUp(SystemClock.uptimeMillis());
            mTurnOnScreen = false;
        }

        if (mInnerFields.mUpdateRotation) {
            if (DEBUG_ORIENTATION) Slog.d(TAG, "Performing post-rotate rotation");
            if (updateRotationUncheckedLocked(false)) {
                mH.sendEmptyMessage(H.SEND_NEW_CONFIGURATION);
            } else {
                mInnerFields.mUpdateRotation = false;
            }
        }

        if (mWaitingForDrawnCallback != null ||
                (mInnerFields.mOrientationChangeComplete && !defaultDisplay.layoutNeeded &&
                        !mInnerFields.mUpdateRotation)) {
            checkDrawnWindowsLocked();
        }

        final int N = mPendingRemove.size();
        if (N > 0) {
            if (mPendingRemoveTmp.length < N) {
                mPendingRemoveTmp = new WindowState[N+10];
            }
            mPendingRemove.toArray(mPendingRemoveTmp);
            mPendingRemove.clear();
            DisplayContentList displayList = new DisplayContentList();
            for (i = 0; i < N; i++) {
                WindowState w = mPendingRemoveTmp[i];
                removeWindowInnerLocked(w.mSession, w);
                final DisplayContent displayContent = w.getDisplayContent();
                if (displayContent != null && !displayList.contains(displayContent)) {
                    displayList.add(displayContent);
                }
            }

            for (DisplayContent displayContent : displayList) {
                assignLayersLocked(displayContent.getWindowList());
                displayContent.layoutNeeded = true;
            }
        }

        // Remove all deferred displays stacks, tasks, and activities.
        for (int displayNdx = mDisplayContents.size() - 1; displayNdx >= 0; --displayNdx) {
            mDisplayContents.valueAt(displayNdx).checkForDeferredActions();
        }

        setFocusedStackFrame();

        // Check to see if we are now in a state where the screen should
        // be enabled, because the window obscured flags have changed.
        enableScreenIfNeededLocked();

        scheduleAnimationLocked();

        if (DEBUG_WINDOW_TRACE) {
            Slog.e(TAG, "performLayoutAndPlaceSurfacesLockedInner exit: animating="
                    + mAnimator.mAnimating);
        }
    }

    private int toBrightnessOverride(float value) {
        return (int)(value * PowerManager.BRIGHTNESS_ON);
    }

    void checkDrawnWindowsLocked() {
        if (mWaitingForDrawn.isEmpty() || mWaitingForDrawnCallback == null) {
            return;
        }
        for (int j = mWaitingForDrawn.size() - 1; j >= 0; j--) {
            WindowState win = mWaitingForDrawn.get(j);
            if (DEBUG_SCREEN_ON) Slog.i(TAG, "Waiting for drawn " + win +
                    ": removed=" + win.mRemoved + " visible=" + win.isVisibleLw() +
                    " mHasSurface=" + win.mHasSurface +
                    " drawState=" + win.mWinAnimator.mDrawState);
            if (win.mRemoved || !win.mHasSurface) {
                // Window has been removed; no draw will now happen, so stop waiting.
                if (DEBUG_SCREEN_ON) Slog.w(TAG, "Aborted waiting for drawn: " + win);
                mWaitingForDrawn.remove(win);
            } else if (win.hasDrawnLw()) {
                // Window is now drawn (and shown).
                if (DEBUG_SCREEN_ON) Slog.d(TAG, "Window drawn win=" + win);
                mWaitingForDrawn.remove(win);
            }
        }
        if (mWaitingForDrawn.isEmpty()) {
            if (DEBUG_SCREEN_ON) Slog.d(TAG, "All windows drawn!");
            mH.removeMessages(H.WAITING_FOR_DRAWN_TIMEOUT);
            mH.sendEmptyMessage(H.ALL_WINDOWS_DRAWN);
        }
    }

    void setHoldScreenLocked(final Session newHoldScreen) {
        final boolean hold = newHoldScreen != null;

        if (hold && mHoldingScreenOn != newHoldScreen) {
            mHoldingScreenWakeLock.setWorkSource(new WorkSource(newHoldScreen.mUid));
        }
        mHoldingScreenOn = newHoldScreen;

        final boolean state = mHoldingScreenWakeLock.isHeld();
        if (hold != state) {
            if (hold) {
                mHoldingScreenWakeLock.acquire();
                mPolicy.keepScreenOnStartedLw();
            } else {
                mPolicy.keepScreenOnStoppedLw();
                mHoldingScreenWakeLock.release();
            }
        }
    }

    void requestTraversal() {
        synchronized (mWindowMap) {
            requestTraversalLocked();
        }
    }

    void requestTraversalLocked() {
        if (!mTraversalScheduled) {
            mTraversalScheduled = true;
            mH.sendEmptyMessage(H.DO_TRAVERSAL);
        }
    }

    /** Note that Locked in this case is on mLayoutToAnim */
    void scheduleAnimationLocked() {
        if (!mAnimationScheduled) {
            mAnimationScheduled = true;
            mChoreographer.postCallback(
                    Choreographer.CALLBACK_ANIMATION, mAnimator.mAnimationRunnable, null);
        }
    }

    private boolean needsLayout() {
        final int numDisplays = mDisplayContents.size();
        for (int displayNdx = 0; displayNdx < numDisplays; ++displayNdx) {
            final DisplayContent displayContent = mDisplayContents.valueAt(displayNdx);
            if (displayContent.layoutNeeded) {
                return true;
            }
        }
        return false;
    }

    boolean copyAnimToLayoutParamsLocked() {
        boolean doRequest = false;

        final int bulkUpdateParams = mAnimator.mBulkUpdateParams;
        if ((bulkUpdateParams & LayoutFields.SET_UPDATE_ROTATION) != 0) {
            mInnerFields.mUpdateRotation = true;
            doRequest = true;
        }
        if ((bulkUpdateParams & LayoutFields.SET_WALLPAPER_MAY_CHANGE) != 0) {
            mInnerFields.mWallpaperMayChange = true;
            doRequest = true;
        }
        if ((bulkUpdateParams & LayoutFields.SET_FORCE_HIDING_CHANGED) != 0) {
            mInnerFields.mWallpaperForceHidingChanged = true;
            doRequest = true;
        }
        if ((bulkUpdateParams & LayoutFields.SET_ORIENTATION_CHANGE_COMPLETE) == 0) {
            mInnerFields.mOrientationChangeComplete = false;
        } else {
            mInnerFields.mOrientationChangeComplete = true;
            mInnerFields.mLastWindowFreezeSource = mAnimator.mLastWindowFreezeSource;
            if (mWindowsFreezingScreen) {
                doRequest = true;
            }
        }
        if ((bulkUpdateParams & LayoutFields.SET_TURN_ON_SCREEN) != 0) {
            mTurnOnScreen = true;
        }
        if ((bulkUpdateParams & LayoutFields.SET_WALLPAPER_ACTION_PENDING) != 0) {
            mInnerFields.mWallpaperActionPending = true;
        }

        return doRequest;
    }

    /** If a window that has an animation specifying a colored background and the current wallpaper
     * is visible, then the color goes *below* the wallpaper so we don't cause the wallpaper to
     * suddenly disappear. */
    int adjustAnimationBackground(WindowStateAnimator winAnimator) {
        WindowList windows = winAnimator.mWin.getWindowList();
        for (int i = windows.size() - 1; i >= 0; --i) {
            WindowState testWin = windows.get(i);
            if (testWin.mIsWallpaper && testWin.isVisibleNow()) {
                return testWin.mWinAnimator.mAnimLayer;
            }
        }
        return winAnimator.mAnimLayer;
    }

    boolean reclaimSomeSurfaceMemoryLocked(WindowStateAnimator winAnimator, String operation,
                                           boolean secure) {
        final SurfaceControl surface = winAnimator.mSurfaceControl;
        boolean leakedSurface = false;
        boolean killedApps = false;

        EventLog.writeEvent(EventLogTags.WM_NO_SURFACE_MEMORY, winAnimator.mWin.toString(),
                winAnimator.mSession.mPid, operation);

        if (mForceRemoves == null) {
            mForceRemoves = new ArrayList<WindowState>();
        }

        long callingIdentity = Binder.clearCallingIdentity();
        try {
            // There was some problem...   first, do a sanity check of the
            // window list to make sure we haven't left any dangling surfaces
            // around.

            Slog.i(TAG, "Out of memory for surface!  Looking for leaks...");
            final int numDisplays = mDisplayContents.size();
            for (int displayNdx = 0; displayNdx < numDisplays; ++displayNdx) {
                final WindowList windows = mDisplayContents.valueAt(displayNdx).getWindowList();
                final int numWindows = windows.size();
                for (int winNdx = 0; winNdx < numWindows; ++winNdx) {
                    final WindowState ws = windows.get(winNdx);
                    WindowStateAnimator wsa = ws.mWinAnimator;
                    if (wsa.mSurfaceControl != null) {
                        if (!mSessions.contains(wsa.mSession)) {
                            Slog.w(TAG, "LEAKED SURFACE (session doesn't exist): "
                                    + ws + " surface=" + wsa.mSurfaceControl
                                    + " token=" + ws.mToken
                                    + " pid=" + ws.mSession.mPid
                                    + " uid=" + ws.mSession.mUid);
                            if (SHOW_TRANSACTIONS) logSurface(ws, "LEAK DESTROY", null);
                            wsa.mSurfaceControl.destroy();
                            wsa.mSurfaceShown = false;
                            wsa.mSurfaceControl = null;
                            ws.mHasSurface = false;
                            mForceRemoves.add(ws);
                            leakedSurface = true;
                        } else if (ws.mAppToken != null && ws.mAppToken.clientHidden) {
                            Slog.w(TAG, "LEAKED SURFACE (app token hidden): "
                                    + ws + " surface=" + wsa.mSurfaceControl
                                    + " token=" + ws.mAppToken);
                            if (SHOW_TRANSACTIONS) logSurface(ws, "LEAK DESTROY", null);
                            wsa.mSurfaceControl.destroy();
                            wsa.mSurfaceShown = false;
                            wsa.mSurfaceControl = null;
                            ws.mHasSurface = false;
                            leakedSurface = true;
                        }
                    }
                }
            }

            if (!leakedSurface) {
                Slog.w(TAG, "No leaked surfaces; killing applicatons!");
                SparseIntArray pidCandidates = new SparseIntArray();
                for (int displayNdx = 0; displayNdx < numDisplays; ++displayNdx) {
                    final WindowList windows = mDisplayContents.valueAt(displayNdx).getWindowList();
                    final int numWindows = windows.size();
                    for (int winNdx = 0; winNdx < numWindows; ++winNdx) {
                        final WindowState ws = windows.get(winNdx);
                        if (mForceRemoves.contains(ws)) {
                            continue;
                        }
                        WindowStateAnimator wsa = ws.mWinAnimator;
                        if (wsa.mSurfaceControl != null) {
                            pidCandidates.append(wsa.mSession.mPid, wsa.mSession.mPid);
                        }
                    }
                    if (pidCandidates.size() > 0) {
                        int[] pids = new int[pidCandidates.size()];
                        for (int i=0; i<pids.length; i++) {
                            pids[i] = pidCandidates.keyAt(i);
                        }
                        try {
                            if (mActivityManager.killPids(pids, "Free memory", secure)) {
                                killedApps = true;
                            }
                        } catch (RemoteException e) {
                        }
                    }
                }
            }

            if (leakedSurface || killedApps) {
                // We managed to reclaim some memory, so get rid of the trouble
                // surface and ask the app to request another one.
                Slog.w(TAG, "Looks like we have reclaimed some memory, clearing surface for retry.");
                if (surface != null) {
                    if (SHOW_TRANSACTIONS || SHOW_SURFACE_ALLOC) logSurface(winAnimator.mWin,
                            "RECOVER DESTROY", null);
                    surface.destroy();
                    winAnimator.mSurfaceShown = false;
                    winAnimator.mSurfaceControl = null;
                    winAnimator.mWin.mHasSurface = false;
                    scheduleRemoveStartingWindow(winAnimator.mWin.mAppToken);
                }

                try {
                    winAnimator.mWin.mClient.dispatchGetNewSurface();
                } catch (RemoteException e) {
                }
            }
        } finally {
            Binder.restoreCallingIdentity(callingIdentity);
        }

        return leakedSurface || killedApps;
    }

    private boolean updateFocusedWindowLocked(int mode, boolean updateInputWindows) {
        WindowState newFocus = computeFocusedWindowLocked();
        if (mCurrentFocus != newFocus) {
            Trace.traceBegin(Trace.TRACE_TAG_WINDOW_MANAGER, "wmUpdateFocus");
            // This check makes sure that we don't already have the focus
            // change message pending.
            mH.removeMessages(H.REPORT_FOCUS_CHANGE);
            mH.sendEmptyMessage(H.REPORT_FOCUS_CHANGE);
            // TODO(multidisplay): Focused windows on default display only.
            final DisplayContent displayContent = getDefaultDisplayContentLocked();
            final boolean imWindowChanged = moveInputMethodWindowsIfNeededLocked(
                    mode != UPDATE_FOCUS_WILL_ASSIGN_LAYERS
                            && mode != UPDATE_FOCUS_WILL_PLACE_SURFACES);
            if (imWindowChanged) {
                displayContent.layoutNeeded = true;
                newFocus = computeFocusedWindowLocked();
            }

            if (DEBUG_FOCUS_LIGHT || localLOGV) Slog.v(TAG, "Changing focus from " +
                    mCurrentFocus + " to " + newFocus + " Callers=" + Debug.getCallers(4));
            final WindowState oldFocus = mCurrentFocus;
            mCurrentFocus = newFocus;
            mLosingFocus.remove(newFocus);

            // TODO(multidisplay): Accessibilty supported only of default desiplay.
            if (mAccessibilityController != null
                    && displayContent.getDisplayId() == Display.DEFAULT_DISPLAY) {
                mAccessibilityController.onWindowFocusChangedLocked();
            }

            int focusChanged = mPolicy.focusChangedLw(oldFocus, newFocus);

            if (imWindowChanged && oldFocus != mInputMethodWindow) {
                // Focus of the input method window changed. Perform layout if needed.
                if (mode == UPDATE_FOCUS_PLACING_SURFACES) {
                    performLayoutLockedInner(displayContent, true /*initial*/, updateInputWindows);
                    focusChanged &= ~WindowManagerPolicy.FINISH_LAYOUT_REDO_LAYOUT;
                } else if (mode == UPDATE_FOCUS_WILL_PLACE_SURFACES) {
                    // Client will do the layout, but we need to assign layers
                    // for handleNewWindowLocked() below.
                    assignLayersLocked(displayContent.getWindowList());
                }
            }

            if ((focusChanged & WindowManagerPolicy.FINISH_LAYOUT_REDO_LAYOUT) != 0) {
                // The change in focus caused us to need to do a layout.  Okay.
                displayContent.layoutNeeded = true;
                if (mode == UPDATE_FOCUS_PLACING_SURFACES) {
                    performLayoutLockedInner(displayContent, true /*initial*/, updateInputWindows);
                }
            }

            if (mode != UPDATE_FOCUS_WILL_ASSIGN_LAYERS) {
                // If we defer assigning layers, then the caller is responsible for
                // doing this part.
                finishUpdateFocusedWindowAfterAssignLayersLocked(updateInputWindows);
            }

            Trace.traceEnd(Trace.TRACE_TAG_WINDOW_MANAGER);
            return true;
        }
        return false;
    }

    private void finishUpdateFocusedWindowAfterAssignLayersLocked(boolean updateInputWindows) {
        mInputMonitor.setInputFocusLw(mCurrentFocus, updateInputWindows);
    }

    private WindowState computeFocusedWindowLocked() {
        if (mAnimator.mUniverseBackground != null
                && mAnimator.mUniverseBackground.mWin.canReceiveKeys()) {
            return mAnimator.mUniverseBackground.mWin;
        }

        final int displayCount = mDisplayContents.size();
        for (int i = 0; i < displayCount; i++) {
            final DisplayContent displayContent = mDisplayContents.valueAt(i);
            WindowState win = findFocusedWindowLocked(displayContent);
            if (win != null) {
                return win;
            }
        }
        return null;
    }

    private WindowState findFocusedWindowLocked(DisplayContent displayContent) {
        final WindowList windows = displayContent.getWindowList();
        for (int i = windows.size() - 1; i >= 0; i--) {
            final WindowState win = windows.get(i);

            if (localLOGV || DEBUG_FOCUS) Slog.v(
                TAG, "Looking for focus: " + i
                + " = " + win
                + ", flags=" + win.mAttrs.flags
                + ", canReceive=" + win.canReceiveKeys());

            AppWindowToken wtoken = win.mAppToken;

            // If this window's application has been removed, just skip it.
            if (wtoken != null && (wtoken.removed || wtoken.sendingToBottom)) {
                if (DEBUG_FOCUS) Slog.v(TAG, "Skipping " + wtoken + " because "
                        + (wtoken.removed ? "removed" : "sendingToBottom"));
                continue;
            }

            if (!win.canReceiveKeys()) {
                continue;
            }

            // Descend through all of the app tokens and find the first that either matches
            // win.mAppToken (return win) or mFocusedApp (return null).
            if (wtoken != null && win.mAttrs.type != TYPE_APPLICATION_STARTING &&
                    mFocusedApp != null) {
                ArrayList<Task> tasks = displayContent.getTasks();
                for (int taskNdx = tasks.size() - 1; taskNdx >= 0; --taskNdx) {
                    AppTokenList tokens = tasks.get(taskNdx).mAppTokens;
                    int tokenNdx = tokens.size() - 1;
                    for ( ; tokenNdx >= 0; --tokenNdx) {
                        final AppWindowToken token = tokens.get(tokenNdx);
                        if (wtoken == token) {
                            break;
                        }
                        if (mFocusedApp == token) {
                            // Whoops, we are below the focused app...  no focus for you!
                            if (localLOGV || DEBUG_FOCUS_LIGHT) Slog.v(TAG,
                                    "findFocusedWindow: Reached focused app=" + mFocusedApp);
                            return null;
                        }
                    }
                    if (tokenNdx >= 0) {
                        // Early exit from loop, must have found the matching token.
                        break;
                    }
                }
            }

            if (DEBUG_FOCUS_LIGHT) Slog.v(TAG, "findFocusedWindow: Found new focus @ " + i +
                        " = " + win);
            return win;
        }

        if (DEBUG_FOCUS_LIGHT) Slog.v(TAG, "findFocusedWindow: No focusable windows.");
        return null;
    }

    private void startFreezingDisplayLocked(boolean inTransaction, int exitAnim, int enterAnim) {
        if (mDisplayFrozen) {
            return;
        }

        if (!mDisplayReady || !mPolicy.isScreenOnFully()) {
            // No need to freeze the screen before the system is ready or if
            // the screen is off.
            return;
        }

        mScreenFrozenLock.acquire();

        mDisplayFrozen = true;
        mDisplayFreezeTime = SystemClock.elapsedRealtime();
        mLastFinishedFreezeSource = null;

        mInputMonitor.freezeInputDispatchingLw();

        // Clear the last input window -- that is just used for
        // clean transitions between IMEs, and if we are freezing
        // the screen then the whole world is changing behind the scenes.
        mPolicy.setLastInputMethodWindowLw(null, null);

        if (mAppTransition.isTransitionSet()) {
            mAppTransition.freeze();
        }

        if (PROFILE_ORIENTATION) {
            File file = new File("/data/system/frozen");
            Debug.startMethodTracing(file.toString(), 8 * 1024 * 1024);
        }

        if (CUSTOM_SCREEN_ROTATION) {
            mExitAnimId = exitAnim;
            mEnterAnimId = enterAnim;
            final DisplayContent displayContent = getDefaultDisplayContentLocked();
            final int displayId = displayContent.getDisplayId();
            ScreenRotationAnimation screenRotationAnimation =
                    mAnimator.getScreenRotationAnimationLocked(displayId);
            if (screenRotationAnimation != null) {
                screenRotationAnimation.kill();
            }

            // Check whether the current screen contains any secure content.
            boolean isSecure = false;
            final WindowList windows = getDefaultWindowListLocked();
            final int N = windows.size();
            for (int i = 0; i < N; i++) {
                WindowState ws = windows.get(i);
                if (ws.isOnScreen() && (ws.mAttrs.flags & FLAG_SECURE) != 0) {
                    isSecure = true;
                    break;
                }
            }

            // TODO(multidisplay): rotation on main screen only.
            displayContent.updateDisplayInfo();
            screenRotationAnimation = new ScreenRotationAnimation(mContext, displayContent,
                    mFxSession, inTransaction, mPolicy.isDefaultOrientationForced(), isSecure);
            mAnimator.setScreenRotationAnimationLocked(displayId, screenRotationAnimation);
        }
    }

    private void stopFreezingDisplayLocked() {
        if (!mDisplayFrozen) {
            return;
        }

        if (mWaitingForConfig || mAppsFreezingScreen > 0 || mWindowsFreezingScreen
                || mClientFreezingScreen) {
            if (DEBUG_ORIENTATION) Slog.d(TAG,
                "stopFreezingDisplayLocked: Returning mWaitingForConfig=" + mWaitingForConfig
                + ", mAppsFreezingScreen=" + mAppsFreezingScreen
                + ", mWindowsFreezingScreen=" + mWindowsFreezingScreen
                + ", mClientFreezingScreen=" + mClientFreezingScreen);
            return;
        }

        mDisplayFrozen = false;
        mLastDisplayFreezeDuration = (int)(SystemClock.elapsedRealtime() - mDisplayFreezeTime);
        StringBuilder sb = new StringBuilder(128);
        sb.append("Screen frozen for ");
        TimeUtils.formatDuration(mLastDisplayFreezeDuration, sb);
        if (mLastFinishedFreezeSource != null) {
            sb.append(" due to ");
            sb.append(mLastFinishedFreezeSource);
        }
        Slog.i(TAG, sb.toString());
        mH.removeMessages(H.APP_FREEZE_TIMEOUT);
        mH.removeMessages(H.CLIENT_FREEZE_TIMEOUT);
        if (PROFILE_ORIENTATION) {
            Debug.stopMethodTracing();
        }

        boolean updateRotation = false;

        final DisplayContent displayContent = getDefaultDisplayContentLocked();
        final int displayId = displayContent.getDisplayId();
        ScreenRotationAnimation screenRotationAnimation =
                mAnimator.getScreenRotationAnimationLocked(displayId);
        if (CUSTOM_SCREEN_ROTATION && screenRotationAnimation != null
                && screenRotationAnimation.hasScreenshot()) {
            if (DEBUG_ORIENTATION) Slog.i(TAG, "**** Dismissing screen rotation animation");
            // TODO(multidisplay): rotation on main screen only.
            DisplayInfo displayInfo = displayContent.getDisplayInfo();
            // Get rotation animation again, with new top window
            boolean isDimming = displayContent.isDimming();
            if (!mPolicy.validateRotationAnimationLw(mExitAnimId, mEnterAnimId, isDimming)) {
                mExitAnimId = mEnterAnimId = 0;
            }
            if (screenRotationAnimation.dismiss(mFxSession, MAX_ANIMATION_DURATION,
                    getTransitionAnimationScaleLocked(), displayInfo.logicalWidth,
                        displayInfo.logicalHeight, mExitAnimId, mEnterAnimId)) {
                scheduleAnimationLocked();
            } else {
                screenRotationAnimation.kill();
                screenRotationAnimation = null;
                mAnimator.setScreenRotationAnimationLocked(displayId, screenRotationAnimation);
                updateRotation = true;
            }
        } else {
            if (screenRotationAnimation != null) {
                screenRotationAnimation.kill();
                screenRotationAnimation = null;
                mAnimator.setScreenRotationAnimationLocked(displayId, screenRotationAnimation);
            }
            updateRotation = true;
        }

        mInputMonitor.thawInputDispatchingLw();

        boolean configChanged;

        // While the display is frozen we don't re-compute the orientation
        // to avoid inconsistent states.  However, something interesting
        // could have actually changed during that time so re-evaluate it
        // now to catch that.
        configChanged = updateOrientationFromAppTokensLocked(false);

        // A little kludge: a lot could have happened while the
        // display was frozen, so now that we are coming back we
        // do a gc so that any remote references the system
        // processes holds on others can be released if they are
        // no longer needed.
        mH.removeMessages(H.FORCE_GC);
        mH.sendEmptyMessageDelayed(H.FORCE_GC, 2000);

        mScreenFrozenLock.release();

        if (updateRotation) {
            if (DEBUG_ORIENTATION) Slog.d(TAG, "Performing post-rotate rotation");
            configChanged |= updateRotationUncheckedLocked(false);
        }

        if (configChanged) {
            mH.sendEmptyMessage(H.SEND_NEW_CONFIGURATION);
        }
    }

    static int getPropertyInt(String[] tokens, int index, int defUnits, int defDps,
            DisplayMetrics dm) {
        if (index < tokens.length) {
            String str = tokens[index];
            if (str != null && str.length() > 0) {
                try {
                    int val = Integer.parseInt(str);
                    return val;
                } catch (Exception e) {
                }
            }
        }
        if (defUnits == TypedValue.COMPLEX_UNIT_PX) {
            return defDps;
        }
        int val = (int)TypedValue.applyDimension(defUnits, defDps, dm);
        return val;
    }

    void createWatermarkInTransaction() {
        if (mWatermark != null) {
            return;
        }

        File file = new File("/system/etc/setup.conf");
        FileInputStream in = null;
        DataInputStream ind = null;
        try {
            in = new FileInputStream(file);
            ind = new DataInputStream(in);
            String line = ind.readLine();
            if (line != null) {
                String[] toks = line.split("%");
                if (toks != null && toks.length > 0) {
                    mWatermark = new Watermark(getDefaultDisplayContentLocked().getDisplay(),
                            mRealDisplayMetrics, mFxSession, toks);
                }
            }
        } catch (FileNotFoundException e) {
        } catch (IOException e) {
        } finally {
            if (ind != null) {
                try {
                    ind.close();
                } catch (IOException e) {
                }
            } else if (in != null) {
                try {
                    in.close();
                } catch (IOException e) {
                }
            }
        }
    }

    @Override
    public void statusBarVisibilityChanged(int visibility) {
        if (mContext.checkCallingOrSelfPermission(android.Manifest.permission.STATUS_BAR)
                != PackageManager.PERMISSION_GRANTED) {
            throw new SecurityException("Caller does not hold permission "
                    + android.Manifest.permission.STATUS_BAR);
        }

        synchronized (mWindowMap) {
            mLastStatusBarVisibility = visibility;
            visibility = mPolicy.adjustSystemUiVisibilityLw(visibility);
            updateStatusBarVisibilityLocked(visibility);
        }
    }

    // TOOD(multidisplay): StatusBar on multiple screens?
    void updateStatusBarVisibilityLocked(int visibility) {
        mInputManager.setSystemUiVisibility(visibility);
        final WindowList windows = getDefaultWindowListLocked();
        final int N = windows.size();
        for (int i = 0; i < N; i++) {
            WindowState ws = windows.get(i);
            try {
                int curValue = ws.mSystemUiVisibility;
                int diff = curValue ^ visibility;
                // We are only interested in differences of one of the
                // clearable flags...
                diff &= View.SYSTEM_UI_CLEARABLE_FLAGS;
                // ...if it has actually been cleared.
                diff &= ~visibility;
                int newValue = (curValue&~diff) | (visibility&diff);
                if (newValue != curValue) {
                    ws.mSeq++;
                    ws.mSystemUiVisibility = newValue;
                }
                if (newValue != curValue || ws.mAttrs.hasSystemUiListeners) {
                    ws.mClient.dispatchSystemUiVisibilityChanged(ws.mSeq,
                            visibility, newValue, diff);
                }
            } catch (RemoteException e) {
                // so sorry
            }
        }
    }

    @Override
    public void reevaluateStatusBarVisibility() {
        synchronized (mWindowMap) {
            int visibility = mPolicy.adjustSystemUiVisibilityLw(mLastStatusBarVisibility);
            updateStatusBarVisibilityLocked(visibility);
            performLayoutAndPlaceSurfacesLocked();
        }
    }

    @Override
    public FakeWindow addFakeWindow(Looper looper,
            InputEventReceiver.Factory inputEventReceiverFactory,
            String name, int windowType, int layoutParamsFlags, int layoutParamsPrivateFlags,
            boolean canReceiveKeys, boolean hasFocus, boolean touchFullscreen) {
        synchronized (mWindowMap) {
            FakeWindowImpl fw = new FakeWindowImpl(this, looper, inputEventReceiverFactory,
                    name, windowType,
                    layoutParamsFlags, layoutParamsPrivateFlags, canReceiveKeys,
                    hasFocus, touchFullscreen);
            int i=0;
            while (i<mFakeWindows.size()) {
                if (mFakeWindows.get(i).mWindowLayer <= fw.mWindowLayer) {
                    break;
                }
            }
            mFakeWindows.add(i, fw);
            mInputMonitor.updateInputWindowsLw(true);
            return fw;
        }
    }

    boolean removeFakeWindowLocked(FakeWindow window) {
        synchronized (mWindowMap) {
            if (mFakeWindows.remove(window)) {
                mInputMonitor.updateInputWindowsLw(true);
                return true;
            }
            return false;
        }
    }

    // It is assumed that this method is called only by InputMethodManagerService.
    public void saveLastInputMethodWindowForTransition() {
        synchronized (mWindowMap) {
            // TODO(multidisplay): Pass in the displayID.
            DisplayContent displayContent = getDefaultDisplayContentLocked();
            if (mInputMethodWindow != null) {
                mPolicy.setLastInputMethodWindowLw(mInputMethodWindow, mInputMethodTarget);
            }
        }
    }

    public int getInputMethodWindowVisibleHeight() {
        synchronized (mWindowMap) {
            return mPolicy.getInputMethodWindowVisibleHeightLw();
        }
    }

    @Override
    public boolean hasNavigationBar() {
        return mPolicy.hasNavigationBar();
    }

    @Override
    public void lockNow(Bundle options) {
        mPolicy.lockNow(options);
    }

    public void showRecentApps() {
        mPolicy.showRecentApps();
    }

    @Override
    public boolean isSafeModeEnabled() {
        return mSafeMode;
    }

    @Override
    public boolean clearWindowContentFrameStats(IBinder token) {
        if (!checkCallingPermission(Manifest.permission.FRAME_STATS,
                "clearWindowContentFrameStats()")) {
            throw new SecurityException("Requires FRAME_STATS permission");
        }
        synchronized (mWindowMap) {
            WindowState windowState = mWindowMap.get(token);
            if (windowState == null) {
                return false;
            }
            SurfaceControl surfaceControl = windowState.mWinAnimator.mSurfaceControl;
            if (surfaceControl == null) {
                return false;
            }
            return surfaceControl.clearContentFrameStats();
        }
    }

    @Override
    public WindowContentFrameStats getWindowContentFrameStats(IBinder token) {
        if (!checkCallingPermission(Manifest.permission.FRAME_STATS,
                "getWindowContentFrameStats()")) {
            throw new SecurityException("Requires FRAME_STATS permission");
        }
        synchronized (mWindowMap) {
            WindowState windowState = mWindowMap.get(token);
            if (windowState == null) {
                return null;
            }
            SurfaceControl surfaceControl = windowState.mWinAnimator.mSurfaceControl;
            if (surfaceControl == null) {
                return null;
            }
            if (mTempWindowRenderStats == null) {
                mTempWindowRenderStats = new WindowContentFrameStats();
            }
            WindowContentFrameStats stats = mTempWindowRenderStats;
            if (!surfaceControl.getContentFrameStats(stats)) {
                return null;
            }
            return stats;
        }
    }

    void dumpPolicyLocked(PrintWriter pw, String[] args, boolean dumpAll) {
        pw.println("WINDOW MANAGER POLICY STATE (dumpsys window policy)");
        mPolicy.dump("    ", pw, args);
    }

    void dumpAnimatorLocked(PrintWriter pw, String[] args, boolean dumpAll) {
        pw.println("WINDOW MANAGER ANIMATOR STATE (dumpsys window animator)");
        mAnimator.dumpLocked(pw, "    ", dumpAll);
    }

    void dumpTokensLocked(PrintWriter pw, boolean dumpAll) {
        pw.println("WINDOW MANAGER TOKENS (dumpsys window tokens)");
        if (mTokenMap.size() > 0) {
            pw.println("  All tokens:");
            Iterator<WindowToken> it = mTokenMap.values().iterator();
            while (it.hasNext()) {
                WindowToken token = it.next();
                pw.print("  "); pw.print(token);
                if (dumpAll) {
                    pw.println(':');
                    token.dump(pw, "    ");
                } else {
                    pw.println();
                }
            }
        }
        if (mWallpaperTokens.size() > 0) {
            pw.println();
            pw.println("  Wallpaper tokens:");
            for (int i=mWallpaperTokens.size()-1; i>=0; i--) {
                WindowToken token = mWallpaperTokens.get(i);
                pw.print("  Wallpaper #"); pw.print(i);
                        pw.print(' '); pw.print(token);
                if (dumpAll) {
                    pw.println(':');
                    token.dump(pw, "    ");
                } else {
                    pw.println();
                }
            }
        }
        if (mFinishedStarting.size() > 0) {
            pw.println();
            pw.println("  Finishing start of application tokens:");
            for (int i=mFinishedStarting.size()-1; i>=0; i--) {
                WindowToken token = mFinishedStarting.get(i);
                pw.print("  Finished Starting #"); pw.print(i);
                        pw.print(' '); pw.print(token);
                if (dumpAll) {
                    pw.println(':');
                    token.dump(pw, "    ");
                } else {
                    pw.println();
                }
            }
        }
        if (mOpeningApps.size() > 0 || mClosingApps.size() > 0) {
            pw.println();
            if (mOpeningApps.size() > 0) {
                pw.print("  mOpeningApps="); pw.println(mOpeningApps);
            }
            if (mClosingApps.size() > 0) {
                pw.print("  mClosingApps="); pw.println(mClosingApps);
            }
        }
    }

    void dumpSessionsLocked(PrintWriter pw, boolean dumpAll) {
        pw.println("WINDOW MANAGER SESSIONS (dumpsys window sessions)");
        for (int i=0; i<mSessions.size(); i++) {
            Session s = mSessions.valueAt(i);
            pw.print("  Session "); pw.print(s); pw.println(':');
            s.dump(pw, "    ");
        }
    }

    void dumpDisplayContentsLocked(PrintWriter pw, boolean dumpAll) {
        pw.println("WINDOW MANAGER DISPLAY CONTENTS (dumpsys window displays)");
        if (mDisplayReady) {
            final int numDisplays = mDisplayContents.size();
            for (int displayNdx = 0; displayNdx < numDisplays; ++displayNdx) {
                final DisplayContent displayContent = mDisplayContents.valueAt(displayNdx);
                displayContent.dump("  ", pw);
            }
        } else {
            pw.println("  NO DISPLAY");
        }
    }

    void dumpWindowsLocked(PrintWriter pw, boolean dumpAll,
            ArrayList<WindowState> windows) {
        pw.println("WINDOW MANAGER WINDOWS (dumpsys window windows)");
        dumpWindowsNoHeaderLocked(pw, dumpAll, windows);
    }

    void dumpWindowsNoHeaderLocked(PrintWriter pw, boolean dumpAll,
            ArrayList<WindowState> windows) {
        final int numDisplays = mDisplayContents.size();
        for (int displayNdx = 0; displayNdx < numDisplays; ++displayNdx) {
            final WindowList windowList = mDisplayContents.valueAt(displayNdx).getWindowList();
            for (int winNdx = windowList.size() - 1; winNdx >= 0; --winNdx) {
                final WindowState w = windowList.get(winNdx);
                if (windows == null || windows.contains(w)) {
                    pw.print("  Window #"); pw.print(winNdx); pw.print(' ');
                            pw.print(w); pw.println(":");
                    w.dump(pw, "    ", dumpAll || windows != null);
                }
            }
        }
        if (mInputMethodDialogs.size() > 0) {
            pw.println();
            pw.println("  Input method dialogs:");
            for (int i=mInputMethodDialogs.size()-1; i>=0; i--) {
                WindowState w = mInputMethodDialogs.get(i);
                if (windows == null || windows.contains(w)) {
                    pw.print("  IM Dialog #"); pw.print(i); pw.print(": "); pw.println(w);
                }
            }
        }
        if (mPendingRemove.size() > 0) {
            pw.println();
            pw.println("  Remove pending for:");
            for (int i=mPendingRemove.size()-1; i>=0; i--) {
                WindowState w = mPendingRemove.get(i);
                if (windows == null || windows.contains(w)) {
                    pw.print("  Remove #"); pw.print(i); pw.print(' ');
                            pw.print(w);
                    if (dumpAll) {
                        pw.println(":");
                        w.dump(pw, "    ", true);
                    } else {
                        pw.println();
                    }
                }
            }
        }
        if (mForceRemoves != null && mForceRemoves.size() > 0) {
            pw.println();
            pw.println("  Windows force removing:");
            for (int i=mForceRemoves.size()-1; i>=0; i--) {
                WindowState w = mForceRemoves.get(i);
                pw.print("  Removing #"); pw.print(i); pw.print(' ');
                        pw.print(w);
                if (dumpAll) {
                    pw.println(":");
                    w.dump(pw, "    ", true);
                } else {
                    pw.println();
                }
            }
        }
        if (mDestroySurface.size() > 0) {
            pw.println();
            pw.println("  Windows waiting to destroy their surface:");
            for (int i=mDestroySurface.size()-1; i>=0; i--) {
                WindowState w = mDestroySurface.get(i);
                if (windows == null || windows.contains(w)) {
                    pw.print("  Destroy #"); pw.print(i); pw.print(' ');
                            pw.print(w);
                    if (dumpAll) {
                        pw.println(":");
                        w.dump(pw, "    ", true);
                    } else {
                        pw.println();
                    }
                }
            }
        }
        if (mLosingFocus.size() > 0) {
            pw.println();
            pw.println("  Windows losing focus:");
            for (int i=mLosingFocus.size()-1; i>=0; i--) {
                WindowState w = mLosingFocus.get(i);
                if (windows == null || windows.contains(w)) {
                    pw.print("  Losing #"); pw.print(i); pw.print(' ');
                            pw.print(w);
                    if (dumpAll) {
                        pw.println(":");
                        w.dump(pw, "    ", true);
                    } else {
                        pw.println();
                    }
                }
            }
        }
        if (mResizingWindows.size() > 0) {
            pw.println();
            pw.println("  Windows waiting to resize:");
            for (int i=mResizingWindows.size()-1; i>=0; i--) {
                WindowState w = mResizingWindows.get(i);
                if (windows == null || windows.contains(w)) {
                    pw.print("  Resizing #"); pw.print(i); pw.print(' ');
                            pw.print(w);
                    if (dumpAll) {
                        pw.println(":");
                        w.dump(pw, "    ", true);
                    } else {
                        pw.println();
                    }
                }
            }
        }
        if (mWaitingForDrawn.size() > 0) {
            pw.println();
            pw.println("  Clients waiting for these windows to be drawn:");
            for (int i=mWaitingForDrawn.size()-1; i>=0; i--) {
                WindowState win = mWaitingForDrawn.get(i);
                pw.print("  Waiting #"); pw.print(i); pw.print(' '); pw.print(win);
            }
        }
        pw.println();
        pw.print("  mCurConfiguration="); pw.println(this.mCurConfiguration);
        pw.print("  mCurrentFocus="); pw.println(mCurrentFocus);
        if (mLastFocus != mCurrentFocus) {
            pw.print("  mLastFocus="); pw.println(mLastFocus);
        }
        pw.print("  mFocusedApp="); pw.println(mFocusedApp);
        if (mInputMethodTarget != null) {
            pw.print("  mInputMethodTarget="); pw.println(mInputMethodTarget);
        }
        pw.print("  mInTouchMode="); pw.print(mInTouchMode);
                pw.print(" mLayoutSeq="); pw.println(mLayoutSeq);
        pw.print("  mLastDisplayFreezeDuration=");
                TimeUtils.formatDuration(mLastDisplayFreezeDuration, pw);
                if ( mLastFinishedFreezeSource != null) {
                    pw.print(" due to ");
                    pw.print(mLastFinishedFreezeSource);
                }
                pw.println();
        if (dumpAll) {
            pw.print("  mSystemDecorLayer="); pw.print(mSystemDecorLayer);
                    pw.print(" mScreenRect="); pw.println(mScreenRect.toShortString());
            if (mLastStatusBarVisibility != 0) {
                pw.print("  mLastStatusBarVisibility=0x");
                        pw.println(Integer.toHexString(mLastStatusBarVisibility));
            }
            if (mInputMethodWindow != null) {
                pw.print("  mInputMethodWindow="); pw.println(mInputMethodWindow);
            }
            pw.print("  mWallpaperTarget="); pw.println(mWallpaperTarget);
            if (mLowerWallpaperTarget != null || mUpperWallpaperTarget != null) {
                pw.print("  mLowerWallpaperTarget="); pw.println(mLowerWallpaperTarget);
                pw.print("  mUpperWallpaperTarget="); pw.println(mUpperWallpaperTarget);
            }
            pw.print("  mLastWallpaperX="); pw.print(mLastWallpaperX);
                    pw.print(" mLastWallpaperY="); pw.println(mLastWallpaperY);
            if (mInputMethodAnimLayerAdjustment != 0 ||
                    mWallpaperAnimLayerAdjustment != 0) {
                pw.print("  mInputMethodAnimLayerAdjustment=");
                        pw.print(mInputMethodAnimLayerAdjustment);
                        pw.print("  mWallpaperAnimLayerAdjustment=");
                        pw.println(mWallpaperAnimLayerAdjustment);
            }
            pw.print("  mSystemBooted="); pw.print(mSystemBooted);
                    pw.print(" mDisplayEnabled="); pw.println(mDisplayEnabled);
            if (needsLayout()) {
                pw.print("  layoutNeeded on displays=");
                for (int displayNdx = 0; displayNdx < numDisplays; ++displayNdx) {
                    final DisplayContent displayContent = mDisplayContents.valueAt(displayNdx);
                    if (displayContent.layoutNeeded) {
                        pw.print(displayContent.getDisplayId());
                    }
                }
                pw.println();
            }
            pw.print("  mTransactionSequence="); pw.println(mTransactionSequence);
            pw.print("  mDisplayFrozen="); pw.print(mDisplayFrozen);
                    pw.print(" windows="); pw.print(mWindowsFreezingScreen);
                    pw.print(" client="); pw.print(mClientFreezingScreen);
                    pw.print(" apps="); pw.print(mAppsFreezingScreen);
                    pw.print(" waitingForConfig="); pw.println(mWaitingForConfig);
            pw.print("  mRotation="); pw.print(mRotation);
                    pw.print(" mAltOrientation="); pw.println(mAltOrientation);
            pw.print("  mLastWindowForcedOrientation="); pw.print(mLastWindowForcedOrientation);
                    pw.print(" mForcedAppOrientation="); pw.println(mForcedAppOrientation);
            pw.print("  mDeferredRotationPauseCount="); pw.println(mDeferredRotationPauseCount);
            pw.print("  Animation settings: disabled="); pw.print(mAnimationsDisabled);
                    pw.print(" window="); pw.print(mWindowAnimationScaleSetting);
                    pw.print(" transition="); pw.print(mTransitionAnimationScaleSetting);
                    pw.print(" animator="); pw.println(mAnimatorDurationScaleSetting);
            pw.print("  mTraversalScheduled="); pw.println(mTraversalScheduled);
            pw.print("  mStartingIconInTransition="); pw.print(mStartingIconInTransition);
                    pw.print(" mSkipAppTransitionAnimation="); pw.println(mSkipAppTransitionAnimation);
            pw.println("  mLayoutToAnim:");
            mAppTransition.dump(pw);
        }
    }

    boolean dumpWindows(PrintWriter pw, String name, String[] args,
            int opti, boolean dumpAll) {
        WindowList windows = new WindowList();
        if ("visible".equals(name)) {
            synchronized(mWindowMap) {
                final int numDisplays = mDisplayContents.size();
                for (int displayNdx = 0; displayNdx < numDisplays; ++displayNdx) {
                    final WindowList windowList =
                            mDisplayContents.valueAt(displayNdx).getWindowList();
                    for (int winNdx = windowList.size() - 1; winNdx >= 0; --winNdx) {
                        final WindowState w = windowList.get(winNdx);
                        if (w.mWinAnimator.mSurfaceShown) {
                            windows.add(w);
                        }
                    }
                }
            }
        } else {
            int objectId = 0;
            // See if this is an object ID.
            try {
                objectId = Integer.parseInt(name, 16);
                name = null;
            } catch (RuntimeException e) {
            }
            synchronized(mWindowMap) {
                final int numDisplays = mDisplayContents.size();
                for (int displayNdx = 0; displayNdx < numDisplays; ++displayNdx) {
                    final WindowList windowList =
                            mDisplayContents.valueAt(displayNdx).getWindowList();
                    for (int winNdx = windowList.size() - 1; winNdx >= 0; --winNdx) {
                        final WindowState w = windowList.get(winNdx);
                        if (name != null) {
                            if (w.mAttrs.getTitle().toString().contains(name)) {
                                windows.add(w);
                            }
                        } else if (System.identityHashCode(w) == objectId) {
                            windows.add(w);
                        }
                    }
                }
            }
        }

        if (windows.size() <= 0) {
            return false;
        }

        synchronized(mWindowMap) {
            dumpWindowsLocked(pw, dumpAll, windows);
        }
        return true;
    }

    void dumpLastANRLocked(PrintWriter pw) {
        pw.println("WINDOW MANAGER LAST ANR (dumpsys window lastanr)");
        if (mLastANRState == null) {
            pw.println("  <no ANR has occurred since boot>");
        } else {
            pw.println(mLastANRState);
        }
    }

    /**
     * Saves information about the state of the window manager at
     * the time an ANR occurred before anything else in the system changes
     * in response.
     *
     * @param appWindowToken The application that ANR'd, may be null.
     * @param windowState The window that ANR'd, may be null.
     * @param reason The reason for the ANR, may be null.
     */
    public void saveANRStateLocked(AppWindowToken appWindowToken, WindowState windowState,
            String reason) {
        StringWriter sw = new StringWriter();
        PrintWriter pw = new FastPrintWriter(sw, false, 1024);
        pw.println("  ANR time: " + DateFormat.getInstance().format(new Date()));
        if (appWindowToken != null) {
            pw.println("  Application at fault: " + appWindowToken.stringName);
        }
        if (windowState != null) {
            pw.println("  Window at fault: " + windowState.mAttrs.getTitle());
        }
        if (reason != null) {
            pw.println("  Reason: " + reason);
        }
        pw.println();
        dumpWindowsNoHeaderLocked(pw, true, null);
        pw.close();
        mLastANRState = sw.toString();
    }

    @Override
    public void dump(FileDescriptor fd, PrintWriter pw, String[] args) {
        if (mContext.checkCallingOrSelfPermission("android.permission.DUMP")
                != PackageManager.PERMISSION_GRANTED) {
            pw.println("Permission Denial: can't dump WindowManager from from pid="
                    + Binder.getCallingPid()
                    + ", uid=" + Binder.getCallingUid());
            return;
        }

        boolean dumpAll = false;

        int opti = 0;
        while (opti < args.length) {
            String opt = args[opti];
            if (opt == null || opt.length() <= 0 || opt.charAt(0) != '-') {
                break;
            }
            opti++;
            if ("-a".equals(opt)) {
                dumpAll = true;
            } else if ("-h".equals(opt)) {
                pw.println("Window manager dump options:");
                pw.println("  [-a] [-h] [cmd] ...");
                pw.println("  cmd may be one of:");
                pw.println("    l[astanr]: last ANR information");
                pw.println("    p[policy]: policy state");
                pw.println("    a[animator]: animator state");
                pw.println("    s[essions]: active sessions");
                pw.println("    d[isplays]: active display contents");
                pw.println("    t[okens]: token list");
                pw.println("    w[indows]: window list");
                pw.println("  cmd may also be a NAME to dump windows.  NAME may");
                pw.println("    be a partial substring in a window name, a");
                pw.println("    Window hex object identifier, or");
                pw.println("    \"all\" for all windows, or");
                pw.println("    \"visible\" for the visible windows.");
                pw.println("  -a: include all available server state.");
                return;
            } else {
                pw.println("Unknown argument: " + opt + "; use -h for help");
            }
        }

        // Is the caller requesting to dump a particular piece of data?
        if (opti < args.length) {
            String cmd = args[opti];
            opti++;
            if ("lastanr".equals(cmd) || "l".equals(cmd)) {
                synchronized(mWindowMap) {
                    dumpLastANRLocked(pw);
                }
                return;
            } else if ("policy".equals(cmd) || "p".equals(cmd)) {
                synchronized(mWindowMap) {
                    dumpPolicyLocked(pw, args, true);
                }
                return;
            } else if ("animator".equals(cmd) || "a".equals(cmd)) {
                synchronized(mWindowMap) {
                    dumpAnimatorLocked(pw, args, true);
                }
                return;
            } else if ("sessions".equals(cmd) || "s".equals(cmd)) {
                synchronized(mWindowMap) {
                    dumpSessionsLocked(pw, true);
                }
                return;
            } else if ("displays".equals(cmd) || "d".equals(cmd)) {
                synchronized(mWindowMap) {
                    dumpDisplayContentsLocked(pw, true);
                }
                return;
            } else if ("tokens".equals(cmd) || "t".equals(cmd)) {
                synchronized(mWindowMap) {
                    dumpTokensLocked(pw, true);
                }
                return;
            } else if ("windows".equals(cmd) || "w".equals(cmd)) {
                synchronized(mWindowMap) {
                    dumpWindowsLocked(pw, true, null);
                }
                return;
            } else if ("all".equals(cmd) || "a".equals(cmd)) {
                synchronized(mWindowMap) {
                    dumpWindowsLocked(pw, true, null);
                }
                return;
            } else {
                // Dumping a single name?
                if (!dumpWindows(pw, cmd, args, opti, dumpAll)) {
                    pw.println("Bad window command, or no windows match: " + cmd);
                    pw.println("Use -h for help.");
                }
                return;
            }
        }

        synchronized(mWindowMap) {
            pw.println();
            if (dumpAll) {
                pw.println("-------------------------------------------------------------------------------");
            }
            dumpLastANRLocked(pw);
            pw.println();
            if (dumpAll) {
                pw.println("-------------------------------------------------------------------------------");
            }
            dumpPolicyLocked(pw, args, dumpAll);
            pw.println();
            if (dumpAll) {
                pw.println("-------------------------------------------------------------------------------");
            }
            dumpAnimatorLocked(pw, args, dumpAll);
            pw.println();
            if (dumpAll) {
                pw.println("-------------------------------------------------------------------------------");
            }
            dumpSessionsLocked(pw, dumpAll);
            pw.println();
            if (dumpAll) {
                pw.println("-------------------------------------------------------------------------------");
            }
            dumpDisplayContentsLocked(pw, dumpAll);
            pw.println();
            if (dumpAll) {
                pw.println("-------------------------------------------------------------------------------");
            }
            dumpTokensLocked(pw, dumpAll);
            pw.println();
            if (dumpAll) {
                pw.println("-------------------------------------------------------------------------------");
            }
            dumpWindowsLocked(pw, dumpAll, null);
        }
    }

    // Called by the heartbeat to ensure locks are not held indefnitely (for deadlock detection).
    @Override
    public void monitor() {
        synchronized (mWindowMap) { }
    }

    public interface OnHardKeyboardStatusChangeListener {
        public void onHardKeyboardStatusChange(boolean available, boolean enabled);
    }

    void debugLayoutRepeats(final String msg, int pendingLayoutChanges) {
        if (mLayoutRepeatCount >= LAYOUT_REPEAT_THRESHOLD) {
            Slog.v(TAG, "Layouts looping: " + msg + ", mPendingLayoutChanges = 0x" +
                    Integer.toHexString(pendingLayoutChanges));
        }
    }

    private DisplayContent newDisplayContentLocked(final Display display) {
        DisplayContent displayContent = new DisplayContent(display, this);
        final int displayId = display.getDisplayId();
        if (DEBUG_DISPLAY) Slog.v(TAG, "Adding display=" + display);
        mDisplayContents.put(displayId, displayContent);

        DisplayInfo displayInfo = displayContent.getDisplayInfo();
        final Rect rect = new Rect();
        mDisplaySettings.getOverscanLocked(displayInfo.name, rect);
        synchronized (displayContent.mDisplaySizeLock) {
            displayInfo.overscanLeft = rect.left;
            displayInfo.overscanTop = rect.top;
            displayInfo.overscanRight = rect.right;
            displayInfo.overscanBottom = rect.bottom;
            mDisplayManagerInternal.setDisplayInfoOverrideFromWindowManager(
                    displayId, displayInfo);
        }
        configureDisplayPolicyLocked(displayContent);

        // TODO: Create an input channel for each display with touch capability.
        if (displayId == Display.DEFAULT_DISPLAY) {
            displayContent.mTapDetector = new StackTapPointerEventListener(this, displayContent);
            registerPointerEventListener(displayContent.mTapDetector);
        }

        return displayContent;
    }

    public void createDisplayContentLocked(final Display display) {
        if (display == null) {
            throw new IllegalArgumentException("getDisplayContent: display must not be null");
        }
        getDisplayContentLocked(display.getDisplayId());
    }

    /**
     * Retrieve the DisplayContent for the specified displayId. Will create a new DisplayContent if
     * there is a Display for the displayId.
     * @param displayId The display the caller is interested in.
     * @return The DisplayContent associated with displayId or null if there is no Display for it.
     */
    public DisplayContent getDisplayContentLocked(final int displayId) {
        DisplayContent displayContent = mDisplayContents.get(displayId);
        if (displayContent == null) {
            final Display display = mDisplayManager.getDisplay(displayId);
            if (display != null) {
                displayContent = newDisplayContentLocked(display);
            }
        }
        return displayContent;
    }

    // There is an inherent assumption that this will never return null.
    public DisplayContent getDefaultDisplayContentLocked() {
        return getDisplayContentLocked(Display.DEFAULT_DISPLAY);
    }

    public WindowList getDefaultWindowListLocked() {
        return getDefaultDisplayContentLocked().getWindowList();
    }

    public DisplayInfo getDefaultDisplayInfoLocked() {
        return getDefaultDisplayContentLocked().getDisplayInfo();
    }

    /**
     * Return the list of WindowStates associated on the passed display.
     * @param display The screen to return windows from.
     * @return The list of WindowStates on the screen, or null if the there is no screen.
     */
    public WindowList getWindowListLocked(final Display display) {
        return getWindowListLocked(display.getDisplayId());
    }

    /**
     * Return the list of WindowStates associated on the passed display.
     * @param displayId The screen to return windows from.
     * @return The list of WindowStates on the screen, or null if the there is no screen.
     */
    public WindowList getWindowListLocked(final int displayId) {
        final DisplayContent displayContent = getDisplayContentLocked(displayId);
        return displayContent != null ? displayContent.getWindowList() : null;
    }

    public void onDisplayAdded(int displayId) {
        mH.sendMessage(mH.obtainMessage(H.DO_DISPLAY_ADDED, displayId, 0));
    }

    public void handleDisplayAdded(int displayId) {
        synchronized (mWindowMap) {
            final Display display = mDisplayManager.getDisplay(displayId);
            if (display != null) {
                createDisplayContentLocked(display);
                displayReady(displayId);
            }
        }
    }

    public void onDisplayRemoved(int displayId) {
        mH.sendMessage(mH.obtainMessage(H.DO_DISPLAY_REMOVED, displayId, 0));
    }

    private void handleDisplayRemovedLocked(int displayId) {
        final DisplayContent displayContent = getDisplayContentLocked(displayId);
        if (displayContent != null) {
            if (displayContent.isAnimating()) {
                displayContent.mDeferredRemoval = true;
                return;
            }
            if (DEBUG_DISPLAY) Slog.v(TAG, "Removing display=" + displayContent);
            mDisplayContents.delete(displayId);
            displayContent.close();
            if (displayId == Display.DEFAULT_DISPLAY) {
                unregisterPointerEventListener(displayContent.mTapDetector);
            }
        }
        mAnimator.removeDisplayLocked(displayId);
    }

    public void onDisplayChanged(int displayId) {
        mH.sendMessage(mH.obtainMessage(H.DO_DISPLAY_CHANGED, displayId, 0));
    }

    private void handleDisplayChangedLocked(int displayId) {
        final DisplayContent displayContent = getDisplayContentLocked(displayId);
        if (displayContent != null) {
            displayContent.updateDisplayInfo();
        }
    }

    @Override
    public Object getWindowManagerLock() {
        return mWindowMap;
    }

    private final class LocalService extends WindowManagerInternal {
        @Override
        public void requestTraversalFromDisplayManager() {
            requestTraversal();
        }

        @Override
        public void setMagnificationSpec(MagnificationSpec spec) {
            synchronized (mWindowMap) {
                if (mAccessibilityController != null) {
                    mAccessibilityController.setMagnificationSpecLocked(spec);
                } else {
                    throw new IllegalStateException("Magnification callbacks not set!");
                }
            }
            if (Binder.getCallingPid() != android.os.Process.myPid()) {
                spec.recycle();
            }
        }

        @Override
        public MagnificationSpec getCompatibleMagnificationSpecForWindow(IBinder windowToken) {
            synchronized (mWindowMap) {
                WindowState windowState = mWindowMap.get(windowToken);
                if (windowState == null) {
                    return null;
                }
                MagnificationSpec spec = null;
                if (mAccessibilityController != null) {
                    spec = mAccessibilityController.getMagnificationSpecForWindowLocked(windowState);
                }
                if ((spec == null || spec.isNop()) && windowState.mGlobalScale == 1.0f) {
                    return null;
                }
                spec = (spec == null) ? MagnificationSpec.obtain() : MagnificationSpec.obtain(spec);
                spec.scale *= windowState.mGlobalScale;
                return spec;
            }
        }

        @Override
        public void setMagnificationCallbacks(MagnificationCallbacks callbacks) {
            synchronized (mWindowMap) {
                if (mAccessibilityController == null) {
                    mAccessibilityController = new AccessibilityController(
                            WindowManagerService.this);
                }
                mAccessibilityController.setMagnificationCallbacksLocked(callbacks);
                if (!mAccessibilityController.hasCallbacksLocked()) {
                    mAccessibilityController = null;
                }
            }
        }

        @Override
        public void setWindowsForAccessibilityCallback(WindowsForAccessibilityCallback callback) {
            synchronized (mWindowMap) {
                if (mAccessibilityController == null) {
                    mAccessibilityController = new AccessibilityController(
                            WindowManagerService.this);
                }
                mAccessibilityController.setWindowsForAccessibilityCallback(callback);
                if (!mAccessibilityController.hasCallbacksLocked()) {
                    mAccessibilityController = null;
                }
            }
        }

        @Override
        public void setInputFilter(IInputFilter filter) {
            mInputManager.setInputFilter(filter);
        }

        @Override
        public IBinder getFocusedWindowToken() {
            synchronized (mWindowMap) {
                WindowState windowState = getFocusedWindowLocked();
                if (windowState != null) {
                    return windowState.mClient.asBinder();
                }
                return null;
            }
        }

        @Override
        public boolean isKeyguardLocked() {
            return WindowManagerService.this.isKeyguardLocked();
        }

        @Override
        public void showGlobalActions() {
            WindowManagerService.this.showGlobalActions();
        }

        @Override
        public void getWindowFrame(IBinder token, Rect outBounds) {
            synchronized (mWindowMap) {
                WindowState windowState = mWindowMap.get(token);
                if (windowState != null) {
                    outBounds.set(windowState.mFrame);
                } else {
                    outBounds.setEmpty();
                }
            }
        }

        public void waitForAllWindowsDrawn(Runnable callback, long timeout) {
            synchronized (mWindowMap) {
                mWaitingForDrawnCallback = callback;
                final WindowList windows = getDefaultWindowListLocked();
                for (int winNdx = windows.size() - 1; winNdx >= 0; --winNdx) {
                    final WindowState win = windows.get(winNdx);
                    if (win.mHasSurface) {
                        win.mWinAnimator.mDrawState = WindowStateAnimator.DRAW_PENDING;
                        // Force add to mResizingWindows.
                        win.mLastContentInsets.set(-1, -1, -1, -1);
                        mWaitingForDrawn.add(win);
                    }
                }
                requestTraversalLocked();
            }
            mH.removeMessages(H.WAITING_FOR_DRAWN_TIMEOUT);
            if (mWaitingForDrawn.isEmpty()) {
                callback.run();
            } else {
                mH.sendEmptyMessageDelayed(H.WAITING_FOR_DRAWN_TIMEOUT, timeout);
                checkDrawnWindowsLocked();
            }
        }
    }
}<|MERGE_RESOLUTION|>--- conflicted
+++ resolved
@@ -7291,12 +7291,9 @@
 
         public static final int NEW_ANIMATOR_SCALE = 34;
 
-<<<<<<< HEAD
         public static final int UPDATE_SCRN_CAP = 35;
-=======
-        public static final int SHOW_DISPLAY_MASK = 34;
-        public static final int ALL_WINDOWS_DRAWN = 35;
->>>>>>> bc3699b1
+
+        public static final int SHOW_DISPLAY_MASK = 36;
 
         @Override
         public void handleMessage(Message msg) {
