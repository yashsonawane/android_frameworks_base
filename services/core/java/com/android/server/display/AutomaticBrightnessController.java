/*
 * Copyright (C) 2014 The Android Open Source Project
 *
 * Licensed under the Apache License, Version 2.0 (the "License");
 * you may not use this file except in compliance with the License.
 * You may obtain a copy of the License at
 *
 *      http://www.apache.org/licenses/LICENSE-2.0
 *
 * Unless required by applicable law or agreed to in writing, software
 * distributed under the License is distributed on an "AS IS" BASIS,
 * WITHOUT WARRANTIES OR CONDITIONS OF ANY KIND, either express or implied.
 * See the License for the specific language governing permissions and
 * limitations under the License.
 */

package com.android.server.display;

import android.annotation.Nullable;
import android.app.ActivityManager.StackInfo;
import android.app.ActivityTaskManager;
import android.app.IActivityTaskManager;
import android.app.TaskStackListener;
import android.content.Context;
import android.content.pm.ApplicationInfo;
import android.content.pm.PackageManager;
import android.database.ContentObserver;
import android.hardware.Sensor;
import android.hardware.SensorEvent;
import android.hardware.SensorEventListener;
import android.hardware.SensorManager;
import android.hardware.display.BrightnessConfiguration;
import android.hardware.display.DisplayManagerInternal.DisplayPowerRequest;
import android.os.Handler;
import android.os.Looper;
import android.os.Message;
import android.os.PowerManager;
import android.os.RemoteException;
import android.os.SystemClock;
import android.os.Trace;
import android.os.UserHandle;
import android.provider.Settings;
import android.util.EventLog;
import android.util.MathUtils;
import android.util.Slog;
import android.util.TimeUtils;

import com.android.internal.annotations.VisibleForTesting;
import com.android.internal.os.BackgroundThread;
import com.android.server.EventLogTags;

import java.io.PrintWriter;

class AutomaticBrightnessController {
    private static final String TAG = "AutomaticBrightnessController";

    private static final boolean DEBUG_PRETEND_LIGHT_SENSOR_ABSENT = false;

    // If true, enables the use of the screen auto-brightness adjustment setting.
    private static final boolean USE_SCREEN_AUTO_BRIGHTNESS_ADJUSTMENT = true;

    // How long the current sensor reading is assumed to be valid beyond the current time.
    // This provides a bit of prediction, as well as ensures that the weight for the last sample is
    // non-zero, which in turn ensures that the total weight is non-zero.
    private static final long AMBIENT_LIGHT_PREDICTION_TIME_MILLIS = 100;

    // Debounce for sampling user-initiated changes in display brightness to ensure
    // the user is satisfied with the result before storing the sample.
    private static final int BRIGHTNESS_ADJUSTMENT_SAMPLE_DEBOUNCE_MILLIS = 10000;

    private static final int MSG_UPDATE_AMBIENT_LUX = 1;
    private static final int MSG_BRIGHTNESS_ADJUSTMENT_SAMPLE = 2;
    private static final int MSG_INVALIDATE_SHORT_TERM_MODEL = 3;
    private static final int MSG_UPDATE_FOREGROUND_APP = 4;
    private static final int MSG_UPDATE_FOREGROUND_APP_SYNC = 5;

    // Length of the ambient light horizon used to calculate the long term estimate of ambient
    // light.
    private static final int AMBIENT_LIGHT_LONG_HORIZON_MILLIS = 10000;

    // Length of the ambient light horizon used to calculate short-term estimate of ambient light.
    private static final int AMBIENT_LIGHT_SHORT_HORIZON_MILLIS = 2000;

    // Callbacks for requesting updates to the display's power state
    private final Callbacks mCallbacks;

    // The sensor manager.
    private final SensorManager mSensorManager;

    // The light sensor, or null if not available or needed.
    private final Sensor mLightSensor;

    // The mapper to translate ambient lux to screen brightness in the range [0, 1.0].
    private final BrightnessMappingStrategy mBrightnessMapper;

    // The minimum and maximum screen brightnesses.
    private final int mScreenBrightnessRangeMinimum;
    private final int mScreenBrightnessRangeMaximum;

    // How much to scale doze brightness by (should be (0, 1.0]).
    private final float mDozeScaleFactor;

    // Initial light sensor event rate in milliseconds.
    private final int mInitialLightSensorRate;

    // Steady-state light sensor event rate in milliseconds.
    private final int mNormalLightSensorRate;

    // The current light sensor event rate in milliseconds.
    private int mCurrentLightSensorRate;

    // Stability requirements in milliseconds for accepting a new brightness level.  This is used
    // for debouncing the light sensor.  Different constants are used to debounce the light sensor
    // when adapting to brighter or darker environments.  This parameter controls how quickly
    // brightness changes occur in response to an observed change in light level that exceeds the
    // hysteresis threshold.
    private final long mBrighteningLightDebounceConfig;
    private final long mDarkeningLightDebounceConfig;

    // If true immediately after the screen is turned on the controller will try to adjust the
    // brightness based on the current sensor reads. If false, the controller will collect more data
    // and only then decide whether to change brightness.
    private final boolean mResetAmbientLuxAfterWarmUpConfig;

    // Period of time in which to consider light samples in milliseconds.
    private final int mAmbientLightHorizon;

    // The intercept used for the weighting calculation. This is used in order to keep all possible
    // weighting values positive.
    private final int mWeightingIntercept;

    // Configuration object for determining thresholds to change brightness dynamically
    private final HysteresisLevels mAmbientBrightnessThresholds;
    private final HysteresisLevels mScreenBrightnessThresholds;

    private boolean mLoggingEnabled;

    // Timeout after which we remove the effects any user interactions might've had on the
    // brightness mapping. This timeout doesn't start until we transition to a non-interactive
    // display policy so that we don't reset while users are using their devices, but also so that
    // we don't erroneously keep the short-term model if the device is dozing but the display is
    // fully on.
    private long mShortTermModelTimeout;

    // Amount of time to delay auto-brightness after screen on while waiting for
    // the light sensor to warm-up in milliseconds.
    // May be 0 if no warm-up is required.
    private int mLightSensorWarmUpTimeConfig;

    // Set to true if the light sensor is enabled.
    private boolean mLightSensorEnabled;

    // The time when the light sensor was enabled.
    private long mLightSensorEnableTime;

    // The currently accepted nominal ambient light level.
    private float mAmbientLux;

    // True if mAmbientLux holds a valid value.
    private boolean mAmbientLuxValid;

    // The ambient light level threshold at which to brighten or darken the screen.
    private float mAmbientBrighteningThreshold;
    private float mAmbientDarkeningThreshold;

    // The screen brightness threshold at which to brighten or darken the screen.
    private float mScreenBrighteningThreshold;
    private float mScreenDarkeningThreshold;

    // The most recent light sample.
    private float mLastObservedLux;

    // The time of the most light recent sample.
    private long mLastObservedLuxTime;

    // The number of light samples collected since the light sensor was enabled.
    private int mRecentLightSamples;

    // A ring buffer containing all of the recent ambient light sensor readings.
    private AmbientLightRingBuffer mAmbientLightRingBuffer;

    // The handler
    private AutomaticBrightnessHandler mHandler;

    // The screen brightness level that has been chosen by the auto-brightness
    // algorithm.  The actual brightness should ramp towards this value.
    // We preserve this value even when we stop using the light sensor so
    // that we can quickly revert to the previous auto-brightness level
    // while the light sensor warms up.
    // Use -1 if there is no current auto-brightness value available.
    private int mScreenAutoBrightness = -1;

    // The current display policy. This is useful, for example,  for knowing when we're dozing,
    // where the light sensor may not be available.
    private int mDisplayPolicy = DisplayPowerRequest.POLICY_OFF;

    // True if we are collecting a brightness adjustment sample, along with some data
    // for the initial state of the sample.
    private boolean mBrightnessAdjustmentSamplePending;
    private float mBrightnessAdjustmentSampleOldLux;
    private int mBrightnessAdjustmentSampleOldBrightness;

    // When the short term model is invalidated, we don't necessarily reset it (i.e. clear the
    // user's adjustment) immediately, but wait for a drastic enough change in the ambient light.
    // The anchor determines what were the light levels when the user has set her preference, and
    // we use a relative threshold to determine when to revert to the OEM curve.
    private boolean mShortTermModelValid;
    private float mShortTermModelAnchor;
    private float SHORT_TERM_MODEL_THRESHOLD_RATIO = 0.6f;

    // Context-sensitive brightness configurations require keeping track of the foreground app's
    // package name and category, which is done by registering a TaskStackListener to call back to
    // us onTaskStackChanged, and then using the ActivityTaskManager to get the foreground app's
    // package namd and PackageManager to get its category (so might as well cache them).
    private String mForegroundAppPackageName;
    private String mPendingForegroundAppPackageName;
    private @ApplicationInfo.Category int mForegroundAppCategory;
    private @ApplicationInfo.Category int mPendingForegroundAppCategory;
    private TaskStackListenerImpl mTaskStackListener;
    private IActivityTaskManager mActivityTaskManager;
    private PackageManager mPackageManager;

<<<<<<< HEAD
    private class CustomSettingsObserver extends ContentObserver {
        CustomSettingsObserver(Handler handler) {
            super(handler);
        }

        void observe() {
            mContext.getContentResolver().registerContentObserver(Settings.System.getUriFor(
                    Settings.System.AUTO_BRIGHTNESS_MIN_VALUE),
                    false, this, UserHandle.USER_ALL);
        }

        @Override
        public void onChange(boolean selfChange) {
            update();
        }

        public void update() {
            mCustomScreenBrightnessRangeMinimum = Settings.System.getIntForUser(mContext.getContentResolver(),
                    Settings.System.AUTO_BRIGHTNESS_MIN_VALUE, -1, UserHandle.USER_CURRENT);
            mCustomScreenBrightnessRangeMinimum = Math.min(
                    mCustomScreenBrightnessRangeMinimum, mScreenBrightnessRangeMaximum);
            mCustomScreenBrightnessRangeMinimum = Math.max(
                    mCustomScreenBrightnessRangeMinimum, mScreenBrightnessRangeMinimum);
            Slog.d(TAG, "mCustomScreenBrightnessRangeMinimum = " + mCustomScreenBrightnessRangeMinimum);
            updateAutoBrightness(true /* sendUpdate */, false /* isManuallySet */);
        }
    }

    private CustomSettingsObserver mCustomSettingsObserver;
    private int mCustomScreenBrightnessRangeMinimum = -1;
    private Context mContext;

    public AutomaticBrightnessController(Callbacks callbacks, Context context, Looper looper,
=======
    private final Injector mInjector;

    AutomaticBrightnessController(Callbacks callbacks, Looper looper,
            SensorManager sensorManager, Sensor lightSensor, BrightnessMappingStrategy mapper,
            int lightSensorWarmUpTime, int brightnessMin, int brightnessMax, float dozeScaleFactor,
            int lightSensorRate, int initialLightSensorRate, long brighteningLightDebounceConfig,
            long darkeningLightDebounceConfig, boolean resetAmbientLuxAfterWarmUpConfig,
            HysteresisLevels ambientBrightnessThresholds,
            HysteresisLevels screenBrightnessThresholds, long shortTermModelTimeout,
            PackageManager packageManager) {
        this(new Injector(), callbacks, looper, sensorManager, lightSensor, mapper,
                lightSensorWarmUpTime, brightnessMin, brightnessMax, dozeScaleFactor,
                lightSensorRate, initialLightSensorRate, brighteningLightDebounceConfig,
                darkeningLightDebounceConfig, resetAmbientLuxAfterWarmUpConfig,
                ambientBrightnessThresholds, screenBrightnessThresholds, shortTermModelTimeout,
                packageManager);
    }

    @VisibleForTesting
    AutomaticBrightnessController(Injector injector, Callbacks callbacks, Looper looper,
>>>>>>> 2327d933
            SensorManager sensorManager, Sensor lightSensor, BrightnessMappingStrategy mapper,
            int lightSensorWarmUpTime, int brightnessMin, int brightnessMax, float dozeScaleFactor,
            int lightSensorRate, int initialLightSensorRate, long brighteningLightDebounceConfig,
            long darkeningLightDebounceConfig, boolean resetAmbientLuxAfterWarmUpConfig,
            HysteresisLevels ambientBrightnessThresholds,
            HysteresisLevels screenBrightnessThresholds, long shortTermModelTimeout,
            PackageManager packageManager) {
        mInjector = injector;
        mCallbacks = callbacks;
        mContext = context;
        mSensorManager = sensorManager;
        mBrightnessMapper = mapper;
        mScreenBrightnessRangeMinimum = brightnessMin;
        mScreenBrightnessRangeMaximum = brightnessMax;
        mLightSensorWarmUpTimeConfig = lightSensorWarmUpTime;
        mDozeScaleFactor = dozeScaleFactor;
        mNormalLightSensorRate = lightSensorRate;
        mInitialLightSensorRate = initialLightSensorRate;
        mCurrentLightSensorRate = -1;
        mBrighteningLightDebounceConfig = brighteningLightDebounceConfig;
        mDarkeningLightDebounceConfig = darkeningLightDebounceConfig;
        mResetAmbientLuxAfterWarmUpConfig = resetAmbientLuxAfterWarmUpConfig;
        mAmbientLightHorizon = AMBIENT_LIGHT_LONG_HORIZON_MILLIS;
        mWeightingIntercept = AMBIENT_LIGHT_LONG_HORIZON_MILLIS;
        mAmbientBrightnessThresholds = ambientBrightnessThresholds;
        mScreenBrightnessThresholds = screenBrightnessThresholds;
        mShortTermModelTimeout = shortTermModelTimeout;
        mShortTermModelValid = true;
        mShortTermModelAnchor = -1;

        mHandler = new AutomaticBrightnessHandler(looper);
        mAmbientLightRingBuffer =
            new AmbientLightRingBuffer(mNormalLightSensorRate, mAmbientLightHorizon);

        if (!DEBUG_PRETEND_LIGHT_SENSOR_ABSENT) {
            mLightSensor = lightSensor;
        }

        mActivityTaskManager = ActivityTaskManager.getService();
        mPackageManager = packageManager;
        mTaskStackListener = new TaskStackListenerImpl();
        mForegroundAppPackageName = null;
        mPendingForegroundAppPackageName = null;
        mForegroundAppCategory = ApplicationInfo.CATEGORY_UNDEFINED;
        mPendingForegroundAppCategory = ApplicationInfo.CATEGORY_UNDEFINED;

        mCustomSettingsObserver = new CustomSettingsObserver(mHandler);
        mCustomSettingsObserver.observe();
        mCustomSettingsObserver.update();
    }

    /**
     * Enable/disable logging.
     *
     * @param loggingEnabled
     *      Whether logging should be on/off.
     *
     * @return Whether the method succeeded or not.
     */
    public boolean setLoggingEnabled(boolean loggingEnabled) {
        if (mLoggingEnabled == loggingEnabled) {
            return false;
        }
        mBrightnessMapper.setLoggingEnabled(loggingEnabled);
        mLoggingEnabled = loggingEnabled;
        return true;
    }

    public int getAutomaticScreenBrightness() {
        if (!mAmbientLuxValid) {
            return -1;
        }
        if (mDisplayPolicy == DisplayPowerRequest.POLICY_DOZE) {
            return (int) (mScreenAutoBrightness * mDozeScaleFactor);
        }
        return mScreenAutoBrightness;
    }

    public boolean hasValidAmbientLux() {
        return mAmbientLuxValid;
    }

    public float getAutomaticScreenBrightnessAdjustment() {
        return mBrightnessMapper.getAutoBrightnessAdjustment();
    }

    public void configure(boolean enable, @Nullable BrightnessConfiguration configuration,
            float brightness, boolean userChangedBrightness, float adjustment,
            boolean userChangedAutoBrightnessAdjustment, int displayPolicy) {
        // While dozing, the application processor may be suspended which will prevent us from
        // receiving new information from the light sensor. On some devices, we may be able to
        // switch to a wake-up light sensor instead but for now we will simply disable the sensor
        // and hold onto the last computed screen auto brightness.  We save the dozing flag for
        // debugging purposes.
        boolean dozing = (displayPolicy == DisplayPowerRequest.POLICY_DOZE);
        boolean changed = setBrightnessConfiguration(configuration);
        changed |= setDisplayPolicy(displayPolicy);
        if (userChangedAutoBrightnessAdjustment) {
            changed |= setAutoBrightnessAdjustment(adjustment);
        }
        if (userChangedBrightness && enable) {
            // Update the brightness curve with the new user control point. It's critical this
            // happens after we update the autobrightness adjustment since it may reset it.
            changed |= setScreenBrightnessByUser(brightness);
        }
        final boolean userInitiatedChange =
                userChangedBrightness || userChangedAutoBrightnessAdjustment;
        if (userInitiatedChange && enable && !dozing) {
            prepareBrightnessAdjustmentSample();
        }
        changed |= setLightSensorEnabled(enable && !dozing);
        if (changed) {
            updateAutoBrightness(false /*sendUpdate*/, userInitiatedChange);
        }
    }

    public boolean hasUserDataPoints() {
        return mBrightnessMapper.hasUserDataPoints();
    }

    public boolean isDefaultConfig() {
        return mBrightnessMapper.isDefaultConfig();
    }

    public BrightnessConfiguration getDefaultConfig() {
        return mBrightnessMapper.getDefaultConfig();
    }

    private boolean setDisplayPolicy(int policy) {
        if (mDisplayPolicy == policy) {
            return false;
        }
        final int oldPolicy = mDisplayPolicy;
        mDisplayPolicy = policy;
        if (mLoggingEnabled) {
            Slog.d(TAG, "Display policy transitioning from " + oldPolicy + " to " + policy);
        }
        if (!isInteractivePolicy(policy) && isInteractivePolicy(oldPolicy)) {
            mHandler.sendEmptyMessageDelayed(MSG_INVALIDATE_SHORT_TERM_MODEL,
                    mShortTermModelTimeout);
        } else if (isInteractivePolicy(policy) && !isInteractivePolicy(oldPolicy)) {
            mHandler.removeMessages(MSG_INVALIDATE_SHORT_TERM_MODEL);
        }
        return true;
    }

    private static boolean isInteractivePolicy(int policy) {
        return policy == DisplayPowerRequest.POLICY_BRIGHT
                || policy == DisplayPowerRequest.POLICY_DIM
                || policy == DisplayPowerRequest.POLICY_VR;
    }

    private boolean setScreenBrightnessByUser(float brightness) {
        if (!mAmbientLuxValid) {
            // If we don't have a valid ambient lux then we don't have a valid brightness anyways,
            // and we can't use this data to add a new control point to the short-term model.
            return false;
        }
        mBrightnessMapper.addUserDataPoint(mAmbientLux, brightness);
        mShortTermModelValid = true;
        mShortTermModelAnchor = mAmbientLux;
        if (mLoggingEnabled) {
            Slog.d(TAG, "ShortTermModel: anchor=" + mShortTermModelAnchor);
        }
        return true;
    }

    public void resetShortTermModel() {
        mBrightnessMapper.clearUserDataPoints();
        mShortTermModelValid = true;
        mShortTermModelAnchor = -1;
    }

    private void invalidateShortTermModel() {
        if (mLoggingEnabled) {
            Slog.d(TAG, "ShortTermModel: invalidate user data");
        }
        mShortTermModelValid = false;
    }

    public boolean setBrightnessConfiguration(BrightnessConfiguration configuration) {
        if (mBrightnessMapper.setBrightnessConfiguration(configuration)) {
            resetShortTermModel();
            return true;
        }
        return false;
    }

    public void dump(PrintWriter pw) {
        pw.println();
        pw.println("Automatic Brightness Controller Configuration:");
        pw.println("  mScreenBrightnessRangeMinimum=" + mScreenBrightnessRangeMinimum);
        pw.println("  mScreenBrightnessRangeMaximum=" + mScreenBrightnessRangeMaximum);
        pw.println("  mDozeScaleFactor=" + mDozeScaleFactor);
        pw.println("  mInitialLightSensorRate=" + mInitialLightSensorRate);
        pw.println("  mNormalLightSensorRate=" + mNormalLightSensorRate);
        pw.println("  mLightSensorWarmUpTimeConfig=" + mLightSensorWarmUpTimeConfig);
        pw.println("  mBrighteningLightDebounceConfig=" + mBrighteningLightDebounceConfig);
        pw.println("  mDarkeningLightDebounceConfig=" + mDarkeningLightDebounceConfig);
        pw.println("  mResetAmbientLuxAfterWarmUpConfig=" + mResetAmbientLuxAfterWarmUpConfig);
        pw.println("  mAmbientLightHorizon=" + mAmbientLightHorizon);
        pw.println("  mWeightingIntercept=" + mWeightingIntercept);

        pw.println();
        pw.println("Automatic Brightness Controller State:");
        pw.println("  mLightSensor=" + mLightSensor);
        pw.println("  mLightSensorEnabled=" + mLightSensorEnabled);
        pw.println("  mLightSensorEnableTime=" + TimeUtils.formatUptime(mLightSensorEnableTime));
        pw.println("  mCurrentLightSensorRate=" + mCurrentLightSensorRate);
        pw.println("  mAmbientLux=" + mAmbientLux);
        pw.println("  mAmbientLuxValid=" + mAmbientLuxValid);
        pw.println("  mAmbientBrighteningThreshold=" + mAmbientBrighteningThreshold);
        pw.println("  mAmbientDarkeningThreshold=" + mAmbientDarkeningThreshold);
        pw.println("  mScreenBrighteningThreshold=" + mScreenBrighteningThreshold);
        pw.println("  mScreenDarkeningThreshold=" + mScreenDarkeningThreshold);
        pw.println("  mLastObservedLux=" + mLastObservedLux);
        pw.println("  mLastObservedLuxTime=" + TimeUtils.formatUptime(mLastObservedLuxTime));
        pw.println("  mRecentLightSamples=" + mRecentLightSamples);
        pw.println("  mAmbientLightRingBuffer=" + mAmbientLightRingBuffer);
        pw.println("  mScreenAutoBrightness=" + mScreenAutoBrightness);
        pw.println("  mDisplayPolicy=" + DisplayPowerRequest.policyToString(mDisplayPolicy));
        pw.println("  mShortTermModelTimeout=" + mShortTermModelTimeout);
        pw.println("  mShortTermModelAnchor=" + mShortTermModelAnchor);
        pw.println("  mShortTermModelValid=" + mShortTermModelValid);
        pw.println("  mBrightnessAdjustmentSamplePending=" + mBrightnessAdjustmentSamplePending);
        pw.println("  mBrightnessAdjustmentSampleOldLux=" + mBrightnessAdjustmentSampleOldLux);
        pw.println("  mBrightnessAdjustmentSampleOldBrightness="
                + mBrightnessAdjustmentSampleOldBrightness);
        pw.println("  mForegroundAppPackageName=" + mForegroundAppPackageName);
        pw.println("  mPendingForegroundAppPackageName=" + mPendingForegroundAppPackageName);
        pw.println("  mForegroundAppCategory=" + mForegroundAppCategory);
        pw.println("  mPendingForegroundAppCategory=" + mPendingForegroundAppCategory);

        pw.println();
        mBrightnessMapper.dump(pw);

        pw.println();
        mAmbientBrightnessThresholds.dump(pw);
        mScreenBrightnessThresholds.dump(pw);
    }

    private boolean setLightSensorEnabled(boolean enable) {
        if (enable) {
            if (!mLightSensorEnabled) {
                mLightSensorEnabled = true;
                mLightSensorEnableTime = SystemClock.uptimeMillis();
                mCurrentLightSensorRate = mInitialLightSensorRate;
                registerForegroundAppUpdater();
                mSensorManager.registerListener(mLightSensorListener, mLightSensor,
                        mCurrentLightSensorRate * 1000, mHandler);
                return true;
            }
        } else if (mLightSensorEnabled) {
            mLightSensorEnabled = false;
            mAmbientLuxValid = !mResetAmbientLuxAfterWarmUpConfig;
            mScreenAutoBrightness = -1;
            mRecentLightSamples = 0;
            mAmbientLightRingBuffer.clear();
            mCurrentLightSensorRate = -1;
            mHandler.removeMessages(MSG_UPDATE_AMBIENT_LUX);
            unregisterForegroundAppUpdater();
            mSensorManager.unregisterListener(mLightSensorListener);
        }
        return false;
    }

    private void handleLightSensorEvent(long time, float lux) {
        Trace.traceCounter(Trace.TRACE_TAG_POWER, "ALS", (int) lux);
        mHandler.removeMessages(MSG_UPDATE_AMBIENT_LUX);

        if (mAmbientLightRingBuffer.size() == 0) {
            // switch to using the steady-state sample rate after grabbing the initial light sample
            adjustLightSensorRate(mNormalLightSensorRate);
        }
        applyLightSensorMeasurement(time, lux);
        updateAmbientLux(time);
    }

    private void applyLightSensorMeasurement(long time, float lux) {
        mRecentLightSamples++;
        mAmbientLightRingBuffer.prune(time - mAmbientLightHorizon);
        mAmbientLightRingBuffer.push(time, lux);

        // Remember this sample value.
        mLastObservedLux = lux;
        mLastObservedLuxTime = time;
    }

    private void adjustLightSensorRate(int lightSensorRate) {
        // if the light sensor rate changed, update the sensor listener
        if (lightSensorRate != mCurrentLightSensorRate) {
            if (mLoggingEnabled) {
                Slog.d(TAG, "adjustLightSensorRate: " +
                        "previousRate=" + mCurrentLightSensorRate + ", " +
                        "currentRate=" + lightSensorRate);
            }
            mCurrentLightSensorRate = lightSensorRate;
            mSensorManager.unregisterListener(mLightSensorListener);
            mSensorManager.registerListener(mLightSensorListener, mLightSensor,
                    lightSensorRate * 1000, mHandler);
        }
    }

    private boolean setAutoBrightnessAdjustment(float adjustment) {
        return mBrightnessMapper.setAutoBrightnessAdjustment(adjustment);
    }

    private void setAmbientLux(float lux) {
        if (mLoggingEnabled) {
            Slog.d(TAG, "setAmbientLux(" + lux + ")");
        }
        if (lux < 0) {
            Slog.w(TAG, "Ambient lux was negative, ignoring and setting to 0");
            lux = 0;
        }
        mAmbientLux = lux;
        mAmbientBrighteningThreshold = mAmbientBrightnessThresholds.getBrighteningThreshold(lux);
        mAmbientDarkeningThreshold = mAmbientBrightnessThresholds.getDarkeningThreshold(lux);

        // If the short term model was invalidated and the change is drastic enough, reset it.
        if (!mShortTermModelValid && mShortTermModelAnchor != -1) {
            final float minAmbientLux =
                mShortTermModelAnchor - mShortTermModelAnchor * SHORT_TERM_MODEL_THRESHOLD_RATIO;
            final float maxAmbientLux =
                mShortTermModelAnchor + mShortTermModelAnchor * SHORT_TERM_MODEL_THRESHOLD_RATIO;
            if (minAmbientLux < mAmbientLux && mAmbientLux < maxAmbientLux) {
                if (mLoggingEnabled) {
                    Slog.d(TAG, "ShortTermModel: re-validate user data, ambient lux is " +
                            minAmbientLux + " < " + mAmbientLux + " < " + maxAmbientLux);
                }
                mShortTermModelValid = true;
            } else {
                Slog.d(TAG, "ShortTermModel: reset data, ambient lux is " + mAmbientLux +
                        "(" + minAmbientLux + ", " + maxAmbientLux + ")");
                resetShortTermModel();
            }
        }
    }

    private float calculateAmbientLux(long now, long horizon) {
        if (mLoggingEnabled) {
            Slog.d(TAG, "calculateAmbientLux(" + now + ", " + horizon + ")");
        }
        final int N = mAmbientLightRingBuffer.size();
        if (N == 0) {
            Slog.e(TAG, "calculateAmbientLux: No ambient light readings available");
            return -1;
        }

        // Find the first measurement that is just outside of the horizon.
        int endIndex = 0;
        final long horizonStartTime = now - horizon;
        for (int i = 0; i < N-1; i++) {
            if (mAmbientLightRingBuffer.getTime(i + 1) <= horizonStartTime) {
                endIndex++;
            } else {
                break;
            }
        }
        if (mLoggingEnabled) {
            Slog.d(TAG, "calculateAmbientLux: selected endIndex=" + endIndex + ", point=(" +
                    mAmbientLightRingBuffer.getTime(endIndex) + ", " +
                    mAmbientLightRingBuffer.getLux(endIndex) + ")");
        }
        float sum = 0;
        float totalWeight = 0;
        long endTime = AMBIENT_LIGHT_PREDICTION_TIME_MILLIS;
        for (int i = N - 1; i >= endIndex; i--) {
            long eventTime = mAmbientLightRingBuffer.getTime(i);
            if (i == endIndex && eventTime < horizonStartTime) {
                // If we're at the final value, make sure we only consider the part of the sample
                // within our desired horizon.
                eventTime = horizonStartTime;
            }
            final long startTime = eventTime - now;
            float weight = calculateWeight(startTime, endTime);
            float lux = mAmbientLightRingBuffer.getLux(i);
            if (mLoggingEnabled) {
                Slog.d(TAG, "calculateAmbientLux: [" + startTime + ", " + endTime + "]: " +
                        "lux=" + lux + ", " +
                        "weight=" + weight);
            }
            totalWeight += weight;
            sum += lux * weight;
            endTime = startTime;
        }
        if (mLoggingEnabled) {
            Slog.d(TAG, "calculateAmbientLux: " +
                    "totalWeight=" + totalWeight + ", " +
                    "newAmbientLux=" + (sum / totalWeight));
        }
        return sum / totalWeight;
    }

    private float calculateWeight(long startDelta, long endDelta) {
        return weightIntegral(endDelta) - weightIntegral(startDelta);
    }

    // Evaluates the integral of y = x + mWeightingIntercept. This is always positive for the
    // horizon we're looking at and provides a non-linear weighting for light samples.
    private float weightIntegral(long x) {
        return x * (x * 0.5f + mWeightingIntercept);
    }

    private long nextAmbientLightBrighteningTransition(long time) {
        final int N = mAmbientLightRingBuffer.size();
        long earliestValidTime = time;
        for (int i = N - 1; i >= 0; i--) {
            if (mAmbientLightRingBuffer.getLux(i) <= mAmbientBrighteningThreshold) {
                break;
            }
            earliestValidTime = mAmbientLightRingBuffer.getTime(i);
        }
        return earliestValidTime + mBrighteningLightDebounceConfig;
    }

    private long nextAmbientLightDarkeningTransition(long time) {
        final int N = mAmbientLightRingBuffer.size();
        long earliestValidTime = time;
        for (int i = N - 1; i >= 0; i--) {
            if (mAmbientLightRingBuffer.getLux(i) >= mAmbientDarkeningThreshold) {
                break;
            }
            earliestValidTime = mAmbientLightRingBuffer.getTime(i);
        }
        return earliestValidTime + mDarkeningLightDebounceConfig;
    }

    private void updateAmbientLux() {
        long time = SystemClock.uptimeMillis();
        mAmbientLightRingBuffer.prune(time - mAmbientLightHorizon);
        updateAmbientLux(time);
    }

    private void updateAmbientLux(long time) {
        // If the light sensor was just turned on then immediately update our initial
        // estimate of the current ambient light level.
        if (!mAmbientLuxValid) {
            final long timeWhenSensorWarmedUp =
                mLightSensorWarmUpTimeConfig + mLightSensorEnableTime;
            if (time < timeWhenSensorWarmedUp) {
                if (mLoggingEnabled) {
                    Slog.d(TAG, "updateAmbientLux: Sensor not ready yet: "
                            + "time=" + time + ", "
                            + "timeWhenSensorWarmedUp=" + timeWhenSensorWarmedUp);
                }
                mHandler.sendEmptyMessageAtTime(MSG_UPDATE_AMBIENT_LUX,
                        timeWhenSensorWarmedUp);
                return;
            }
            setAmbientLux(calculateAmbientLux(time, AMBIENT_LIGHT_SHORT_HORIZON_MILLIS));
            mAmbientLuxValid = true;
            if (mLoggingEnabled) {
                Slog.d(TAG, "updateAmbientLux: Initializing: " +
                        "mAmbientLightRingBuffer=" + mAmbientLightRingBuffer + ", " +
                        "mAmbientLux=" + mAmbientLux);
            }
            updateAutoBrightness(true /* sendUpdate */, false /* isManuallySet */);
        }

        long nextBrightenTransition = nextAmbientLightBrighteningTransition(time);
        long nextDarkenTransition = nextAmbientLightDarkeningTransition(time);
        // Essentially, we calculate both a slow ambient lux, to ensure there's a true long-term
        // change in lighting conditions, and a fast ambient lux to determine what the new
        // brightness situation is since the slow lux can be quite slow to converge.
        //
        // Note that both values need to be checked for sufficient change before updating the
        // proposed ambient light value since the slow value might be sufficiently far enough away
        // from the fast value to cause a recalculation while its actually just converging on
        // the fast value still.
        float slowAmbientLux = calculateAmbientLux(time, AMBIENT_LIGHT_LONG_HORIZON_MILLIS);
        float fastAmbientLux = calculateAmbientLux(time, AMBIENT_LIGHT_SHORT_HORIZON_MILLIS);

        if ((slowAmbientLux >= mAmbientBrighteningThreshold
                && fastAmbientLux >= mAmbientBrighteningThreshold
                && nextBrightenTransition <= time)
                || (slowAmbientLux <= mAmbientDarkeningThreshold
                        && fastAmbientLux <= mAmbientDarkeningThreshold
                        && nextDarkenTransition <= time)) {
            setAmbientLux(fastAmbientLux);
            if (mLoggingEnabled) {
                Slog.d(TAG, "updateAmbientLux: "
                        + ((fastAmbientLux > mAmbientLux) ? "Brightened" : "Darkened") + ": "
                        + "mBrighteningLuxThreshold=" + mAmbientBrighteningThreshold + ", "
                        + "mAmbientLightRingBuffer=" + mAmbientLightRingBuffer + ", "
                        + "mAmbientLux=" + mAmbientLux);
            }
            updateAutoBrightness(true /* sendUpdate */, false /* isManuallySet */);
            nextBrightenTransition = nextAmbientLightBrighteningTransition(time);
            nextDarkenTransition = nextAmbientLightDarkeningTransition(time);
        }
        long nextTransitionTime = Math.min(nextDarkenTransition, nextBrightenTransition);
        // If one of the transitions is ready to occur, but the total weighted ambient lux doesn't
        // exceed the necessary threshold, then it's possible we'll get a transition time prior to
        // now. Rather than continually checking to see whether the weighted lux exceeds the
        // threshold, schedule an update for when we'd normally expect another light sample, which
        // should be enough time to decide whether we should actually transition to the new
        // weighted ambient lux or not.
        nextTransitionTime =
                nextTransitionTime > time ? nextTransitionTime : time + mNormalLightSensorRate;
        if (mLoggingEnabled) {
            Slog.d(TAG, "updateAmbientLux: Scheduling ambient lux update for " +
                    nextTransitionTime + TimeUtils.formatUptime(nextTransitionTime));
        }
        mHandler.sendEmptyMessageAtTime(MSG_UPDATE_AMBIENT_LUX, nextTransitionTime);
    }

    private void updateAutoBrightness(boolean sendUpdate, boolean isManuallySet) {
        if (!mAmbientLuxValid) {
            return;
        }

        float value = mBrightnessMapper.getBrightness(mAmbientLux, mForegroundAppPackageName,
                mForegroundAppCategory);

        int newScreenAutoBrightness = Math.round(clampScreenBrightness(
                value * PowerManager.BRIGHTNESS_ON));

        // If screenAutoBrightness is set, we should have screen{Brightening,Darkening}Threshold,
        // in which case we ignore the new screen brightness if it doesn't differ enough from the
        // previous one.
        if (mScreenAutoBrightness != -1
                && !isManuallySet
                && newScreenAutoBrightness > mScreenDarkeningThreshold
                && newScreenAutoBrightness < mScreenBrighteningThreshold) {
            if (mLoggingEnabled) {
                Slog.d(TAG, "ignoring newScreenAutoBrightness: " + mScreenDarkeningThreshold
                        + " < " + newScreenAutoBrightness + " < " + mScreenBrighteningThreshold);
            }
            return;
        }

        if (mScreenAutoBrightness != newScreenAutoBrightness) {
            if (mLoggingEnabled) {
                Slog.d(TAG, "updateAutoBrightness: " +
                        "mScreenAutoBrightness=" + mScreenAutoBrightness + ", " +
                        "newScreenAutoBrightness=" + newScreenAutoBrightness);
            }

            mScreenAutoBrightness = newScreenAutoBrightness;
            mScreenBrighteningThreshold = clampScreenBrightness(
                    mScreenBrightnessThresholds.getBrighteningThreshold(newScreenAutoBrightness));
            mScreenDarkeningThreshold = clampScreenBrightness(
                    mScreenBrightnessThresholds.getDarkeningThreshold(newScreenAutoBrightness));

            if (sendUpdate) {
                mCallbacks.updateBrightness();
            }
        }
    }

<<<<<<< HEAD
    private int clampScreenBrightness(int value) {
        int minBrightness = mScreenBrightnessRangeMinimum;
        if (mCustomScreenBrightnessRangeMinimum != -1) {
            minBrightness = mCustomScreenBrightnessRangeMinimum;
        }
=======
    private float clampScreenBrightness(float value) {
>>>>>>> 2327d933
        return MathUtils.constrain(value,
                minBrightness, mScreenBrightnessRangeMaximum);
    }

    private void prepareBrightnessAdjustmentSample() {
        if (!mBrightnessAdjustmentSamplePending) {
            mBrightnessAdjustmentSamplePending = true;
            mBrightnessAdjustmentSampleOldLux = mAmbientLuxValid ? mAmbientLux : -1;
            mBrightnessAdjustmentSampleOldBrightness = mScreenAutoBrightness;
        } else {
            mHandler.removeMessages(MSG_BRIGHTNESS_ADJUSTMENT_SAMPLE);
        }

        mHandler.sendEmptyMessageDelayed(MSG_BRIGHTNESS_ADJUSTMENT_SAMPLE,
                BRIGHTNESS_ADJUSTMENT_SAMPLE_DEBOUNCE_MILLIS);
    }

    private void cancelBrightnessAdjustmentSample() {
        if (mBrightnessAdjustmentSamplePending) {
            mBrightnessAdjustmentSamplePending = false;
            mHandler.removeMessages(MSG_BRIGHTNESS_ADJUSTMENT_SAMPLE);
        }
    }

    private void collectBrightnessAdjustmentSample() {
        if (mBrightnessAdjustmentSamplePending) {
            mBrightnessAdjustmentSamplePending = false;
            if (mAmbientLuxValid && mScreenAutoBrightness >= 0) {
                if (mLoggingEnabled) {
                    Slog.d(TAG, "Auto-brightness adjustment changed by user: " +
                            "lux=" + mAmbientLux + ", " +
                            "brightness=" + mScreenAutoBrightness + ", " +
                            "ring=" + mAmbientLightRingBuffer);
                }

                EventLog.writeEvent(EventLogTags.AUTO_BRIGHTNESS_ADJ,
                        mBrightnessAdjustmentSampleOldLux,
                        mBrightnessAdjustmentSampleOldBrightness,
                        mAmbientLux,
                        mScreenAutoBrightness);
            }
        }
    }

    // Register a TaskStackListener to call back to us onTaskStackChanged, so we can update the
    // foreground app's package name and category and correct the brightness accordingly.
    private void registerForegroundAppUpdater() {
        try {
            mActivityTaskManager.registerTaskStackListener(mTaskStackListener);
            // This will not get called until the foreground app changes for the first time, so
            // call it explicitly to get the current foreground app's info.
            updateForegroundApp();
        } catch (RemoteException e) {
            if (mLoggingEnabled) {
                Slog.e(TAG, "Failed to register foreground app updater: " + e);
            }
            // Nothing to do.
        }
    }

    private void unregisterForegroundAppUpdater() {
        try {
            mActivityTaskManager.unregisterTaskStackListener(mTaskStackListener);
        } catch (RemoteException e) {
            // Nothing to do.
        }
        mForegroundAppPackageName = null;
        mForegroundAppCategory = ApplicationInfo.CATEGORY_UNDEFINED;
    }

    // Set the foreground app's package name and category, so brightness can be corrected per app.
    private void updateForegroundApp() {
        if (mLoggingEnabled) {
            Slog.d(TAG, "Attempting to update foreground app");
        }
        // The ActivityTaskManager's lock tends to get contended, so this is done in a background
        // thread and applied via this thread's handler synchronously.
        mInjector.getBackgroundThreadHandler().post(new Runnable() {
            public void run() {
                try {
                    // The foreground app is the top activity of the focused tasks stack.
                    final StackInfo info = mActivityTaskManager.getFocusedStackInfo();
                    if (info == null || info.topActivity == null) {
                        return;
                    }
                    final String packageName = info.topActivity.getPackageName();
                    // If the app didn't change, there's nothing to do. Otherwise, we have to
                    // update the category and re-apply the brightness correction.
                    if (mForegroundAppPackageName != null
                            && mForegroundAppPackageName.equals(packageName)) {
                        return;
                    }
                    mPendingForegroundAppPackageName = packageName;
                    mPendingForegroundAppCategory = ApplicationInfo.CATEGORY_UNDEFINED;
                    try {
                        ApplicationInfo app = mPackageManager.getApplicationInfo(packageName,
                                PackageManager.MATCH_ANY_USER);
                        mPendingForegroundAppCategory = app.category;
                    } catch (PackageManager.NameNotFoundException e) {
                        // Nothing to do
                    }
                    mHandler.sendEmptyMessage(MSG_UPDATE_FOREGROUND_APP_SYNC);
                } catch (RemoteException e) {
                    // Nothing to do
                }
            }
        });
    }

    private void updateForegroundAppSync() {
        if (mLoggingEnabled) {
            Slog.d(TAG, "Updating foreground app: packageName=" + mPendingForegroundAppPackageName
                    + ", category=" + mPendingForegroundAppCategory);
        }
        mForegroundAppPackageName = mPendingForegroundAppPackageName;
        mPendingForegroundAppPackageName = null;
        mForegroundAppCategory = mPendingForegroundAppCategory;
        mPendingForegroundAppCategory = ApplicationInfo.CATEGORY_UNDEFINED;
        updateAutoBrightness(true /* sendUpdate */, false /* isManuallySet */);
    }

    private final class AutomaticBrightnessHandler extends Handler {
        public AutomaticBrightnessHandler(Looper looper) {
            super(looper, null, true /*async*/);
        }

        @Override
        public void handleMessage(Message msg) {
            switch (msg.what) {
                case MSG_UPDATE_AMBIENT_LUX:
                    updateAmbientLux();
                    break;

                case MSG_BRIGHTNESS_ADJUSTMENT_SAMPLE:
                    collectBrightnessAdjustmentSample();
                    break;

                case MSG_INVALIDATE_SHORT_TERM_MODEL:
                    invalidateShortTermModel();
                    break;

                case MSG_UPDATE_FOREGROUND_APP:
                    updateForegroundApp();
                    break;

                case MSG_UPDATE_FOREGROUND_APP_SYNC:
                    updateForegroundAppSync();
                    break;
            }
        }
    }

    private final SensorEventListener mLightSensorListener = new SensorEventListener() {
        @Override
        public void onSensorChanged(SensorEvent event) {
            if (mLightSensorEnabled) {
                final long time = SystemClock.uptimeMillis();
                final float lux = event.values[0];
                handleLightSensorEvent(time, lux);
            }
        }

        @Override
        public void onAccuracyChanged(Sensor sensor, int accuracy) {
            // Not used.
        }
    };

    // Call back whenever the tasks stack changes, which includes tasks being created, removed, and
    // moving to top.
    class TaskStackListenerImpl extends TaskStackListener {
        @Override
        public void onTaskStackChanged() {
            mHandler.sendEmptyMessage(MSG_UPDATE_FOREGROUND_APP);
        }
    }

    /** Callbacks to request updates to the display's power state. */
    interface Callbacks {
        void updateBrightness();
    }

    /**
     * A ring buffer of ambient light measurements sorted by time.
     *
     * Each entry consists of a timestamp and a lux measurement, and the overall buffer is sorted
     * from oldest to newest.
     */
    private static final class AmbientLightRingBuffer {
        // Proportional extra capacity of the buffer beyond the expected number of light samples
        // in the horizon
        private static final float BUFFER_SLACK = 1.5f;
        private float[] mRingLux;
        private long[] mRingTime;
        private int mCapacity;

        // The first valid element and the next open slot.
        // Note that if mCount is zero then there are no valid elements.
        private int mStart;
        private int mEnd;
        private int mCount;

        public AmbientLightRingBuffer(long lightSensorRate, int ambientLightHorizon) {
            if (lightSensorRate <= 0) {
                throw new IllegalArgumentException("lightSensorRate must be above 0");
            }
            mCapacity = (int) Math.ceil(ambientLightHorizon * BUFFER_SLACK / lightSensorRate);
            mRingLux = new float[mCapacity];
            mRingTime = new long[mCapacity];
        }

        public float getLux(int index) {
            return mRingLux[offsetOf(index)];
        }

        public long getTime(int index) {
            return mRingTime[offsetOf(index)];
        }

        public void push(long time, float lux) {
            int next = mEnd;
            if (mCount == mCapacity) {
                int newSize = mCapacity * 2;

                float[] newRingLux = new float[newSize];
                long[] newRingTime = new long[newSize];
                int length = mCapacity - mStart;
                System.arraycopy(mRingLux, mStart, newRingLux, 0, length);
                System.arraycopy(mRingTime, mStart, newRingTime, 0, length);
                if (mStart != 0) {
                    System.arraycopy(mRingLux, 0, newRingLux, length, mStart);
                    System.arraycopy(mRingTime, 0, newRingTime, length, mStart);
                }
                mRingLux = newRingLux;
                mRingTime = newRingTime;

                next = mCapacity;
                mCapacity = newSize;
                mStart = 0;
            }
            mRingTime[next] = time;
            mRingLux[next] = lux;
            mEnd = next + 1;
            if (mEnd == mCapacity) {
                mEnd = 0;
            }
            mCount++;
        }

        public void prune(long horizon) {
            if (mCount == 0) {
                return;
            }

            while (mCount > 1) {
                int next = mStart + 1;
                if (next >= mCapacity) {
                    next -= mCapacity;
                }
                if (mRingTime[next] > horizon) {
                    // Some light sensors only produce data upon a change in the ambient light
                    // levels, so we need to consider the previous measurement as the ambient light
                    // level for all points in time up until we receive a new measurement. Thus, we
                    // always want to keep the youngest element that would be removed from the
                    // buffer and just set its measurement time to the horizon time since at that
                    // point it is the ambient light level, and to remove it would be to drop a
                    // valid data point within our horizon.
                    break;
                }
                mStart = next;
                mCount -= 1;
            }

            if (mRingTime[mStart] < horizon) {
                mRingTime[mStart] = horizon;
            }
        }

        public int size() {
            return mCount;
        }

        public void clear() {
            mStart = 0;
            mEnd = 0;
            mCount = 0;
        }

        @Override
        public String toString() {
            StringBuffer buf = new StringBuffer();
            buf.append('[');
            for (int i = 0; i < mCount; i++) {
                final long next = i + 1 < mCount ? getTime(i + 1) : SystemClock.uptimeMillis();
                if (i != 0) {
                    buf.append(", ");
                }
                buf.append(getLux(i));
                buf.append(" / ");
                buf.append(next - getTime(i));
                buf.append("ms");
            }
            buf.append(']');
            return buf.toString();
        }

        private int offsetOf(int index) {
            if (index >= mCount || index < 0) {
                throw new ArrayIndexOutOfBoundsException(index);
            }
            index += mStart;
            if (index >= mCapacity) {
                index -= mCapacity;
            }
            return index;
        }
    }

    public static class Injector {
        public Handler getBackgroundThreadHandler() {
            return BackgroundThread.getHandler();
        }
    }
}<|MERGE_RESOLUTION|>--- conflicted
+++ resolved
@@ -220,7 +220,8 @@
     private IActivityTaskManager mActivityTaskManager;
     private PackageManager mPackageManager;
 
-<<<<<<< HEAD
+    private final Injector mInjector;
+
     private class CustomSettingsObserver extends ContentObserver {
         CustomSettingsObserver(Handler handler) {
             super(handler);
@@ -253,11 +254,7 @@
     private int mCustomScreenBrightnessRangeMinimum = -1;
     private Context mContext;
 
-    public AutomaticBrightnessController(Callbacks callbacks, Context context, Looper looper,
-=======
-    private final Injector mInjector;
-
-    AutomaticBrightnessController(Callbacks callbacks, Looper looper,
+    AutomaticBrightnessController(Callbacks callbacks, Context context, Looper looper,
             SensorManager sensorManager, Sensor lightSensor, BrightnessMappingStrategy mapper,
             int lightSensorWarmUpTime, int brightnessMin, int brightnessMax, float dozeScaleFactor,
             int lightSensorRate, int initialLightSensorRate, long brighteningLightDebounceConfig,
@@ -265,7 +262,7 @@
             HysteresisLevels ambientBrightnessThresholds,
             HysteresisLevels screenBrightnessThresholds, long shortTermModelTimeout,
             PackageManager packageManager) {
-        this(new Injector(), callbacks, looper, sensorManager, lightSensor, mapper,
+        this(new Injector(), callbacks, context, looper, sensorManager, lightSensor, mapper,
                 lightSensorWarmUpTime, brightnessMin, brightnessMax, dozeScaleFactor,
                 lightSensorRate, initialLightSensorRate, brighteningLightDebounceConfig,
                 darkeningLightDebounceConfig, resetAmbientLuxAfterWarmUpConfig,
@@ -274,8 +271,7 @@
     }
 
     @VisibleForTesting
-    AutomaticBrightnessController(Injector injector, Callbacks callbacks, Looper looper,
->>>>>>> 2327d933
+    AutomaticBrightnessController(Injector injector, Callbacks callbacks, Context context, Looper looper,
             SensorManager sensorManager, Sensor lightSensor, BrightnessMappingStrategy mapper,
             int lightSensorWarmUpTime, int brightnessMin, int brightnessMax, float dozeScaleFactor,
             int lightSensorRate, int initialLightSensorRate, long brighteningLightDebounceConfig,
@@ -827,15 +823,11 @@
         }
     }
 
-<<<<<<< HEAD
-    private int clampScreenBrightness(int value) {
+    private float clampScreenBrightness(float value) {
         int minBrightness = mScreenBrightnessRangeMinimum;
         if (mCustomScreenBrightnessRangeMinimum != -1) {
             minBrightness = mCustomScreenBrightnessRangeMinimum;
         }
-=======
-    private float clampScreenBrightness(float value) {
->>>>>>> 2327d933
         return MathUtils.constrain(value,
                 minBrightness, mScreenBrightnessRangeMaximum);
     }
