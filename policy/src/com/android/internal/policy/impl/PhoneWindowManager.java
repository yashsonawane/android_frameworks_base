--- conflicted
+++ resolved
@@ -3435,15 +3435,8 @@
                             mHideLockScreen = true;
                             mForceStatusBarFromKeyguard = false;
                         }
-<<<<<<< HEAD
-                        if ((attrs.flags & FLAG_DISMISS_KEYGUARD) != 0
-                                && mDismissKeyguard == DISMISS_KEYGUARD_NONE) {
-                            if (DEBUG_LAYOUT) Slog.v(TAG,
-                                    "Setting mDismissKeyguard true by win " + win);
-=======
                         if (dismissKeyguard && mDismissKeyguard == DISMISS_KEYGUARD_NONE) {
                             if (DEBUG_LAYOUT) Slog.v(TAG, "Setting mDismissKeyguard true by win " + win);
->>>>>>> 8c6e6e73
                             mDismissKeyguard = mWinDismissingKeyguard == win ?
                                     DISMISS_KEYGUARD_CONTINUE : DISMISS_KEYGUARD_START;
                             mWinDismissingKeyguard = win;
