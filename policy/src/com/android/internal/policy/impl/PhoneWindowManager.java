--- conflicted
+++ resolved
@@ -3421,36 +3421,22 @@
                         && attrs.height == WindowManager.LayoutParams.MATCH_PARENT) {
                     if (DEBUG_LAYOUT) Slog.v(TAG, "Fullscreen window: " + win);
                     mTopFullscreenOpaqueWindowState = win;
-<<<<<<< HEAD
-                    if (showWhenLocked && !mHideWindowBehindKeyguard) {
-                        if (DEBUG_LAYOUT) Slog.v(TAG, "Setting mHideLockScreen to true by win " + win);
-                        mHideLockScreen = true;
-                        mForceStatusBarFromKeyguard = false;
-                    }
-                    if ((attrs.flags & FLAG_DISMISS_KEYGUARD) != 0
-                            && mDismissKeyguard == DISMISS_KEYGUARD_NONE) {
-                        if (DEBUG_LAYOUT) Slog.v(TAG, "Setting mDismissKeyguard true by win " + win);
-                        mDismissKeyguard = mWinDismissingKeyguard == win ?
-                                DISMISS_KEYGUARD_CONTINUE : DISMISS_KEYGUARD_START;
-                        mWinDismissingKeyguard = win;
-                        mForceStatusBarFromKeyguard = mShowingLockscreen && isKeyguardSecure();
-=======
                     if (!mHideWindowBehindKeyguard) {
                         if (showWhenLocked) {
-                            if (DEBUG_LAYOUT) Slog.v(TAG, "Setting mHideLockScreen to true by win " + win);
+                            if (DEBUG_LAYOUT) Slog.v(TAG,
+                                    "Setting mHideLockScreen to true by win " + win);
                             mHideLockScreen = true;
                             mForceStatusBarFromKeyguard = false;
                         }
                         if ((attrs.flags & FLAG_DISMISS_KEYGUARD) != 0
                                 && mDismissKeyguard == DISMISS_KEYGUARD_NONE) {
-                            if (DEBUG_LAYOUT) Slog.v(TAG, "Setting mDismissKeyguard true by win " + win);
+                            if (DEBUG_LAYOUT) Slog.v(TAG,
+                                    "Setting mDismissKeyguard true by win " + win);
                             mDismissKeyguard = mWinDismissingKeyguard == win ?
                                     DISMISS_KEYGUARD_CONTINUE : DISMISS_KEYGUARD_START;
                             mWinDismissingKeyguard = win;
-                            mForceStatusBarFromKeyguard =
-                                    mShowingLockscreen && mKeyguardMediator.isSecure();
+                            mForceStatusBarFromKeyguard = mShowingLockscreen && isKeyguardSecure();
                         }
->>>>>>> 3b9de0a4
                     }
                     if ((attrs.flags & FLAG_ALLOW_LOCK_WHILE_SCREEN_ON) != 0) {
                         mAllowLockscreenWhenOn = true;
