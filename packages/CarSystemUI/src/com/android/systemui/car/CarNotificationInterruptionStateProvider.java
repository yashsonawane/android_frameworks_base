--- conflicted
+++ resolved
@@ -32,15 +32,10 @@
         NotificationInterruptionStateProvider {
 
     @Inject
-<<<<<<< HEAD
-    public CarNotificationInterruptionStateProvider(Context context) {
-        super(context);
-=======
     public CarNotificationInterruptionStateProvider(Context context,
             NotificationFilter filter,
             StatusBarStateController stateController) {
         super(context, filter, stateController);
->>>>>>> a5813e0e
     }
 
     @Override
