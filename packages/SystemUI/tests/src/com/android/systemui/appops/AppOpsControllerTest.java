/*
 * Copyright (C) 2018 The Android Open Source Project
 *
 * Licensed under the Apache License, Version 2.0 (the "License");
 * you may not use this file except in compliance with the License.
 * You may obtain a copy of the License at
 *
 *      http://www.apache.org/licenses/LICENSE-2.0
 *
 * Unless required by applicable law or agreed to in writing, software
 * distributed under the License is distributed on an "AS IS" BASIS,
 * WITHOUT WARRANTIES OR CONDITIONS OF ANY KIND, either express or implied.
 * See the License for the specific language governing permissions and
 * limitations under the License.
 */

package com.android.systemui.appops;

import static org.junit.Assert.assertEquals;
import static org.junit.Assert.assertFalse;
import static org.junit.Assert.assertTrue;
import static org.mockito.ArgumentMatchers.any;
import static org.mockito.ArgumentMatchers.anyBoolean;
import static org.mockito.ArgumentMatchers.anyInt;
import static org.mockito.ArgumentMatchers.anyLong;
import static org.mockito.ArgumentMatchers.anyString;
import static org.mockito.ArgumentMatchers.eq;
import static org.mockito.Mockito.never;
import static org.mockito.Mockito.times;
import static org.mockito.Mockito.verify;
import static org.mockito.Mockito.when;

import static java.lang.Thread.sleep;

import android.app.AppOpsManager;
import android.content.pm.PackageManager;
import android.os.UserHandle;
import android.testing.AndroidTestingRunner;
import android.testing.TestableLooper;

import androidx.test.filters.SmallTest;

import com.android.systemui.SysuiTestCase;

import org.junit.Before;
import org.junit.Test;
import org.junit.runner.RunWith;
import org.mockito.Mock;
import org.mockito.MockitoAnnotations;

import java.util.List;

@SmallTest
@RunWith(AndroidTestingRunner.class)
@TestableLooper.RunWithLooper
public class AppOpsControllerTest extends SysuiTestCase {
    private static final String TEST_PACKAGE_NAME = "test";
    private static final int TEST_UID = UserHandle.getUid(0, 0);
    private static final int TEST_UID_OTHER = UserHandle.getUid(1, 0);
    private static final int TEST_UID_NON_USER_SENSITIVE = UserHandle.getUid(2, 0);

    @Mock
    private AppOpsManager mAppOpsManager;
    @Mock
    private PackageManager mPackageManager;
    @Mock
    private AppOpsController.Callback mCallback;
    @Mock
    private AppOpsControllerImpl.H mMockHandler;

    private AppOpsControllerImpl mController;
    private TestableLooper mTestableLooper;

    @Before
    public void setUp() {
        MockitoAnnotations.initMocks(this);
        mTestableLooper = TestableLooper.get(this);

        getContext().addMockSystemService(AppOpsManager.class, mAppOpsManager);

<<<<<<< HEAD
        // All permissions of TEST_UID and TEST_UID_OTHER are user sensitive. None of
        // TEST_UID_NON_USER_SENSITIVE are user sensitive.
        getContext().setMockPackageManager(mPackageManager);
        when(mPackageManager.getPermissionFlags(anyString(), anyString(),
                eq(UserHandle.getUserHandleForUid(TEST_UID)))).thenReturn(
                PackageManager.FLAG_PERMISSION_USER_SENSITIVE_WHEN_GRANTED);
        when(mPackageManager.getPermissionFlags(anyString(), anyString(),
                eq(UserHandle.getUserHandleForUid(TEST_UID_OTHER)))).thenReturn(
                PackageManager.FLAG_PERMISSION_USER_SENSITIVE_WHEN_GRANTED);
        when(mPackageManager.getPermissionFlags(anyString(), anyString(),
                eq(UserHandle.getUserHandleForUid(TEST_UID_NON_USER_SENSITIVE)))).thenReturn(0);

        mController = new AppOpsControllerImpl(mContext, Dependency.get(Dependency.BG_LOOPER));
=======
        mController = new AppOpsControllerImpl(mContext, mTestableLooper.getLooper());
>>>>>>> 13758c1c
    }

    @Test
    public void testOnlyListenForFewOps() {
        mController.setListening(true);
        verify(mAppOpsManager, times(1)).startWatchingActive(AppOpsControllerImpl.OPS, mController);
    }

    @Test
    public void testStopListening() {
        mController.setListening(false);
        verify(mAppOpsManager, times(1)).stopWatchingActive(mController);
    }

    @Test
    public void addCallback_includedCode() {
        mController.addCallback(
                new int[]{AppOpsManager.OP_RECORD_AUDIO, AppOpsManager.OP_FINE_LOCATION},
                mCallback);
        mController.onOpActiveChanged(
                AppOpsManager.OP_RECORD_AUDIO, TEST_UID, TEST_PACKAGE_NAME, true);
        mController.onOpNoted(AppOpsManager.OP_FINE_LOCATION, TEST_UID, TEST_PACKAGE_NAME,
                AppOpsManager.MODE_ALLOWED);
        mTestableLooper.processAllMessages();
        verify(mCallback).onActiveStateChanged(AppOpsManager.OP_RECORD_AUDIO,
                TEST_UID, TEST_PACKAGE_NAME, true);
    }

    @Test
    public void addCallback_notIncludedCode() {
        mController.addCallback(new int[]{AppOpsManager.OP_FINE_LOCATION}, mCallback);
        mController.onOpActiveChanged(
                AppOpsManager.OP_RECORD_AUDIO, TEST_UID, TEST_PACKAGE_NAME, true);
        mTestableLooper.processAllMessages();
        verify(mCallback, never()).onActiveStateChanged(
                anyInt(), anyInt(), anyString(), anyBoolean());
    }

    @Test
    public void removeCallback_sameCode() {
        mController.addCallback(new int[]{AppOpsManager.OP_RECORD_AUDIO}, mCallback);
        mController.removeCallback(new int[]{AppOpsManager.OP_RECORD_AUDIO}, mCallback);
        mController.onOpActiveChanged(
                AppOpsManager.OP_RECORD_AUDIO, TEST_UID, TEST_PACKAGE_NAME, true);
        mTestableLooper.processAllMessages();
        verify(mCallback, never()).onActiveStateChanged(
                anyInt(), anyInt(), anyString(), anyBoolean());
    }

    @Test
    public void addCallback_notSameCode() {
        mController.addCallback(new int[]{AppOpsManager.OP_RECORD_AUDIO}, mCallback);
        mController.removeCallback(new int[]{AppOpsManager.OP_CAMERA}, mCallback);
        mController.onOpActiveChanged(
                AppOpsManager.OP_RECORD_AUDIO, TEST_UID, TEST_PACKAGE_NAME, true);
        mTestableLooper.processAllMessages();
        verify(mCallback).onActiveStateChanged(AppOpsManager.OP_RECORD_AUDIO,
                TEST_UID, TEST_PACKAGE_NAME, true);
    }

    @Test
    public void getActiveItems_sameDetails() {
        mController.onOpActiveChanged(AppOpsManager.OP_RECORD_AUDIO,
                TEST_UID, TEST_PACKAGE_NAME, true);
        mController.onOpActiveChanged(AppOpsManager.OP_RECORD_AUDIO,
                TEST_UID, TEST_PACKAGE_NAME, true);
        assertEquals(1, mController.getActiveAppOps().size());
    }

    @Test
    public void getActiveItems_differentDetails() {
        mController.onOpActiveChanged(AppOpsManager.OP_RECORD_AUDIO,
                TEST_UID, TEST_PACKAGE_NAME, true);
        mController.onOpActiveChanged(AppOpsManager.OP_CAMERA,
                TEST_UID, TEST_PACKAGE_NAME, true);
        mController.onOpNoted(AppOpsManager.OP_FINE_LOCATION,
                TEST_UID, TEST_PACKAGE_NAME, AppOpsManager.MODE_ALLOWED);
        assertEquals(3, mController.getActiveAppOps().size());
    }

    @Test
    public void getActiveItemsForUser() {
        mController.onOpActiveChanged(AppOpsManager.OP_RECORD_AUDIO,
                TEST_UID, TEST_PACKAGE_NAME, true);
        mController.onOpActiveChanged(AppOpsManager.OP_CAMERA,
                TEST_UID_OTHER, TEST_PACKAGE_NAME, true);
        mController.onOpNoted(AppOpsManager.OP_FINE_LOCATION,
                TEST_UID, TEST_PACKAGE_NAME, AppOpsManager.MODE_ALLOWED);
        assertEquals(2,
                mController.getActiveAppOpsForUser(UserHandle.getUserId(TEST_UID)).size());
        assertEquals(1,
                mController.getActiveAppOpsForUser(UserHandle.getUserId(TEST_UID_OTHER)).size());
    }

    @Test
    public void nonUserSensitiveOpsAreIgnored() {
        mController.onOpActiveChanged(AppOpsManager.OP_RECORD_AUDIO,
                TEST_UID_NON_USER_SENSITIVE, TEST_PACKAGE_NAME, true);
        assertEquals(0, mController.getActiveAppOpsForUser(
                UserHandle.getUserId(TEST_UID_NON_USER_SENSITIVE)).size());
    }

    @Test
    public void opNotedScheduledForRemoval() {
        mController.setBGHandler(mMockHandler);
        mController.onOpNoted(AppOpsManager.OP_FINE_LOCATION, TEST_UID, TEST_PACKAGE_NAME,
                AppOpsManager.MODE_ALLOWED);
        verify(mMockHandler).scheduleRemoval(any(AppOpItem.class), anyLong());
    }

    @Test
    public void noItemsAfterStopListening() {
        mController.setBGHandler(mMockHandler);

        mController.setListening(true);
        mController.onOpActiveChanged(AppOpsManager.OP_FINE_LOCATION, TEST_UID, TEST_PACKAGE_NAME,
                true);
        mController.onOpNoted(AppOpsManager.OP_FINE_LOCATION, TEST_UID, TEST_PACKAGE_NAME,
                AppOpsManager.MODE_ALLOWED);
        assertFalse(mController.getActiveAppOps().isEmpty());

        mController.setListening(false);

        verify(mMockHandler).removeCallbacksAndMessages(null);
        assertTrue(mController.getActiveAppOps().isEmpty());
    }

    @Test
    public void noDoubleUpdateOnOpNoted() {
        mController.setBGHandler(mMockHandler);

        mController.onOpNoted(AppOpsManager.OP_FINE_LOCATION, TEST_UID, TEST_PACKAGE_NAME,
                AppOpsManager.MODE_ALLOWED);
        mController.onOpNoted(AppOpsManager.OP_FINE_LOCATION, TEST_UID, TEST_PACKAGE_NAME,
                AppOpsManager.MODE_ALLOWED);

        // Only one post to notify subscribers
        verify(mMockHandler, times(1)).post(any());

        List<AppOpItem> list = mController.getActiveAppOps();
        assertEquals(1, list.size());
    }

    @Test
    public void onDoubleOPNoted_scheduleTwiceForRemoval() {
        mController.setBGHandler(mMockHandler);

        mController.onOpNoted(AppOpsManager.OP_FINE_LOCATION, TEST_UID, TEST_PACKAGE_NAME,
                AppOpsManager.MODE_ALLOWED);
        mController.onOpNoted(AppOpsManager.OP_FINE_LOCATION, TEST_UID, TEST_PACKAGE_NAME,
                AppOpsManager.MODE_ALLOWED);

        // Only one post to notify subscribers
        verify(mMockHandler, times(2)).scheduleRemoval(any(), anyLong());
    }

    @Test
    public void testActiveOpNotRemovedAfterNoted() throws InterruptedException {
        // Replaces the timeout delay with 5 ms
        AppOpsControllerImpl.H testHandler = mController.new H(mTestableLooper.getLooper()) {
            @Override
            public void scheduleRemoval(AppOpItem item, long timeToRemoval) {
                super.scheduleRemoval(item, 5L);
            }
        };

        mController.addCallback(new int[]{AppOpsManager.OP_FINE_LOCATION}, mCallback);
        mController.setBGHandler(testHandler);

        mController.onOpActiveChanged(
                AppOpsManager.OP_FINE_LOCATION, TEST_UID, TEST_PACKAGE_NAME, true);

        mController.onOpNoted(AppOpsManager.OP_FINE_LOCATION, TEST_UID, TEST_PACKAGE_NAME,
                AppOpsManager.MODE_ALLOWED);

        mTestableLooper.processAllMessages();
        List<AppOpItem> list = mController.getActiveAppOps();
        verify(mCallback).onActiveStateChanged(
                AppOpsManager.OP_FINE_LOCATION, TEST_UID, TEST_PACKAGE_NAME, true);

        // Duplicates are not removed between active and noted
        assertEquals(2, list.size());

        sleep(10L);

        mTestableLooper.processAllMessages();

        verify(mCallback, never()).onActiveStateChanged(
                AppOpsManager.OP_FINE_LOCATION, TEST_UID, TEST_PACKAGE_NAME, false);
        list = mController.getActiveAppOps();
        assertEquals(1, list.size());
    }

    @Test
    public void testNotedNotRemovedAfterActive() {
        mController.addCallback(new int[]{AppOpsManager.OP_FINE_LOCATION}, mCallback);

        mController.onOpNoted(AppOpsManager.OP_FINE_LOCATION, TEST_UID, TEST_PACKAGE_NAME,
                AppOpsManager.MODE_ALLOWED);

        mController.onOpActiveChanged(
                AppOpsManager.OP_FINE_LOCATION, TEST_UID, TEST_PACKAGE_NAME, true);

        mTestableLooper.processAllMessages();
        List<AppOpItem> list = mController.getActiveAppOps();
        verify(mCallback).onActiveStateChanged(
                AppOpsManager.OP_FINE_LOCATION, TEST_UID, TEST_PACKAGE_NAME, true);

        // Duplicates are not removed between active and noted
        assertEquals(2, list.size());

        mController.onOpActiveChanged(
                AppOpsManager.OP_FINE_LOCATION, TEST_UID, TEST_PACKAGE_NAME, false);

        mTestableLooper.processAllMessages();

        verify(mCallback, never()).onActiveStateChanged(
                AppOpsManager.OP_FINE_LOCATION, TEST_UID, TEST_PACKAGE_NAME, false);
        list = mController.getActiveAppOps();
        assertEquals(1, list.size());
    }

    @Test
    public void testNotedAndActiveOnlyOneCall() {
        mController.addCallback(new int[]{AppOpsManager.OP_FINE_LOCATION}, mCallback);

        mController.onOpNoted(AppOpsManager.OP_FINE_LOCATION, TEST_UID, TEST_PACKAGE_NAME,
                AppOpsManager.MODE_ALLOWED);

        mController.onOpActiveChanged(
                AppOpsManager.OP_FINE_LOCATION, TEST_UID, TEST_PACKAGE_NAME, true);

        mTestableLooper.processAllMessages();
        verify(mCallback).onActiveStateChanged(
                AppOpsManager.OP_FINE_LOCATION, TEST_UID, TEST_PACKAGE_NAME, true);
    }

    @Test
    public void testActiveAndNotedOnlyOneCall() {
        mController.addCallback(new int[]{AppOpsManager.OP_FINE_LOCATION}, mCallback);

        mController.onOpActiveChanged(
                AppOpsManager.OP_FINE_LOCATION, TEST_UID, TEST_PACKAGE_NAME, true);

        mController.onOpNoted(AppOpsManager.OP_FINE_LOCATION, TEST_UID, TEST_PACKAGE_NAME,
                AppOpsManager.MODE_ALLOWED);

        mTestableLooper.processAllMessages();
        verify(mCallback).onActiveStateChanged(
                AppOpsManager.OP_FINE_LOCATION, TEST_UID, TEST_PACKAGE_NAME, true);
    }
}<|MERGE_RESOLUTION|>--- conflicted
+++ resolved
@@ -78,7 +78,6 @@
 
         getContext().addMockSystemService(AppOpsManager.class, mAppOpsManager);
 
-<<<<<<< HEAD
         // All permissions of TEST_UID and TEST_UID_OTHER are user sensitive. None of
         // TEST_UID_NON_USER_SENSITIVE are user sensitive.
         getContext().setMockPackageManager(mPackageManager);
@@ -91,10 +90,7 @@
         when(mPackageManager.getPermissionFlags(anyString(), anyString(),
                 eq(UserHandle.getUserHandleForUid(TEST_UID_NON_USER_SENSITIVE)))).thenReturn(0);
 
-        mController = new AppOpsControllerImpl(mContext, Dependency.get(Dependency.BG_LOOPER));
-=======
         mController = new AppOpsControllerImpl(mContext, mTestableLooper.getLooper());
->>>>>>> 13758c1c
     }
 
     @Test
