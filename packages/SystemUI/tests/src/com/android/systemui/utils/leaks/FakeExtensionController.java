/*
 * Copyright (C) 2017 The Android Open Source Project
 *
 * Licensed under the Apache License, Version 2.0 (the "License"); you may not use this file
 * except in compliance with the License. You may obtain a copy of the License at
 *
 *      http://www.apache.org/licenses/LICENSE-2.0
 *
 * Unless required by applicable law or agreed to in writing, software distributed under the
 * License is distributed on an "AS IS" BASIS, WITHOUT WARRANTIES OR CONDITIONS OF ANY
 * KIND, either express or implied. See the License for the specific language governing
 * permissions and limitations under the License.
 */

package com.android.systemui.utils.leaks;

import android.content.Context;
import android.testing.LeakCheck;
import android.testing.LeakCheck.Tracker;

import com.android.systemui.statusbar.policy.ExtensionController;

import java.util.function.Consumer;
import java.util.function.Supplier;

public class FakeExtensionController implements ExtensionController {

    private final Tracker mTracker;

    public FakeExtensionController(LeakCheck test) {
        mTracker = test.getTracker("extension");
    }

    @Override
    public <T> ExtensionBuilder<T> newExtension(Class<T> cls) {
        final Object o = new Object();
        mTracker.getLeakInfo(o).addAllocation(new Throwable());
        return new FakeExtensionBuilder(o);
    }

    private class FakeExtensionBuilder<T> implements ExtensionBuilder<T> {
        private final Object mAllocation;

        public FakeExtensionBuilder(Object o) {
            mAllocation = o;
        }

        @Override
        public ExtensionBuilder<T> withTunerFactory(TunerFactory<T> factory) {
            return this;
        }

        @Override
        public <P extends T> ExtensionBuilder<T> withPlugin(Class<P> cls) {
            return this;
        }

        @Override
        public <P extends T> ExtensionBuilder<T> withPlugin(Class<P> cls, String action) {
            return this;
        }

        @Override
        public <P> ExtensionBuilder<T> withPlugin(Class<P> cls, String action, PluginConverter<T, P> converter) {
            return this;
        }

        @Override
        public ExtensionBuilder<T> withDefault(Supplier<T> def) {
            return this;
        }

        @Override
        public ExtensionBuilder<T> withCallback(Consumer<T> callback) {
            return this;
        }

        @Override
        public ExtensionBuilder<T> withUiMode(int mode, Supplier<T> def) {
            return null;
        }

        @Override
        public Extension build() {
            return new FakeExtension(mAllocation);
        }
    }

    private class FakeExtension<T> implements Extension<T> {
        private final Object mAllocation;

        public FakeExtension(Object allocation) {
            mAllocation = allocation;
        }

        @Override
        public T get() {
            // TODO: Support defaults or things.
            return null;
        }

        @Override
        public Context getContext() {
            return null;
        }

        @Override
        public void destroy() {
            mTracker.getLeakInfo(mAllocation).clearAllocations();
        }

        @Override
<<<<<<< HEAD
        public void addCallback(Consumer<T> callback) {

=======
        public T reload() {
            return null;
>>>>>>> daeafccf
        }
    }
}<|MERGE_RESOLUTION|>--- conflicted
+++ resolved
@@ -110,13 +110,11 @@
         }
 
         @Override
-<<<<<<< HEAD
         public void addCallback(Consumer<T> callback) {
+        }
 
-=======
         public T reload() {
             return null;
->>>>>>> daeafccf
         }
     }
 }