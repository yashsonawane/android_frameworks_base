--- conflicted
+++ resolved
@@ -772,24 +772,6 @@
     <item msgid="7453955063378349599">"Left-leaning"</item>
     <item msgid="5874146774389433072">"Right-leaning"</item>
   </string-array>
-<<<<<<< HEAD
-    <string name="menu_ime" msgid="4998010205321292416">"Keyboard switcher"</string>
-    <string name="save" msgid="2311877285724540644">"Save"</string>
-    <string name="reset" msgid="2448168080964209908">"Reset"</string>
-    <string name="adjust_button_width" msgid="6138616087197632947">"Adjust button width"</string>
-    <string name="clipboard" msgid="1313879395099896312">"Clipboard"</string>
-    <string name="accessibility_key" msgid="5701989859305675896">"Customised navigation button"</string>
-    <string name="left_keycode" msgid="2010948862498918135">"Left keycode"</string>
-    <string name="right_keycode" msgid="708447961000848163">"Right keycode"</string>
-    <string name="left_icon" msgid="3096287125959387541">"Left icon"</string>
-    <string name="right_icon" msgid="3952104823293824311">"Right icon"</string>
-    <string name="drag_to_add_tiles" msgid="230586591689084925">"Press on tiles to add or remove"</string>
-    <string name="drag_to_rearrange_tiles" msgid="4566074720193667473">"Hold and drag to rearrange tiles"</string>
-    <string name="drag_to_remove_tiles" msgid="3361212377437088062">"Drag here to remove"</string>
-    <string name="drag_to_remove_disabled" msgid="4785920129548299268">"You need at least <xliff:g id="MIN_NUM_TILES">%1$d</xliff:g> tiles"</string>
-    <string name="qs_edit" msgid="2232596095725105230">"Edit"</string>
-    <string name="tuner_time" msgid="6572217313285536011">"Time"</string>
-=======
     <string name="menu_ime" msgid="5677467548258017952">"Keyboard switcher"</string>
     <string name="save" msgid="3392754183673848006">"Save"</string>
     <string name="reset" msgid="8715144064608810383">"Reset"</string>
@@ -800,13 +782,12 @@
     <string name="right_keycode" msgid="2480715509844798438">"Right keycode"</string>
     <string name="left_icon" msgid="5036278531966897006">"Left icon"</string>
     <string name="right_icon" msgid="1103955040645237425">"Right icon"</string>
-    <string name="drag_to_add_tiles" msgid="8933270127508303672">"Hold and drag to add tiles"</string>
+    <string name="drag_to_add_tiles" msgid="8933270127508303672">"Press on tiles to add or remove"</string>
     <string name="drag_to_rearrange_tiles" msgid="2143204300089638620">"Hold and drag to rearrange tiles"</string>
     <string name="drag_to_remove_tiles" msgid="4682194717573850385">"Drag here to remove"</string>
     <string name="drag_to_remove_disabled" msgid="933046987838658850">"You need at least <xliff:g id="MIN_NUM_TILES">%1$d</xliff:g> tiles"</string>
     <string name="qs_edit" msgid="5583565172803472437">"Edit"</string>
     <string name="tuner_time" msgid="2450785840990529997">"Time"</string>
->>>>>>> 2327d933
   <string-array name="clock_options">
     <item msgid="3986445361435142273">"Show hours, minutes and seconds"</item>
     <item msgid="1271006222031257266">"Show hours and minutes (default)"</item>
