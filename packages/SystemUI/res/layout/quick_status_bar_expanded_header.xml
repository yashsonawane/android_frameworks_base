<?xml version="1.0" encoding="utf-8"?>
<!--
** Copyright 2012, The Android Open Source Project
**
** Licensed under the Apache License, Version 2.0 (the "License"); 
** you may not use this file except in compliance with the License. 
** You may obtain a copy of the License at 
**
**     http://www.apache.org/licenses/LICENSE-2.0 
**
** Unless required by applicable law or agreed to in writing, software 
** distributed under the License is distributed on an "AS IS" BASIS, 
** WITHOUT WARRANTIES OR CONDITIONS OF ANY KIND, either express or implied. 
** See the License for the specific language governing permissions and 
** limitations under the License.
-->

<!-- Extends RelativeLayout -->
<com.android.systemui.statusbar.phone.QuickStatusBarHeader
    xmlns:android="http://schemas.android.com/apk/res/android"
    xmlns:systemui="http://schemas.android.com/apk/res-auto"
    android:id="@+id/header"
    android:layout_width="match_parent"
    android:layout_height="@dimen/status_bar_header_height"
    android:layout_gravity="@integer/notification_panel_layout_gravity"
    android:clipChildren="false"
    android:clipToPadding="false"
    android:baselineAligned="false"
    android:clickable="false"
    >

    <LinearLayout
        android:layout_width="wrap_content"
        android:layout_height="48dp"
        android:gravity="center"
        android:clipChildren="false"
        android:clipToPadding="false"
        android:orientation="horizontal"
        android:layout_alignParentEnd="true"
        android:layout_marginTop="4dp"
        android:layout_marginEnd="12dp">

        <com.android.systemui.statusbar.phone.MultiUserSwitch android:id="@+id/multi_user_switch"
            android:layout_width="48dp"
            android:layout_height="48dp"
            android:layout_alignParentEnd="true"
            android:background="@drawable/ripple_drawable" >
            <ImageView android:id="@+id/multi_user_avatar"
                android:layout_width="@dimen/multi_user_avatar_expanded_size"
                android:layout_height="@dimen/multi_user_avatar_expanded_size"
                android:layout_gravity="center"
                android:scaleType="centerInside"/>
        </com.android.systemui.statusbar.phone.MultiUserSwitch>

        <com.android.systemui.statusbar.AlphaOptimizedImageView
            android:id="@android:id/edit"
            android:layout_width="48dp"
            android:layout_height="48dp"
            android:clipToPadding="false"
            android:clickable="true"
            android:focusable="true"
            android:src="@drawable/ic_mode_edit"
            android:background="?android:attr/selectableItemBackgroundBorderless"
            android:contentDescription="@string/accessibility_quick_settings_edit"
            android:padding="14dp" />

        <com.android.systemui.statusbar.AlphaOptimizedFrameLayout
            android:id="@+id/settings_button_container"
            android:layout_width="48dp"
            android:layout_height="48dp"
            android:clipChildren="false"
            android:clipToPadding="false">

            <com.android.systemui.statusbar.phone.SettingsButton android:id="@+id/settings_button"
                style="@android:style/Widget.Material.Button.Borderless"
                android:layout_width="match_parent"
                android:layout_height="match_parent"
                android:background="@drawable/ripple_drawable"
                android:src="@drawable/ic_settings_20dp"
                android:contentDescription="@string/accessibility_quick_settings_settings" />
            <com.android.systemui.statusbar.AlphaOptimizedImageView android:id="@+id/tuner_icon"
                android:layout_width="match_parent"
                android:layout_height="match_parent"
                android:paddingStart="36dp"
                android:tint="#4DFFFFFF"
                android:tintMode="src_in"
                android:visibility="invisible"
                android:src="@drawable/tuner" />

        </com.android.systemui.statusbar.AlphaOptimizedFrameLayout>

        <com.android.systemui.statusbar.phone.ExpandableIndicator
            android:id="@+id/expand_indicator"
            android:layout_width="48dp"
            android:layout_height="48dp"
            android:clipToPadding="false"
            android:clickable="true"
            android:focusable="true"
            android:background="?android:attr/selectableItemBackgroundBorderless"
            android:contentDescription="@string/accessibility_quick_settings_expand"
            android:padding="12dp" />

    </LinearLayout>

    <TextView
        android:id="@+id/header_emergency_calls_only"
        android:layout_height="wrap_content"
        android:layout_width="wrap_content"
        android:layout_alignParentStart="true"
        android:layout_alignParentTop="true"
        android:paddingStart="16dp"
        android:paddingEnd="16dp"
        android:paddingTop="2dp"
        android:visibility="gone"
        android:textAppearance="@style/TextAppearance.StatusBar.Expanded.EmergencyCallsOnly"
        android:text="@*android:string/emergency_calls_only"
        android:singleLine="true"
        android:gravity="center_vertical"
        android:focusable="true" />

    <include
        android:id="@+id/date_time_alarm_group"
        layout="@layout/status_bar_alarm_group"
        android:layout_alignParentStart="true"
<<<<<<< HEAD
        android:layout_alignParentTop="true"
        android:layout_marginTop="16dp"
        android:layout_marginStart="16dp"
        android:gravity="start"
        android:orientation="vertical">
        <LinearLayout
            android:id="@+id/date_time_group"
            android:layout_width="wrap_content"
            android:layout_height="19dp"
            android:orientation="horizontal"
            android:focusable="true" >

            <include layout="@layout/split_clock_view"
                android:layout_width="wrap_content"
                android:layout_height="match_parent"
                android:id="@+id/clock" />

            <com.android.systemui.statusbar.policy.DateView
                android:id="@+id/date"
                android:layout_width="wrap_content"
                android:layout_height="wrap_content"
                android:layout_marginStart="6dp"
                android:drawableStart="@drawable/header_dot"
                android:drawablePadding="6dp"
                android:singleLine="true"
                android:textAppearance="@style/TextAppearance.StatusBar.Expanded.Clock"
                android:textSize="@dimen/qs_time_collapsed_size"
                android:gravity="top"
                systemui:datePattern="@string/abbrev_wday_month_day_no_year_alarm" />

            <com.android.systemui.statusbar.AlphaOptimizedImageView
                android:id="@+id/alarm_status_collapsed"
                android:layout_width="wrap_content"
                android:layout_height="match_parent"
                android:src="@drawable/ic_access_alarms_small"
                android:paddingStart="6dp"
                android:gravity="center"
                android:visibility="gone" />
        </LinearLayout>

        <com.android.systemui.statusbar.AlphaOptimizedButton
            android:id="@+id/alarm_status"
            android:layout_width="wrap_content"
            android:layout_height="20dp"
            android:paddingTop="3dp"
            android:drawablePadding="8dp"
            android:drawableStart="@drawable/ic_access_alarms_small"
            android:textColor="#64ffffff"
            android:textAppearance="@style/TextAppearance.StatusBar.Expanded.Date"
            android:gravity="top"
            android:background="?android:attr/selectableItemBackground"
            android:visibility="gone" />
    </LinearLayout>
=======
        android:layout_alignParentTop="true" />
>>>>>>> 781e8c2b

    <com.android.systemui.qs.QuickQSPanel
        android:id="@+id/quick_qs_panel"
        android:layout_width="match_parent"
        android:layout_height="wrap_content"
        android:layout_marginTop="52dp"
        android:layout_marginStart="12dp"
        android:layout_marginEnd="12dp"
        android:layout_alignParentEnd="true"
        android:clipChildren="false"
        android:clipToPadding="false"
        android:importantForAccessibility="yes"
        android:focusable="true"
        android:accessibilityTraversalAfter="@+id/date_time_group"
        android:accessibilityTraversalBefore="@id/expand_indicator" />

    <com.android.systemui.statusbar.AlphaOptimizedImageView
        android:id="@+id/qs_detail_header_progress"
        android:src="@drawable/indeterminate_anim"
        android:alpha="0"
        android:background="@color/qs_detail_progress_track"
        android:layout_width="match_parent"
        android:layout_height="wrap_content"
        android:layout_alignParentBottom="true"
        />

    <TextView
        android:id="@+id/header_debug_info"
        android:visibility="invisible"
        android:layout_width="wrap_content"
        android:layout_height="wrap_content"
        android:layout_gravity="center_vertical"
        android:fontFamily="sans-serif-condensed"
        android:textSize="11dp"
        android:textStyle="bold"
        android:textColor="#00A040"
        android:padding="2dp"
        />

</com.android.systemui.statusbar.phone.QuickStatusBarHeader><|MERGE_RESOLUTION|>--- conflicted
+++ resolved
@@ -121,64 +121,9 @@
     <include
         android:id="@+id/date_time_alarm_group"
         layout="@layout/status_bar_alarm_group"
+        android:layout_marginTop="16dp"
         android:layout_alignParentStart="true"
-<<<<<<< HEAD
-        android:layout_alignParentTop="true"
-        android:layout_marginTop="16dp"
-        android:layout_marginStart="16dp"
-        android:gravity="start"
-        android:orientation="vertical">
-        <LinearLayout
-            android:id="@+id/date_time_group"
-            android:layout_width="wrap_content"
-            android:layout_height="19dp"
-            android:orientation="horizontal"
-            android:focusable="true" >
-
-            <include layout="@layout/split_clock_view"
-                android:layout_width="wrap_content"
-                android:layout_height="match_parent"
-                android:id="@+id/clock" />
-
-            <com.android.systemui.statusbar.policy.DateView
-                android:id="@+id/date"
-                android:layout_width="wrap_content"
-                android:layout_height="wrap_content"
-                android:layout_marginStart="6dp"
-                android:drawableStart="@drawable/header_dot"
-                android:drawablePadding="6dp"
-                android:singleLine="true"
-                android:textAppearance="@style/TextAppearance.StatusBar.Expanded.Clock"
-                android:textSize="@dimen/qs_time_collapsed_size"
-                android:gravity="top"
-                systemui:datePattern="@string/abbrev_wday_month_day_no_year_alarm" />
-
-            <com.android.systemui.statusbar.AlphaOptimizedImageView
-                android:id="@+id/alarm_status_collapsed"
-                android:layout_width="wrap_content"
-                android:layout_height="match_parent"
-                android:src="@drawable/ic_access_alarms_small"
-                android:paddingStart="6dp"
-                android:gravity="center"
-                android:visibility="gone" />
-        </LinearLayout>
-
-        <com.android.systemui.statusbar.AlphaOptimizedButton
-            android:id="@+id/alarm_status"
-            android:layout_width="wrap_content"
-            android:layout_height="20dp"
-            android:paddingTop="3dp"
-            android:drawablePadding="8dp"
-            android:drawableStart="@drawable/ic_access_alarms_small"
-            android:textColor="#64ffffff"
-            android:textAppearance="@style/TextAppearance.StatusBar.Expanded.Date"
-            android:gravity="top"
-            android:background="?android:attr/selectableItemBackground"
-            android:visibility="gone" />
-    </LinearLayout>
-=======
         android:layout_alignParentTop="true" />
->>>>>>> 781e8c2b
 
     <com.android.systemui.qs.QuickQSPanel
         android:id="@+id/quick_qs_panel"
