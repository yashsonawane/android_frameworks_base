/*
 * Copyright (C) 2017 The Android Open Source Project
 *
 * Licensed under the Apache License, Version 2.0 (the "License"); you may not use this file
 * except in compliance with the License. You may obtain a copy of the License at
 *
 *      http://www.apache.org/licenses/LICENSE-2.0
 *
 * Unless required by applicable law or agreed to in writing, software distributed under the
 * License is distributed on an "AS IS" BASIS, WITHOUT WARRANTIES OR CONDITIONS OF ANY
 * KIND, either express or implied. See the License for the specific language governing
 * permissions and limitations under the License.
 */

package com.android.systemui.globalactions;

import static android.view.ViewGroup.LayoutParams.MATCH_PARENT;
import static android.view.WindowManager.LayoutParams.LAYOUT_IN_DISPLAY_CUTOUT_MODE_ALWAYS;

import static com.android.internal.widget.LockPatternUtils.StrongAuthTracker.SOME_AUTH_REQUIRED_AFTER_USER_REQUEST;
import static com.android.internal.widget.LockPatternUtils.StrongAuthTracker.STRONG_AUTH_NOT_REQUIRED;
import static com.android.internal.widget.LockPatternUtils.StrongAuthTracker.STRONG_AUTH_REQUIRED_AFTER_USER_LOCKDOWN;

import android.app.ActivityManager;
import android.app.ActivityManagerNative;
import android.app.Dialog;
import android.app.KeyguardManager;
import android.app.IActivityManager;
import android.app.PendingIntent;
import android.app.StatusBarManager;
import android.app.WallpaperManager;
import android.app.admin.DevicePolicyManager;
import android.app.trust.TrustManager;
import android.content.BroadcastReceiver;
import android.content.Context;
import android.content.DialogInterface;
import android.content.Intent;
import android.content.IntentFilter;
import android.content.pm.UserInfo;
import android.database.ContentObserver;
import android.graphics.drawable.Drawable;
import android.hardware.camera2.CameraManager;
import android.hardware.camera2.CameraCharacteristics;
import android.hardware.camera2.CameraAccessException;
import android.media.AudioManager;
import android.net.ConnectivityManager;
import android.os.Binder;
import android.os.Handler;
import android.os.IBinder;
import android.os.Message;
import android.os.PowerManager;
import android.os.Process;
import android.os.RemoteException;
import android.os.ServiceManager;
import android.os.SystemProperties;
import android.os.UserHandle;
import android.os.UserManager;
import android.os.Vibrator;
import android.provider.Settings;
import android.service.dreams.DreamService;
import android.service.dreams.IDreamManager;
import android.telephony.PhoneStateListener;
import android.telephony.ServiceState;
import android.telephony.TelephonyManager;
import android.text.TextUtils;
import android.util.ArraySet;
//import android.util.FeatureFlagUtils;
import android.util.Log;
import android.view.ContextThemeWrapper;
import android.view.LayoutInflater;
import android.view.View;
import android.view.ViewGroup;
import android.view.Window;
import android.view.WindowManager;
import android.view.WindowManagerGlobal;
import android.view.accessibility.AccessibilityEvent;
import android.widget.FrameLayout;
import android.widget.ImageView;
import android.widget.ImageView.ScaleType;
import android.widget.TextView;

import com.android.internal.R;
import com.android.internal.colorextraction.ColorExtractor;
import com.android.internal.colorextraction.ColorExtractor.GradientColors;
import com.android.internal.colorextraction.drawable.ScrimDrawable;
import com.android.internal.logging.MetricsLogger;
import com.android.internal.logging.nano.MetricsProto.MetricsEvent;
import com.android.internal.statusbar.IStatusBarService;
import com.android.internal.telephony.TelephonyIntents;
import com.android.internal.telephony.TelephonyProperties;
import com.android.internal.util.EmergencyAffordanceManager;
import com.android.internal.util.ScreenRecordHelper;
import com.android.internal.util.ScreenshotHelper;
import com.android.internal.view.RotationPolicy;
import com.android.internal.widget.LockPatternUtils;
import com.android.systemui.Dependency;
import com.android.systemui.Interpolators;
import com.android.systemui.MultiListLayout;
import com.android.systemui.MultiListLayout.MultiListAdapter;
import com.android.systemui.colorextraction.SysuiColorExtractor;
import com.android.systemui.plugins.ActivityStarter;
import com.android.systemui.plugins.GlobalActions.GlobalActionsManager;
import com.android.systemui.plugins.GlobalActionsPanelPlugin;
import com.android.systemui.statusbar.phone.ScrimController;
import com.android.systemui.statusbar.phone.StatusBarWindowController;
import com.android.systemui.statusbar.phone.UnlockMethodCache;
import com.android.systemui.statusbar.policy.ConfigurationController;
import com.android.systemui.util.EmergencyDialerConstants;
import com.android.systemui.util.leak.RotationUtils;
import com.android.systemui.volume.SystemUIInterpolators.LogAccelerateInterpolator;

import java.util.ArrayList;
import java.util.List;

/**
 * Helper to show the global actions dialog.  Each item is an {@link Action} that
 * may show depending on whether the keyguard is showing, and whether the device
 * is provisioned.
 */
public class GlobalActionsDialog implements DialogInterface.OnDismissListener,
        DialogInterface.OnShowListener, ConfigurationController.ConfigurationListener {

    static public final String SYSTEM_DIALOG_REASON_KEY = "reason";
    static public final String SYSTEM_DIALOG_REASON_GLOBAL_ACTIONS = "globalactions";
    static public final String SYSTEM_DIALOG_REASON_DREAM = "dream";

    private static final String TAG = "GlobalActionsDialog";

    private static final boolean SHOW_SILENT_TOGGLE = true;

    /* Valid settings for global actions keys.
     * see config.xml config_globalActionList */
    private static final String GLOBAL_ACTION_KEY_POWER = "power";
    private static final String GLOBAL_ACTION_KEY_AIRPLANE = "airplane";
    private static final String GLOBAL_ACTION_KEY_BUGREPORT = "bugreport";
    private static final String GLOBAL_ACTION_KEY_SILENT = "silent";
    private static final String GLOBAL_ACTION_KEY_USERS = "users";
    private static final String GLOBAL_ACTION_KEY_SETTINGS = "settings";
    private static final String GLOBAL_ACTION_KEY_LOCKDOWN = "lockdown";
    private static final String GLOBAL_ACTION_KEY_VOICEASSIST = "voiceassist";
    private static final String GLOBAL_ACTION_KEY_ASSIST = "assist";
    private static final String GLOBAL_ACTION_KEY_RESTART = "restart";
    private static final String GLOBAL_ACTION_KEY_LOGOUT = "logout";
    private static final String GLOBAL_ACTION_KEY_EMERGENCY = "emergency";
    private static final String GLOBAL_ACTION_KEY_SCREENSHOT = "screenshot";
    private static final String GLOBAL_ACTION_KEY_ADVANCED = "advanced";
    private static final String GLOBAL_ACTION_KEY_TORCH = "torch";
    private static final String GLOBAL_ACTION_KEY_SCREENRECORD = "screenrecord";

    private static final int SHOW_TOGGLES_BUTTON = 1;
    private static final int RESTART_HOT_BUTTON = 2;
    private static final int RESTART_RECOVERY_BUTTON = 3;
    private static final int RESTART_BOOTLOADER_BUTTON = 4;
    private static final int RESTART_UI_BUTTON = 5;

    private final Context mContext;
    private final GlobalActionsManager mWindowManagerFuncs;
    private final AudioManager mAudioManager;
    private final IDreamManager mDreamManager;
    private final DevicePolicyManager mDevicePolicyManager;
    private final LockPatternUtils mLockPatternUtils;
    private final KeyguardManager mKeyguardManager;

    private ArrayList<Action> mItems;
    private ActionsDialog mDialog;

    private Action mSilentModeAction;
    private ToggleAction mAirplaneModeOn;
    private ToggleAction.State mAirplaneState = ToggleAction.State.Off;

    private AdvancedAction mShowAdvancedToggles;
    private AdvancedAction mRestartHot;
    private AdvancedAction mRestartRecovery;
    private AdvancedAction mRestartBootloader;
    private AdvancedAction mRestartSystemUI;

    private MyAdapter mAdapter;

    private boolean mKeyguardShowing = false;
    private boolean mDeviceProvisioned = false;
    private boolean mIsWaitingForEcmExit = false;
    private boolean mHasTelephony;
    private boolean mHasVibrator;
    private boolean mHasLogoutButton;
    private boolean mHasLockdownButton;
    private final boolean mShowSilentToggle;
    private final EmergencyAffordanceManager mEmergencyAffordanceManager;
    private final ScreenshotHelper mScreenshotHelper;
    private final ScreenRecordHelper mScreenRecordHelper;
    private final ActivityStarter mActivityStarter;
    private GlobalActionsPanelPlugin mPanelPlugin;
    private boolean mTorchEnabled = false;

    /**
     * @param context everything needs a context :(
     */
    public GlobalActionsDialog(Context context, GlobalActionsManager windowManagerFuncs) {
        mContext = new ContextThemeWrapper(context, com.android.systemui.R.style.qs_theme);
        mWindowManagerFuncs = windowManagerFuncs;
        mAudioManager = (AudioManager) mContext.getSystemService(Context.AUDIO_SERVICE);
        mDreamManager = IDreamManager.Stub.asInterface(
                ServiceManager.getService(DreamService.DREAM_SERVICE));
        mDevicePolicyManager = (DevicePolicyManager) mContext.getSystemService(
                Context.DEVICE_POLICY_SERVICE);
        mLockPatternUtils = new LockPatternUtils(mContext);
        mKeyguardManager = (KeyguardManager) mContext.getSystemService(Context.KEYGUARD_SERVICE);

        // receive broadcasts
        IntentFilter filter = new IntentFilter();
        filter.addAction(Intent.ACTION_CLOSE_SYSTEM_DIALOGS);
        filter.addAction(Intent.ACTION_SCREEN_OFF);
        filter.addAction(TelephonyIntents.ACTION_EMERGENCY_CALLBACK_MODE_CHANGED);
        context.registerReceiver(mBroadcastReceiver, filter);

        ConnectivityManager cm = (ConnectivityManager)
                context.getSystemService(Context.CONNECTIVITY_SERVICE);
        mHasTelephony = cm.isNetworkSupported(ConnectivityManager.TYPE_MOBILE);

        // get notified of phone state changes
        TelephonyManager telephonyManager =
                (TelephonyManager) context.getSystemService(Context.TELEPHONY_SERVICE);
        telephonyManager.listen(mPhoneStateListener, PhoneStateListener.LISTEN_SERVICE_STATE);
        mContext.getContentResolver().registerContentObserver(
                Settings.Global.getUriFor(Settings.Global.AIRPLANE_MODE_ON), true,
                mAirplaneModeObserver);
        Vibrator vibrator = (Vibrator) mContext.getSystemService(Context.VIBRATOR_SERVICE);
        mHasVibrator = vibrator != null && vibrator.hasVibrator();

        mShowSilentToggle = SHOW_SILENT_TOGGLE && !mContext.getResources().getBoolean(
                R.bool.config_useFixedVolume);

        mEmergencyAffordanceManager = new EmergencyAffordanceManager(context);
        mScreenshotHelper = new ScreenshotHelper(context);
        mScreenRecordHelper = new ScreenRecordHelper(context);

        Dependency.get(ConfigurationController.class).addCallback(this);

        mActivityStarter = Dependency.get(ActivityStarter.class);
        UnlockMethodCache unlockMethodCache = UnlockMethodCache.getInstance(context);
        unlockMethodCache.addListener(
                () -> {
                    if (mDialog != null && mDialog.mPanelController != null) {
                        boolean locked = !unlockMethodCache.canSkipBouncer();
                        mDialog.mPanelController.onDeviceLockStateChanged(locked);
                    }
                });
    }

    /**
     * Show the global actions dialog (creating if necessary)
     *
     * @param keyguardShowing True if keyguard is showing
     */
    public void showDialog(boolean keyguardShowing, boolean isDeviceProvisioned,
            GlobalActionsPanelPlugin panelPlugin) {
        mKeyguardShowing = keyguardShowing;
        mDeviceProvisioned = isDeviceProvisioned;
        mPanelPlugin = panelPlugin;
        if (mDialog != null) {
            mDialog.dismiss();
            mDialog = null;
            // Show delayed, so that the dismiss of the previous dialog completes
            mHandler.sendEmptyMessage(MESSAGE_SHOW);
        } else {
            handleShow();
        }
    }

    /**
     * Dismiss the global actions dialog, if it's currently shown
     */
    public void dismissDialog() {
        mHandler.removeMessages(MESSAGE_DISMISS);
        mHandler.sendEmptyMessage(MESSAGE_DISMISS);
    }

    private void awakenIfNecessary() {
        if (mDreamManager != null) {
            try {
                if (mDreamManager.isDreaming()) {
                    mDreamManager.awaken();
                }
            } catch (RemoteException e) {
                // we tried
            }
        }
    }

    private void handleShow() {
        awakenIfNecessary();
        mDialog = createDialog();
        prepareDialog();

        // If we only have 1 item and it's a simple press action, just do this action.
        if (mAdapter.getCount() == 1
                && mAdapter.getItem(0) instanceof SinglePressAction
                && !(mAdapter.getItem(0) instanceof LongPressAction)) {
            ((SinglePressAction) mAdapter.getItem(0)).onPress();
        } else {
            WindowManager.LayoutParams attrs = mDialog.getWindow().getAttributes();
            attrs.setTitle("ActionsDialog");
            attrs.layoutInDisplayCutoutMode = LAYOUT_IN_DISPLAY_CUTOUT_MODE_ALWAYS;
            mDialog.getWindow().setAttributes(attrs);
            mDialog.show();
            mWindowManagerFuncs.onGlobalActionsShown();
        }
    }

    /**
     * Create the global actions dialog.
     *
     * @return A new dialog.
     */
    private ActionsDialog createDialog() {
        // Simple toggle style if there's no vibrator, otherwise use a tri-state
        if (!mHasVibrator) {
            mSilentModeAction = new SilentModeToggleAction();
        } else {
            mSilentModeAction = new SilentModeTriStateAction(mAudioManager, mHandler);
        }
        mAirplaneModeOn = new ToggleAction(
                R.drawable.ic_lock_airplane_mode,
                R.drawable.ic_lock_airplane_mode_off,
                R.string.global_actions_toggle_airplane_mode,
                R.string.global_actions_airplane_mode_on_status,
                R.string.global_actions_airplane_mode_off_status) {

            void onToggle(boolean on) {
                if (mHasTelephony && Boolean.parseBoolean(
                        SystemProperties.get(TelephonyProperties.PROPERTY_INECM_MODE))) {
                    mIsWaitingForEcmExit = true;
                    // Launch ECM exit dialog
                    Intent ecmDialogIntent =
                            new Intent(TelephonyIntents.ACTION_SHOW_NOTICE_ECM_BLOCK_OTHERS, null);
                    ecmDialogIntent.addFlags(Intent.FLAG_ACTIVITY_NEW_TASK);
                    mContext.startActivity(ecmDialogIntent);
                } else {
                    changeAirplaneModeSystemSetting(on);
                }
            }

            @Override
            protected void changeStateFromPress(boolean buttonOn) {
                if (!mHasTelephony) return;

                // In ECM mode airplane state cannot be changed
                if (!(Boolean.parseBoolean(
                        SystemProperties.get(TelephonyProperties.PROPERTY_INECM_MODE)))) {
                    mState = buttonOn ? State.TurningOn : State.TurningOff;
                    mAirplaneState = mState;
                }
            }

            public boolean showDuringKeyguard() {
                return true;
            }

            public boolean onLongPress() {
                return false;
            }

            public boolean showBeforeProvisioning() {
                return false;
            }
        };
        onAirplaneModeChanged();

        mShowAdvancedToggles = new AdvancedAction(
                SHOW_TOGGLES_BUTTON,
                R.drawable.ic_lock_restart_advanced,
                com.android.systemui.R.string.global_action_restart_advanced,
                mWindowManagerFuncs, mHandler) {

            public boolean showDuringKeyguard() {
                boolean showlocked = Settings.System.getInt(mContext.getContentResolver(),
                        Settings.System.POWERMENU_LS_ADVANCED_REBOOT, 0) == 1;
                return showlocked;
            }

            public boolean showBeforeProvisioning() {
                return true;
            }
        };

        mRestartHot = new AdvancedAction(
                RESTART_HOT_BUTTON,
                R.drawable.ic_lock_restart_hot,
                com.android.systemui.R.string.global_action_restart_hot,
                mWindowManagerFuncs, mHandler) {

            public boolean showDuringKeyguard() {
                return true;
            }

            public boolean showBeforeProvisioning() {
                return true;
            }
        };

        mRestartRecovery = new AdvancedAction(
                RESTART_RECOVERY_BUTTON,
                R.drawable.ic_lock_restart_recovery,
                com.android.systemui.R.string.global_action_restart_recovery,
                mWindowManagerFuncs, mHandler) {

            public boolean showDuringKeyguard() {
                return true;
            }

            public boolean showBeforeProvisioning() {
                return true;
            }
        };

        mRestartBootloader = new AdvancedAction(
                RESTART_BOOTLOADER_BUTTON,
                R.drawable.ic_lock_restart_bootloader,
                com.android.systemui.R.string.global_action_restart_bootloader,
                mWindowManagerFuncs, mHandler) {

            public boolean showDuringKeyguard() {
                return true;
            }

            public boolean showBeforeProvisioning() {
                return true;
            }
        };

        mRestartSystemUI = new AdvancedAction(
                RESTART_UI_BUTTON,
                R.drawable.ic_lock_restart_ui,
                com.android.systemui.R.string.global_action_restart_ui,
                mWindowManagerFuncs, mHandler) {

            public boolean showDuringKeyguard() {
                return true;
            }

            public boolean showBeforeProvisioning() {
                return true;
            }
        };

        mItems = new ArrayList<Action>();
        String[] defaultActions = mContext.getResources().getStringArray(
                R.array.config_custom_globalActionsList);

        ArraySet<String> addedKeys = new ArraySet<String>();
        mHasLogoutButton = false;
        mHasLockdownButton = false;
        for (int i = 0; i < defaultActions.length; i++) {
            String actionKey = defaultActions[i];
            if (addedKeys.contains(actionKey)) {
                // If we already have added this, don't add it again.
                continue;
            }
            if (GLOBAL_ACTION_KEY_POWER.equals(actionKey)) {
                mItems.add(new PowerAction());
            } else if (GLOBAL_ACTION_KEY_AIRPLANE.equals(actionKey)) {
                //mItems.add(mAirplaneModeOn);
            } else if (GLOBAL_ACTION_KEY_BUGREPORT.equals(actionKey)) {
                //if (Settings.Global.getInt(mContext.getContentResolver(),
                //        Settings.Global.BUGREPORT_IN_POWER_MENU, 0) != 0 && isCurrentUserOwner()) {
                //    mItems.add(new BugReportAction());
                //}
            } else if (GLOBAL_ACTION_KEY_SILENT.equals(actionKey)) {
                //if (mShowSilentToggle) {
                //    mItems.add(mSilentModeAction);
                //}
            } else if (GLOBAL_ACTION_KEY_USERS.equals(actionKey)) {
                //if (SystemProperties.getBoolean("fw.power_user_switcher", false)) {
                //    addUsersToMenu(mItems);
                //}
            } else if (GLOBAL_ACTION_KEY_SETTINGS.equals(actionKey)) {
                //mItems.add(getSettingsAction());
            } else if (GLOBAL_ACTION_KEY_LOCKDOWN.equals(actionKey)) {
                if (Settings.Secure.getIntForUser(mContext.getContentResolver(),
                            Settings.Secure.LOCKDOWN_IN_POWER_MENU, 0, getCurrentUser().id) != 0
                        && shouldDisplayLockdown()) {
                    mItems.add(getLockdownAction());
                    mHasLockdownButton = true;
                }
            } else if (GLOBAL_ACTION_KEY_TORCH.equals(actionKey)) {
                if (Settings.System.getInt(mContext.getContentResolver(),
                        Settings.System.POWERMENU_TORCH, 0) != 0) {
                    mItems.add(getTorchToggleAction());
                }
            } else if (GLOBAL_ACTION_KEY_VOICEASSIST.equals(actionKey)) {
                //mItems.add(getVoiceAssistAction());
            } else if (GLOBAL_ACTION_KEY_ASSIST.equals(actionKey)) {
                //mItems.add(getAssistAction());
            } else if (GLOBAL_ACTION_KEY_RESTART.equals(actionKey)) {
                if (Settings.System.getInt(mContext.getContentResolver(),
                        Settings.System.POWERMENU_REBOOT, 1) == 1) {
                    mItems.add(new RestartAction());
                }
            } else if (GLOBAL_ACTION_KEY_SCREENSHOT.equals(actionKey)) {
                if (Settings.System.getInt(mContext.getContentResolver(),
                        Settings.System.POWERMENU_SCREENSHOT, 0) != 0) {
                    mItems.add(new ScreenshotAction());
                }
            } else if (GLOBAL_ACTION_KEY_SCREENRECORD.equals(actionKey)) {
                if (Settings.System.getInt(mContext.getContentResolver(),
                        Settings.System.POWERMENU_SCREENRECORD, 0) != 0) {
                    mItems.add(new ScreenrecordAction());
                }
            } else if (GLOBAL_ACTION_KEY_LOGOUT.equals(actionKey)) {
                if (mDevicePolicyManager.isLogoutEnabled()
                        && getCurrentUser().id != UserHandle.USER_SYSTEM) {
                    mItems.add(new LogoutAction());
                    mHasLogoutButton = true;
                }
            } else if (GLOBAL_ACTION_KEY_EMERGENCY.equals(actionKey)) {
                if (!mEmergencyAffordanceManager.needsEmergencyAffordance()) {
                    mItems.add(new EmergencyDialerAction());
                }
            } else if (GLOBAL_ACTION_KEY_ADVANCED.equals(actionKey)) {
                if (Settings.System.getInt(mContext.getContentResolver(),
                        Settings.System.POWERMENU_REBOOT, 1) == 1 && Settings.System.getInt(mContext.getContentResolver(),
                        Settings.System.POWERMENU_ADVANCED_REBOOT, 0) != 0) {
                    mItems.add(mShowAdvancedToggles);
                }
            } else {
                Log.e(TAG, "Invalid global action key " + actionKey);
            }
            // Add here so we don't add more than one.
            addedKeys.add(actionKey);
        }

        if (mEmergencyAffordanceManager.needsEmergencyAffordance() && mContext.getResources().getBoolean(
                com.android.internal.R.bool.config_showEmergencyButtonInPowerMenu)) {
            mItems.add(new EmergencyAffordanceAction());
        }

        mAdapter = new MyAdapter();

        GlobalActionsPanelPlugin.PanelViewController panelViewController =
                mPanelPlugin != null
                        ? mPanelPlugin.onPanelShown(
                                new GlobalActionsPanelPlugin.Callbacks() {
                                    @Override
                                    public void dismissGlobalActionsMenu() {
                                        if (mDialog != null) {
                                            mDialog.dismiss();
                                        }
                                    }

                                    @Override
                                    public void startPendingIntentDismissingKeyguard(
                                            PendingIntent intent) {
                                        mActivityStarter
                                                .startPendingIntentDismissingKeyguard(intent);
                                    }
                                },
                                mKeyguardManager.isDeviceLocked())
                        : null;

        ActionsDialog dialog = new ActionsDialog(mContext, mAdapter, panelViewController);
        dialog.setCanceledOnTouchOutside(false); // Handled by the custom class.
        dialog.setKeyguardShowing(mKeyguardShowing);

        dialog.setOnDismissListener(this);
        dialog.setOnShowListener(this);

        return dialog;
    }

    private boolean shouldDisplayLockdown() {
        int userId = getCurrentUser().id;
        // Lockdown is meaningless without a place to go.
        if (!mKeyguardManager.isDeviceSecure(userId)) {
            return false;
        }

        // Only show the lockdown button if the device isn't locked down (for whatever reason).
        int state = mLockPatternUtils.getStrongAuthForUser(userId);
        return (state == STRONG_AUTH_NOT_REQUIRED
                || state == SOME_AUTH_REQUIRED_AFTER_USER_REQUEST);
    }

    @Override
    public void onUiModeChanged() {
        mContext.getTheme().applyStyle(mContext.getThemeResId(), true);
        if (mDialog != null && mDialog.isShowing()) {
            mDialog.refreshDialog();
        }
    }

    public void destroy() {
        Dependency.get(ConfigurationController.class).removeCallback(this);
    }

    private final class PowerAction extends SinglePressAction implements LongPressAction {
        private PowerAction() {
            super(R.drawable.ic_lock_power_off,
                    R.string.global_action_power_off);
        }

        @Override
        public boolean onLongPress() {
            //UserManager um = (UserManager) mContext.getSystemService(Context.USER_SERVICE);
            //if (!um.hasUserRestriction(UserManager.DISALLOW_SAFE_BOOT)) {
            //    mWindowManagerFuncs.reboot(true);
            //    return true;
            //}
            return false;
        }

        @Override
        public boolean showDuringKeyguard() {
            return true;
        }

        @Override
        public boolean showBeforeProvisioning() {
            return true;
        }

        @Override
        public void onPress() {
            // shutdown by making sure radio and power are handled accordingly.
            mWindowManagerFuncs.shutdown();
        }
    }

    private abstract class EmergencyAction extends SinglePressAction {
        EmergencyAction(int iconResId, int messageResId) {
            super(iconResId, messageResId);
        }

        @Override
        public boolean shouldBeSeparated() {
            return shouldUseSeparatedView();
        }

        @Override
        public View create(
                Context context, View convertView, ViewGroup parent, LayoutInflater inflater) {
            View v = super.create(context, convertView, parent, inflater);
            int textColor;
            if (shouldBeSeparated()) {
                textColor = v.getResources().getColor(
                        com.android.systemui.R.color.global_actions_alert_text);
            } else {
                textColor = v.getResources().getColor(
                        com.android.systemui.R.color.global_actions_text);
            }
            TextView messageView = v.findViewById(R.id.message);
            messageView.setTextColor(textColor);
            messageView.setSelected(true); // necessary for marquee to work
            ImageView icon = (ImageView) v.findViewById(R.id.icon);
            icon.getDrawable().setTint(textColor);
            return v;
        }

        @Override
        public boolean showDuringKeyguard() {
            return true;
        }

        @Override
        public boolean showBeforeProvisioning() {
            return true;
        }
    }

    private class EmergencyAffordanceAction extends EmergencyAction {
        EmergencyAffordanceAction() {
            super(R.drawable.emergency_icon,
                    R.string.global_action_emergency);
        }

        @Override
        public void onPress() {
            mEmergencyAffordanceManager.performEmergencyCall();
        }
    }

    private class EmergencyDialerAction extends EmergencyAction {
        private EmergencyDialerAction() {
            super(com.android.systemui.R.drawable.ic_emergency_star,
                    R.string.global_action_emergency);
        }

        @Override
        public void onPress() {
            MetricsLogger.action(mContext, MetricsEvent.ACTION_EMERGENCY_DIALER_FROM_POWER_MENU);
            Intent intent = new Intent(EmergencyDialerConstants.ACTION_DIAL);
            intent.addFlags(Intent.FLAG_ACTIVITY_NEW_TASK
                    | Intent.FLAG_ACTIVITY_EXCLUDE_FROM_RECENTS
                    | Intent.FLAG_ACTIVITY_CLEAR_TOP);
            intent.putExtra(EmergencyDialerConstants.EXTRA_ENTRY_TYPE,
                    EmergencyDialerConstants.ENTRY_TYPE_POWER_MENU);
            mContext.startActivityAsUser(intent, UserHandle.CURRENT);
        }
    }

    private final class RestartAction extends SinglePressAction implements LongPressAction {
        private RestartAction() {
            super(R.drawable.ic_restart, com.android.systemui.R.string.global_action_restart_system);
        }

        @Override
        public boolean onLongPress() {
            UserManager um = (UserManager) mContext.getSystemService(Context.USER_SERVICE);
            if (!um.hasUserRestriction(UserManager.DISALLOW_SAFE_BOOT)) {
                mDialog.dismiss();
                mWindowManagerFuncs.reboot(true);
                return true;
            }
            return false;
        }

        @Override
        public boolean showDuringKeyguard() {
            boolean showlocked = Settings.System.getInt(mContext.getContentResolver(),
                    Settings.System.POWERMENU_LS_REBOOT, 1) == 1;
            return showlocked;
        }

        @Override
        public boolean showBeforeProvisioning() {
            return true;
        }

        @Override
        public void onPress() {
            mWindowManagerFuncs.reboot(false);
        }
    }

    private class ScreenshotAction extends SinglePressAction implements LongPressAction {
        public ScreenshotAction() {
            super(R.drawable.ic_screenshot, com.android.systemui.R.string.global_action_screenshot_cust);
        }

        @Override
        public void onPress() {
            // Add a little delay before executing, to give the
            // dialog a chance to go away before it takes a
            // screenshot.
            // TODO: instead, omit global action dialog layer
            mHandler.postDelayed(new Runnable() {
                @Override
                public void run() {
<<<<<<< HEAD
                    mScreenshotHelper.takeScreenshot(1/*TAKE_SCREENSHOT_FULLSCREEN*/, true, true, mHandler);
=======
                    mScreenshotHelper.takeScreenshot(1, true, true, mHandler, null);
>>>>>>> 0d7e17eb
                    MetricsLogger.action(mContext,
                            MetricsEvent.ACTION_SCREENSHOT_POWER_MENU);
                }
            }, 500);
        }

        @Override
        public boolean showDuringKeyguard() {
            boolean showlocked = Settings.System.getInt(mContext.getContentResolver(),
                Settings.System.POWERMENU_LS_SCREENSHOT, 0) == 1;
            return showlocked;
        }

        @Override
        public boolean showBeforeProvisioning() {
            return true;
        }

        @Override
        public boolean onLongPress() {
            mDialog.dismiss();
            mHandler.postDelayed(new Runnable() {
                @Override
                public void run() {
                    mScreenshotHelper.takeScreenshot(2/*TAKE_SCREENSHOT_SELECTED_REGION*/, true, true, mHandler);
                    MetricsLogger.action(mContext,
                            MetricsEvent.ACTION_SCREENSHOT_POWER_MENU);
                }
            }, 500);
            return true;
        }
    }

    private Action getTorchToggleAction() {
        return new SinglePressAction(R.drawable.ic_lock_torch,
                com.android.systemui.R.string.quick_settings_flashlight_label) {

            public void onPress() {
                try {
                    CameraManager cameraManager = (CameraManager)
                            mContext.getSystemService(Context.CAMERA_SERVICE);
                    for (final String cameraId : cameraManager.getCameraIdList()) {
                        CameraCharacteristics characteristics =
                            cameraManager.getCameraCharacteristics(cameraId);
                        int orient = characteristics.get(CameraCharacteristics.LENS_FACING);
                        if (orient == CameraCharacteristics.LENS_FACING_BACK) {
                            cameraManager.setTorchMode(cameraId, !mTorchEnabled);
                            mTorchEnabled = !mTorchEnabled;
                        }
                    }
                } catch (CameraAccessException e) {
                }
            }

            public boolean showDuringKeyguard() {
            boolean showlocked = Settings.System.getInt(mContext.getContentResolver(),
                    Settings.System.POWERMENU_LS_TORCH, 0) == 1;
            return showlocked;
            }

            public boolean showBeforeProvisioning() {
                return false;
            }
        };
    }

    private class ScreenrecordAction extends SinglePressAction implements LongPressAction {
        public ScreenrecordAction() {
            super(R.drawable.ic_lock_screenrecord,
            com.android.systemui.R.string.global_action_screenrecord);
        }

        @Override
        public void onPress() {
            mScreenRecordHelper.launchRecordPrompt();
        }

        @Override
        public boolean showDuringKeyguard() {
            boolean showlocked = Settings.System.getInt(mContext.getContentResolver(),
                Settings.System.POWERMENU_LS_SCREENRECORD, 0) == 1;
            return showlocked;
        }

        @Override
        public boolean showBeforeProvisioning() {
            return false;
        }

        @Override
        public boolean onLongPress() {
            return false;
        }
    }

    private class BugReportAction extends SinglePressAction implements LongPressAction {

        public BugReportAction() {
            super(R.drawable.ic_lock_bugreport, R.string.bugreport_title);
        }

        @Override
        public void onPress() {
            // don't actually trigger the bugreport if we are running stability
            // tests via monkey
            if (ActivityManager.isUserAMonkey()) {
                return;
            }
            // Add a little delay before executing, to give the
            // dialog a chance to go away before it takes a
            // screenshot.
            mHandler.postDelayed(new Runnable() {
                @Override
                public void run() {
                    try {
                        // Take an "interactive" bugreport.
                        MetricsLogger.action(mContext,
                                MetricsEvent.ACTION_BUGREPORT_FROM_POWER_MENU_INTERACTIVE);
                        ActivityManager.getService().requestBugReport(
                                ActivityManager.BUGREPORT_OPTION_INTERACTIVE);
                    } catch (RemoteException e) {
                    }
                }
            }, 500);
        }

        @Override
        public boolean onLongPress() {
            // don't actually trigger the bugreport if we are running stability
            // tests via monkey
            if (ActivityManager.isUserAMonkey()) {
                return false;
            }
            try {
                // Take a "full" bugreport.
                MetricsLogger.action(mContext, MetricsEvent.ACTION_BUGREPORT_FROM_POWER_MENU_FULL);
                ActivityManager.getService().requestBugReport(
                        ActivityManager.BUGREPORT_OPTION_FULL);
            } catch (RemoteException e) {
            }
            return false;
        }

        public boolean showDuringKeyguard() {
            return true;
        }

        @Override
        public boolean showBeforeProvisioning() {
            return false;
        }
    }

    private final class LogoutAction extends SinglePressAction {
        private LogoutAction() {
            super(R.drawable.ic_logout, R.string.global_action_logout);
        }

        @Override
        public boolean showDuringKeyguard() {
            return true;
        }

        @Override
        public boolean showBeforeProvisioning() {
            return false;
        }

        @Override
        public void onPress() {
            // Add a little delay before executing, to give the dialog a chance to go away before
            // switching user
            mHandler.postDelayed(() -> {
                try {
                    int currentUserId = getCurrentUser().id;
                    ActivityManager.getService().switchUser(UserHandle.USER_SYSTEM);
                    ActivityManager.getService().stopUser(currentUserId, true /*force*/, null);
                } catch (RemoteException re) {
                    Log.e(TAG, "Couldn't logout user " + re);
                }
            }, 500);
        }
    }

    private Action getSettingsAction() {
        return new SinglePressAction(R.drawable.ic_settings,
                R.string.global_action_settings) {

            @Override
            public void onPress() {
                Intent intent = new Intent(Settings.ACTION_SETTINGS);
                intent.addFlags(Intent.FLAG_ACTIVITY_NEW_TASK | Intent.FLAG_ACTIVITY_CLEAR_TOP);
                mContext.startActivity(intent);
            }

            @Override
            public boolean showDuringKeyguard() {
                return true;
            }

            @Override
            public boolean showBeforeProvisioning() {
                return true;
            }
        };
    }

    private Action getAssistAction() {
        return new SinglePressAction(R.drawable.ic_action_assist_focused,
                R.string.global_action_assist) {
            @Override
            public void onPress() {
                Intent intent = new Intent(Intent.ACTION_ASSIST);
                intent.addFlags(Intent.FLAG_ACTIVITY_NEW_TASK | Intent.FLAG_ACTIVITY_CLEAR_TOP);
                mContext.startActivity(intent);
            }

            @Override
            public boolean showDuringKeyguard() {
                return true;
            }

            @Override
            public boolean showBeforeProvisioning() {
                return true;
            }
        };
    }

    private Action getVoiceAssistAction() {
        return new SinglePressAction(R.drawable.ic_voice_search,
                R.string.global_action_voice_assist) {
            @Override
            public void onPress() {
                Intent intent = new Intent(Intent.ACTION_VOICE_ASSIST);
                intent.addFlags(Intent.FLAG_ACTIVITY_NEW_TASK | Intent.FLAG_ACTIVITY_CLEAR_TOP);
                mContext.startActivity(intent);
            }

            @Override
            public boolean showDuringKeyguard() {
                return true;
            }

            @Override
            public boolean showBeforeProvisioning() {
                return true;
            }
        };
    }

    private Action getLockdownAction() {
        return new SinglePressAction(R.drawable.ic_lock_lockdown,
                R.string.global_action_lockdown) {

            @Override
            public void onPress() {
                new LockPatternUtils(mContext)
                        .requireStrongAuth(STRONG_AUTH_REQUIRED_AFTER_USER_LOCKDOWN,
                                UserHandle.USER_ALL);
                try {
                    WindowManagerGlobal.getWindowManagerService().lockNow(null);
                    // Lock profiles (if any) on the background thread.
                    final Handler bgHandler = new Handler(Dependency.get(Dependency.BG_LOOPER));
                    bgHandler.post(() -> lockProfiles());
                } catch (RemoteException e) {
                    Log.e(TAG, "Error while trying to lock device.", e);
                }
            }

            @Override
            public boolean showDuringKeyguard() {
                return true;
            }

            @Override
            public boolean showBeforeProvisioning() {
                return false;
            }
        };
    }

    private void lockProfiles() {
        final UserManager um = (UserManager) mContext.getSystemService(Context.USER_SERVICE);
        final TrustManager tm = (TrustManager) mContext.getSystemService(Context.TRUST_SERVICE);
        final int currentUserId = getCurrentUser().id;
        final int[] profileIds = um.getEnabledProfileIds(currentUserId);
        for (final int id : profileIds) {
            if (id != currentUserId) {
                tm.setDeviceLockedForUser(id, true);
            }
        }
    }

    private UserInfo getCurrentUser() {
        try {
            return ActivityManager.getService().getCurrentUser();
        } catch (RemoteException re) {
            return null;
        }
    }

    private boolean isCurrentUserOwner() {
        UserInfo currentUser = getCurrentUser();
        return currentUser == null || currentUser.isPrimary();
    }

    private void addUsersToMenu(ArrayList<Action> items) {
        UserManager um = (UserManager) mContext.getSystemService(Context.USER_SERVICE);
        if (um.isUserSwitcherEnabled()) {
            List<UserInfo> users = um.getUsers();
            UserInfo currentUser = getCurrentUser();
            for (final UserInfo user : users) {
                if (user.supportsSwitchToByUser()) {
                    boolean isCurrentUser = currentUser == null
                            ? user.id == 0 : (currentUser.id == user.id);
                    Drawable icon = user.iconPath != null ? Drawable.createFromPath(user.iconPath)
                            : null;
                    SinglePressAction switchToUser = new SinglePressAction(
                            R.drawable.ic_menu_cc, icon,
                            (user.name != null ? user.name : "Primary")
                                    + (isCurrentUser ? " \u2714" : "")) {
                        public void onPress() {
                            try {
                                ActivityManager.getService().switchUser(user.id);
                            } catch (RemoteException re) {
                                Log.e(TAG, "Couldn't switch user " + re);
                            }
                        }

                        public boolean showDuringKeyguard() {
                            return true;
                        }

                        public boolean showBeforeProvisioning() {
                            return false;
                        }
                    };
                    items.add(switchToUser);
                }
            }
        }
    }

    private void prepareDialog() {
        refreshSilentMode();
        mAirplaneModeOn.updateState(mAirplaneState);
        mAdapter.notifyDataSetChanged();
        if (mShowSilentToggle) {
            IntentFilter filter = new IntentFilter(AudioManager.RINGER_MODE_CHANGED_ACTION);
            mContext.registerReceiver(mRingerModeReceiver, filter);
        }
    }

    private void refreshSilentMode() {
        if (!mHasVibrator) {
            final boolean silentModeOn =
                    mAudioManager.getRingerMode() != AudioManager.RINGER_MODE_NORMAL;
            ((ToggleAction) mSilentModeAction).updateState(
                    silentModeOn ? ToggleAction.State.On : ToggleAction.State.Off);
        }
    }

    /** {@inheritDoc} */
    public void onDismiss(DialogInterface dialog) {
        mWindowManagerFuncs.onGlobalActionsHidden();
        if (mShowSilentToggle) {
            try {
                mContext.unregisterReceiver(mRingerModeReceiver);
            } catch (IllegalArgumentException ie) {
                // ignore this
                Log.w(TAG, ie);
            }
        }
    }

    /** {@inheritDoc} */
    public void onShow(DialogInterface dialog) {
        MetricsLogger.visible(mContext, MetricsEvent.POWER_MENU);
    }

    /**
     * The adapter used for the list within the global actions dialog, taking
     * into account whether the keyguard is showing via
     * {@link com.android.systemui.globalactions.GlobalActionsDialog#mKeyguardShowing} and whether
     * the device is provisioned
     * via {@link com.android.systemui.globalactions.GlobalActionsDialog#mDeviceProvisioned}.
     */
    public class MyAdapter extends MultiListAdapter {
        private int countItems(boolean separated) {
            int count = 0;
            for (int i = 0; i < mItems.size(); i++) {
                final Action action = mItems.get(i);

                if (shouldBeShown(action) && action.shouldBeSeparated() == separated) {
                    count++;
                }
            }
            return count;
        }

        private boolean shouldBeShown(Action action) {
            if (mKeyguardShowing && !action.showDuringKeyguard()) {
                return false;
            }
            if (!mDeviceProvisioned && !action.showBeforeProvisioning()) {
                return false;
            }
            return true;
        }

        @Override
        public int countSeparatedItems() {
            return countItems(true);
        }

        @Override
        public int countListItems() {
            return countItems(false);
        }

        @Override
        public int getCount() {
            return countSeparatedItems() + countListItems();
        }

        @Override
        public boolean isEnabled(int position) {
            return getItem(position).isEnabled();
        }

        @Override
        public boolean areAllItemsEnabled() {
            return false;
        }

        @Override
        public Action getItem(int position) {
            int filteredPos = 0;
            for (int i = 0; i < mItems.size(); i++) {
                final Action action = mItems.get(i);
                if (!shouldBeShown(action)) {
                    continue;
                }
                if (filteredPos == position) {
                    return action;
                }
                filteredPos++;
            }

            throw new IllegalArgumentException("position " + position
                    + " out of range of showable actions"
                    + ", filtered count=" + getCount()
                    + ", keyguardshowing=" + mKeyguardShowing
                    + ", provisioned=" + mDeviceProvisioned);
        }


        public long getItemId(int position) {
            return position;
        }

        @Override
        public View getView(int position, View convertView, ViewGroup parent) {
            Action action = getItem(position);
            View view = action.create(mContext, convertView, parent, LayoutInflater.from(mContext));
            view.setOnClickListener(v -> onClickItem(position));
            view.setOnLongClickListener(v -> onLongClickItem(position));
            return view;
        }

        @Override
        public boolean onLongClickItem(int position) {
            final Action action = mAdapter.getItem(position);
            if (action instanceof LongPressAction) {
                //mDialog.dismiss();
                return ((LongPressAction) action).onLongPress();
            }
            return false;
        }

        @Override
        public void onClickItem(int position) {
            Action item = mAdapter.getItem(position);
            if (!(item instanceof SilentModeTriStateAction)
                && !(item instanceof AdvancedAction)) {
                mDialog.dismiss();
            }
            item.onPress();
        }

        @Override
        public boolean shouldBeSeparated(int position) {
            return getItem(position).shouldBeSeparated();
        }
    }

    // note: the scheme below made more sense when we were planning on having
    // 8 different things in the global actions dialog.  seems overkill with
    // only 3 items now, but may as well keep this flexible approach so it will
    // be easy should someone decide at the last minute to include something
    // else, such as 'enable wifi', or 'enable bluetooth'

    /**
     * What each item in the global actions dialog must be able to support.
     */
    public interface Action {
        /**
         * @return Text that will be announced when dialog is created.  null
         * for none.
         */
        CharSequence getLabelForAccessibility(Context context);

        View create(Context context, View convertView, ViewGroup parent, LayoutInflater inflater);

        void onPress();

        /**
         * @return whether this action should appear in the dialog when the keygaurd
         * is showing.
         */
        boolean showDuringKeyguard();

        /**
         * @return whether this action should appear in the dialog before the
         * device is provisioned.onlongpress
         *
         */
        boolean showBeforeProvisioning();

        boolean isEnabled();

        default boolean shouldBeSeparated() {
            return false;
        }
    }

    /**
     * An action that also supports long press.
     */
    private interface LongPressAction extends Action {
        boolean onLongPress();
    }

    /**
     * A single press action maintains no state, just responds to a press
     * and takes an action.
     */
    private static abstract class SinglePressAction implements Action {
        private final int mIconResId;
        private final Drawable mIcon;
        private final int mMessageResId;
        private final CharSequence mMessage;

        protected SinglePressAction(int iconResId, int messageResId) {
            mIconResId = iconResId;
            mMessageResId = messageResId;
            mMessage = null;
            mIcon = null;
        }

        protected SinglePressAction(int iconResId, Drawable icon, CharSequence message) {
            mIconResId = iconResId;
            mMessageResId = 0;
            mMessage = message;
            mIcon = icon;
        }

        public boolean isEnabled() {
            return true;
        }

        public String getStatus() {
            return null;
        }

        abstract public void onPress();

        public CharSequence getLabelForAccessibility(Context context) {
            if (mMessage != null) {
                return mMessage;
            } else {
                return context.getString(mMessageResId);
            }
        }

        protected int getActionLayoutId(Context context) {
            return com.android.systemui.R.layout.global_actions_grid_item;
        }

        public View create(
                Context context, View convertView, ViewGroup parent, LayoutInflater inflater) {
            View v = inflater.inflate(getActionLayoutId(context), parent,
                    false);

            ImageView icon = (ImageView) v.findViewById(R.id.icon);
            TextView messageView = (TextView) v.findViewById(R.id.message);
            messageView.setSelected(true); // necessary for marquee to work

            TextView statusView = (TextView) v.findViewById(R.id.status);
            final String status = getStatus();
            if (!TextUtils.isEmpty(status)) {
                statusView.setText(status);
            } else {
                statusView.setVisibility(View.GONE);
            }
            if (mIcon != null) {
                icon.setImageDrawable(mIcon);
                icon.setScaleType(ScaleType.CENTER_CROP);
            } else if (mIconResId != 0) {
                icon.setImageDrawable(context.getDrawable(mIconResId));
            }
            if (mMessage != null) {
                messageView.setText(mMessage);
            } else {
                messageView.setText(mMessageResId);
            }

            return v;
        }
    }

    /**
     * A toggle action knows whether it is on or off, and displays an icon
     * and status message accordingly.
     */
    private static abstract class ToggleAction implements Action {

        enum State {
            Off(false),
            TurningOn(true),
            TurningOff(true),
            On(false);

            private final boolean inTransition;

            State(boolean intermediate) {
                inTransition = intermediate;
            }

            public boolean inTransition() {
                return inTransition;
            }
        }

        protected State mState = State.Off;

        // prefs
        protected int mEnabledIconResId;
        protected int mDisabledIconResid;
        protected int mMessageResId;
        protected int mEnabledStatusMessageResId;
        protected int mDisabledStatusMessageResId;

        /**
         * @param enabledIconResId           The icon for when this action is on.
         * @param disabledIconResid          The icon for when this action is off.
         * @param message                    The general information message, e.g 'Silent Mode'
         * @param enabledStatusMessageResId  The on status message, e.g 'sound disabled'
         * @param disabledStatusMessageResId The off status message, e.g. 'sound enabled'
         */
        public ToggleAction(int enabledIconResId,
                int disabledIconResid,
                int message,
                int enabledStatusMessageResId,
                int disabledStatusMessageResId) {
            mEnabledIconResId = enabledIconResId;
            mDisabledIconResid = disabledIconResid;
            mMessageResId = message;
            mEnabledStatusMessageResId = enabledStatusMessageResId;
            mDisabledStatusMessageResId = disabledStatusMessageResId;
        }

        /**
         * Override to make changes to resource IDs just before creating the
         * View.
         */
        void willCreate() {

        }

        @Override
        public CharSequence getLabelForAccessibility(Context context) {
            return context.getString(mMessageResId);
        }

        public View create(Context context, View convertView, ViewGroup parent,
                LayoutInflater inflater) {
            willCreate();

            View v = inflater.inflate(R
                    .layout.global_actions_item, parent, false);

            ImageView icon = (ImageView) v.findViewById(R.id.icon);
            TextView messageView = (TextView) v.findViewById(R.id.message);
            TextView statusView = (TextView) v.findViewById(R.id.status);
            final boolean enabled = isEnabled();

            if (messageView != null) {
                messageView.setText(mMessageResId);
                messageView.setEnabled(enabled);
                messageView.setSelected(true); // necessary for marquee to work
            }

            boolean on = ((mState == State.On) || (mState == State.TurningOn));
            if (icon != null) {
                icon.setImageDrawable(context.getDrawable(
                        (on ? mEnabledIconResId : mDisabledIconResid)));
                icon.setEnabled(enabled);
            }

            if (statusView != null) {
                statusView.setText(on ? mEnabledStatusMessageResId : mDisabledStatusMessageResId);
                statusView.setVisibility(View.VISIBLE);
                statusView.setEnabled(enabled);
            }
            v.setEnabled(enabled);

            return v;
        }

        public final void onPress() {
            if (mState.inTransition()) {
                Log.w(TAG, "shouldn't be able to toggle when in transition");
                return;
            }

            final boolean nowOn = !(mState == State.On);
            onToggle(nowOn);
            changeStateFromPress(nowOn);
        }

        public boolean isEnabled() {
            return !mState.inTransition();
        }

        /**
         * Implementations may override this if their state can be in on of the intermediate
         * states until some notification is received (e.g airplane mode is 'turning off' until
         * we know the wireless connections are back online
         *
         * @param buttonOn Whether the button was turned on or off
         */
        protected void changeStateFromPress(boolean buttonOn) {
            mState = buttonOn ? State.On : State.Off;
        }

        abstract void onToggle(boolean on);

        public void updateState(State state) {
            mState = state;
        }
    }

    /**
     * A toggle action knows whether it is on or off, and displays an icon
     * and status message accordingly.
     */
    private static abstract class AdvancedAction implements Action, LongPressAction {

        protected int mActionType;
        protected int mIconResid;
        protected int mMessageResid;
        protected Handler mRefresh;
        protected GlobalActionsManager mWmFuncs;
        private Context mContext;

        public AdvancedAction(
                int actionType,
                int iconResid,
                int messageResid,
                GlobalActionsManager funcs,
                Handler handler) {
            mActionType = actionType;
            mIconResid = iconResid;
            mMessageResid = messageResid;
            mRefresh = handler;
            mWmFuncs = funcs;
        }

        @Override
        public CharSequence getLabelForAccessibility(Context context) {
            return context.getString(mMessageResid);
        }

        public View create(
                Context context, View convertView, ViewGroup parent, LayoutInflater inflater) {
            mContext = context;
            View v = inflater.inflate(com.android.systemui.R.layout.global_actions_grid_item, parent,
                    false);

            TextView statusView = (TextView) v.findViewById(R.id.status);
            final String status = getStatus();
            if (!TextUtils.isEmpty(status)) {
                statusView.setText(status);
            } else {
                statusView.setVisibility(View.GONE);
            }

            TextView messageView = (TextView) v.findViewById(R.id.message);
            if (messageView != null) {
                messageView.setText(mMessageResid);
                messageView.setSelected(true); // necessary for marquee to work
            }
            ImageView icon = (ImageView) v.findViewById(R.id.icon);
            if (icon != null) {
                icon.setImageDrawable(mContext.getDrawable((mIconResid)));
            }

            return v;
        }

        @Override
        public final void onPress() {
            if (mActionType == SHOW_TOGGLES_BUTTON) {
                mRefresh.sendEmptyMessage(MESSAGE_SHOW_ADVANCED_TOGGLES);
            } else {
                triggerAction(mActionType, mRefresh, mWmFuncs, mContext);
            }
        }

        @Override
        public boolean onLongPress() {
            return false;
        }

        public boolean isEnabled() {
            return true;
        }

        public String getStatus() {
            return null;
        }
    }

    private static void triggerAction(int type, Handler h, GlobalActionsManager funcs, Context ctx) {
        switch (type) {
            case RESTART_HOT_BUTTON:
                h.sendEmptyMessage(MESSAGE_DISMISS);
                doHotReboot();
                break;
            case RESTART_RECOVERY_BUTTON:
                h.sendEmptyMessage(MESSAGE_DISMISS);
                funcs.advancedReboot(PowerManager.REBOOT_RECOVERY);
                break;
            case RESTART_BOOTLOADER_BUTTON:
                h.sendEmptyMessage(MESSAGE_DISMISS);
                funcs.advancedReboot(PowerManager.REBOOT_BOOTLOADER);
                break;
            case RESTART_UI_BUTTON:
                /* no time and need to dismiss the dialog here, just kill systemui straight after telling to
                policy/GlobalActions that we hid the dialog within the kill action itself so its onStatusBarConnectedChanged
                won't show the LegacyGlobalActions after systemui restart
                */
                funcs.onGlobalActionsHidden();
                restartSystemUI(ctx);
                break;
            default:
                break;
        }
    }

    private class SilentModeToggleAction extends ToggleAction {
        public SilentModeToggleAction() {
            super(R.drawable.ic_audio_vol_mute,
                    R.drawable.ic_audio_vol,
                    R.string.global_action_toggle_silent_mode,
                    R.string.global_action_silent_mode_on_status,
                    R.string.global_action_silent_mode_off_status);
        }

        void onToggle(boolean on) {
            if (on) {
                mAudioManager.setRingerMode(AudioManager.RINGER_MODE_SILENT);
            } else {
                mAudioManager.setRingerMode(AudioManager.RINGER_MODE_NORMAL);
            }
        }

        public boolean showDuringKeyguard() {
            return true;
        }

        public boolean showBeforeProvisioning() {
            return false;
        }
    }

    private static class SilentModeTriStateAction implements Action, View.OnClickListener {

        private final int[] ITEM_IDS = {R.id.option1, R.id.option2, R.id.option3};

        private final AudioManager mAudioManager;
        private final Handler mHandler;

        SilentModeTriStateAction(AudioManager audioManager, Handler handler) {
            mAudioManager = audioManager;
            mHandler = handler;
        }

        private int ringerModeToIndex(int ringerMode) {
            // They just happen to coincide
            return ringerMode;
        }

        private int indexToRingerMode(int index) {
            // They just happen to coincide
            return index;
        }

        @Override
        public CharSequence getLabelForAccessibility(Context context) {
            return null;
        }

        public View create(Context context, View convertView, ViewGroup parent,
                LayoutInflater inflater) {
            View v = inflater.inflate(R.layout.global_actions_silent_mode, parent, false);

            int selectedIndex = ringerModeToIndex(mAudioManager.getRingerMode());
            for (int i = 0; i < 3; i++) {
                View itemView = v.findViewById(ITEM_IDS[i]);
                itemView.setSelected(selectedIndex == i);
                // Set up click handler
                itemView.setTag(i);
                itemView.setOnClickListener(this);
            }
            return v;
        }

        public void onPress() {
        }

        public boolean showDuringKeyguard() {
            return true;
        }

        public boolean showBeforeProvisioning() {
            return false;
        }

        public boolean isEnabled() {
            return true;
        }

        void willCreate() {
        }

        public void onClick(View v) {
            if (!(v.getTag() instanceof Integer)) return;

            int index = (Integer) v.getTag();
            mAudioManager.setRingerMode(indexToRingerMode(index));
            mHandler.sendEmptyMessageDelayed(MESSAGE_DISMISS, DIALOG_DISMISS_DELAY);
        }
    }

    private BroadcastReceiver mBroadcastReceiver = new BroadcastReceiver() {
        public void onReceive(Context context, Intent intent) {
            String action = intent.getAction();
            if (Intent.ACTION_CLOSE_SYSTEM_DIALOGS.equals(action)
                    || Intent.ACTION_SCREEN_OFF.equals(action)) {
                String reason = intent.getStringExtra(SYSTEM_DIALOG_REASON_KEY);
                if (!SYSTEM_DIALOG_REASON_GLOBAL_ACTIONS.equals(reason)) {
                    mHandler.sendMessage(mHandler.obtainMessage(MESSAGE_DISMISS, reason));
                }
            } else if (TelephonyIntents.ACTION_EMERGENCY_CALLBACK_MODE_CHANGED.equals(action)) {
                // Airplane mode can be changed after ECM exits if airplane toggle button
                // is pressed during ECM mode
                if (!(intent.getBooleanExtra("PHONE_IN_ECM_STATE", false)) &&
                        mIsWaitingForEcmExit) {
                    mIsWaitingForEcmExit = false;
                    changeAirplaneModeSystemSetting(true);
                }
            }
        }
    };

    PhoneStateListener mPhoneStateListener = new PhoneStateListener() {
        @Override
        public void onServiceStateChanged(ServiceState serviceState) {
            if (!mHasTelephony) return;
            final boolean inAirplaneMode = serviceState.getState() == ServiceState.STATE_POWER_OFF;
            mAirplaneState = inAirplaneMode ? ToggleAction.State.On : ToggleAction.State.Off;
            mAirplaneModeOn.updateState(mAirplaneState);
            mAdapter.notifyDataSetChanged();
        }
    };

    private BroadcastReceiver mRingerModeReceiver = new BroadcastReceiver() {
        @Override
        public void onReceive(Context context, Intent intent) {
            if (intent.getAction().equals(AudioManager.RINGER_MODE_CHANGED_ACTION)) {
                mHandler.sendEmptyMessage(MESSAGE_REFRESH);
            }
        }
    };

    private ContentObserver mAirplaneModeObserver = new ContentObserver(new Handler()) {
        @Override
        public void onChange(boolean selfChange) {
            onAirplaneModeChanged();
        }
    };

    private static final int MESSAGE_DISMISS = 0;
    private static final int MESSAGE_REFRESH = 1;
    private static final int MESSAGE_SHOW = 2;
    private static final int MESSAGE_SHOW_ADVANCED_TOGGLES = 3;
    private static final int DIALOG_DISMISS_DELAY = 200; // ms
    private static final int MESSAGE_SHOW_ADVANCED_TOGGLES_SHOW = 6;

    private Handler mHandler = new Handler() {
        public void handleMessage(Message msg) {
            switch (msg.what) {
                case MESSAGE_DISMISS:
                    if (mDialog != null) {
                        if (SYSTEM_DIALOG_REASON_DREAM.equals(msg.obj)) {
                            mDialog.dismissImmediately();
                        } else {
                            mDialog.dismiss();
                        }
                        mDialog = null;
                    }
                    break;
                case MESSAGE_REFRESH:
                    refreshSilentMode();
                    mAdapter.notifyDataSetChanged();
                    break;
                case MESSAGE_SHOW:
                    handleShow();
                    break;
                case MESSAGE_SHOW_ADVANCED_TOGGLES:
                    mDialog.dismiss();
                    mHandler.sendEmptyMessageDelayed(MESSAGE_SHOW_ADVANCED_TOGGLES_SHOW, DIALOG_DISMISS_DELAY);
                    break;
                case MESSAGE_SHOW_ADVANCED_TOGGLES_SHOW:
                    mAdapter.notifyDataSetChanged();
                    addNewItems();
                    mDialog.refreshList();
                    mDialog.show();
                    break;
            }
        }
    };

    private void addNewItems() {
        mItems.clear();
        mItems.add(mRestartHot);
        mItems.add(mRestartRecovery);
        mItems.add(mRestartBootloader);
        mItems.add(mRestartSystemUI);
    }

    private void onAirplaneModeChanged() {
        // Let the service state callbacks handle the state.
        if (mHasTelephony) return;

        boolean airplaneModeOn = Settings.Global.getInt(
                mContext.getContentResolver(),
                Settings.Global.AIRPLANE_MODE_ON,
                0) == 1;
        mAirplaneState = airplaneModeOn ? ToggleAction.State.On : ToggleAction.State.Off;
        mAirplaneModeOn.updateState(mAirplaneState);
    }

    /**
     * Change the airplane mode system setting
     */
    private void changeAirplaneModeSystemSetting(boolean on) {
        Settings.Global.putInt(
                mContext.getContentResolver(),
                Settings.Global.AIRPLANE_MODE_ON,
                on ? 1 : 0);
        Intent intent = new Intent(Intent.ACTION_AIRPLANE_MODE_CHANGED);
        intent.addFlags(Intent.FLAG_RECEIVER_REPLACE_PENDING);
        intent.putExtra("state", on);
        mContext.sendBroadcastAsUser(intent, UserHandle.ALL);
        if (!mHasTelephony) {
            mAirplaneState = on ? ToggleAction.State.On : ToggleAction.State.Off;
        }
    }

    private static final class ActionsDialog extends Dialog implements DialogInterface,
            ColorExtractor.OnColorsChangedListener {

        private final Context mContext;
        private final MyAdapter mAdapter;
        private final IStatusBarService mStatusBarService;
        private final IBinder mToken = new Binder();
        private MultiListLayout mGlobalActionsLayout;
        private Drawable mBackgroundDrawable;
        private final SysuiColorExtractor mColorExtractor;
        private final GlobalActionsPanelPlugin.PanelViewController mPanelController;
        private boolean mKeyguardShowing;
        private boolean mShowing;
        private float mScrimAlpha;
        private ResetOrientationData mResetOrientationData;
        private boolean mHadTopUi;
        private final StatusBarWindowController mStatusBarWindowController;

        ActionsDialog(Context context, MyAdapter adapter,
                GlobalActionsPanelPlugin.PanelViewController plugin) {
            super(context, com.android.systemui.R.style.Theme_SystemUI_Dialog_GlobalActions);
            mContext = context;
            mAdapter = adapter;
            mColorExtractor = Dependency.get(SysuiColorExtractor.class);
            mStatusBarService = Dependency.get(IStatusBarService.class);
            mStatusBarWindowController = Dependency.get(StatusBarWindowController.class);

            // Window initialization
            Window window = getWindow();
            window.requestFeature(Window.FEATURE_NO_TITLE);
            // Inflate the decor view, so the attributes below are not overwritten by the theme.
            window.getDecorView();
            window.getAttributes().systemUiVisibility |= View.SYSTEM_UI_FLAG_LAYOUT_FULLSCREEN
                    | View.SYSTEM_UI_FLAG_LAYOUT_STABLE
                    | View.SYSTEM_UI_FLAG_LAYOUT_HIDE_NAVIGATION;
            window.setLayout(MATCH_PARENT, MATCH_PARENT);
            window.clearFlags(WindowManager.LayoutParams.FLAG_DIM_BEHIND);
            window.addFlags(
                    WindowManager.LayoutParams.FLAG_LAYOUT_IN_SCREEN
                    | WindowManager.LayoutParams.FLAG_NOT_TOUCH_MODAL
                    | WindowManager.LayoutParams.FLAG_LAYOUT_INSET_DECOR
                    | WindowManager.LayoutParams.FLAG_SHOW_WHEN_LOCKED
                    | WindowManager.LayoutParams.FLAG_WATCH_OUTSIDE_TOUCH
                    | WindowManager.LayoutParams.FLAG_HARDWARE_ACCELERATED);
            window.setType(WindowManager.LayoutParams.TYPE_VOLUME_OVERLAY);
            setTitle(R.string.global_actions);

            mPanelController = plugin;
            initializeLayout();
        }

        private boolean shouldUsePanel() {
            return mPanelController != null && mPanelController.getPanelContent() != null;
        }

        private void initializePanel() {
            int rotation = RotationUtils.getRotation(mContext);
            boolean rotationLocked = RotationPolicy.isRotationLocked(mContext);
            if (rotation != RotationUtils.ROTATION_NONE) {
                if (rotationLocked) {
                    if (mResetOrientationData == null) {
                        mResetOrientationData = new ResetOrientationData();
                        mResetOrientationData.locked = true;
                        mResetOrientationData.rotation = rotation;
                    }

                    // Unlock rotation, so user can choose to rotate to portrait to see the panel.
                    // This call is posted so that the rotation does not change until post-layout,
                    // otherwise onConfigurationChanged() may not get invoked.
                    mGlobalActionsLayout.post(() ->
                            RotationPolicy.setRotationLockAtAngle(
                                    mContext, false, RotationUtils.ROTATION_NONE));
                }
            } else {
                if (!rotationLocked) {
                    if (mResetOrientationData == null) {
                        mResetOrientationData = new ResetOrientationData();
                        mResetOrientationData.locked = false;
                    }

                    // Lock to portrait, so the user doesn't accidentally hide the panel.
                    // This call is posted so that the rotation does not change until post-layout,
                    // otherwise onConfigurationChanged() may not get invoked.
                    mGlobalActionsLayout.post(() ->
                            RotationPolicy.setRotationLockAtAngle(
                                    mContext, true, RotationUtils.ROTATION_NONE));
                }

                // Disable rotation suggestions, if enabled
                setRotationSuggestionsEnabled(false);

                FrameLayout panelContainer =
                        findViewById(com.android.systemui.R.id.global_actions_panel_container);
                FrameLayout.LayoutParams panelParams =
                        new FrameLayout.LayoutParams(
                                FrameLayout.LayoutParams.MATCH_PARENT,
                                FrameLayout.LayoutParams.MATCH_PARENT);
                panelContainer.addView(mPanelController.getPanelContent(), panelParams);
                mBackgroundDrawable = mPanelController.getBackgroundDrawable();
                mScrimAlpha = 1f;
            }
        }

        private void initializeLayout() {
            setContentView(getGlobalActionsLayoutId(mContext));
            fixNavBarClipping();
            mGlobalActionsLayout = findViewById(com.android.systemui.R.id.global_actions_view);
            mGlobalActionsLayout.setOutsideTouchListener(view -> dismiss());
            ((View) mGlobalActionsLayout.getParent()).setOnClickListener(view -> dismiss());
            mGlobalActionsLayout.setListViewAccessibilityDelegate(new View.AccessibilityDelegate() {
                @Override
                public boolean dispatchPopulateAccessibilityEvent(
                        View host, AccessibilityEvent event) {
                    // Populate the title here, just as Activity does
                    event.getText().add(mContext.getString(R.string.global_actions));
                    return true;
                }
            });
            mGlobalActionsLayout.setRotationListener(this::onRotate);
            mGlobalActionsLayout.setAdapter(mAdapter);

            if (shouldUsePanel()) {
                initializePanel();
            }
            if (mBackgroundDrawable == null) {
                mBackgroundDrawable = new ScrimDrawable();
                mScrimAlpha = ScrimController.GRADIENT_SCRIM_ALPHA;
            }
            getWindow().setBackgroundDrawable(mBackgroundDrawable);
        }

        private void fixNavBarClipping() {
            ViewGroup content = findViewById(android.R.id.content);
            content.setClipChildren(false);
            content.setClipToPadding(false);
            ViewGroup contentParent = (ViewGroup) content.getParent();
            contentParent.setClipChildren(false);
            contentParent.setClipToPadding(false);
        }

        private int getGlobalActionsLayoutId(Context context) {
            int rotation = RotationUtils.getRotation(context);
            boolean useGridLayout = isForceGridEnabled(context)
                    || (shouldUsePanel() && rotation == RotationUtils.ROTATION_NONE);
            if (rotation == RotationUtils.ROTATION_SEASCAPE) {
                if (useGridLayout) {
                    return com.android.systemui.R.layout.global_actions_grid_seascape;
                } else {
                    return com.android.systemui.R.layout.global_actions_column_seascape;
                }
            } else {
                if (useGridLayout) {
                    return com.android.systemui.R.layout.global_actions_grid;
                } else {
                    return com.android.systemui.R.layout.global_actions_column;
                }
            }
        }

        public void refreshList() {
            mGlobalActionsLayout.updateList();
        }

        @Override
        protected void onStart() {
            super.setCanceledOnTouchOutside(true);
            super.onStart();
            mGlobalActionsLayout.updateList();

            if (mBackgroundDrawable instanceof ScrimDrawable) {
                mColorExtractor.addOnColorsChangedListener(this);
                GradientColors colors = mColorExtractor.getNeutralColors();
                updateColors(colors, false /* animate */);
            }
        }

        /**
         * Updates background and system bars according to current GradientColors.
         * @param colors Colors and hints to use.
         * @param animate Interpolates gradient if true, just sets otherwise.
         */
        private void updateColors(GradientColors colors, boolean animate) {
            if (!(mBackgroundDrawable instanceof ScrimDrawable)) {
                return;
            }
            ((ScrimDrawable) mBackgroundDrawable).setColor(colors.getMainColor(), animate);
            View decorView = getWindow().getDecorView();
            if (colors.supportsDarkText()) {
                decorView.setSystemUiVisibility(View.SYSTEM_UI_FLAG_LIGHT_NAVIGATION_BAR |
                        View.SYSTEM_UI_FLAG_LIGHT_STATUS_BAR);
            } else {
                decorView.setSystemUiVisibility(0);
            }
        }

        @Override
        protected void onStop() {
            super.onStop();
            mColorExtractor.removeOnColorsChangedListener(this);
        }

        @Override
        public void show() {
            super.show();
            mShowing = true;
            mHadTopUi = mStatusBarWindowController.getForceHasTopUi();
            mStatusBarWindowController.setForceHasTopUi(true);
            mBackgroundDrawable.setAlpha(0);
            mGlobalActionsLayout.setTranslationX(mGlobalActionsLayout.getAnimationOffsetX());
            mGlobalActionsLayout.setTranslationY(mGlobalActionsLayout.getAnimationOffsetY());
            mGlobalActionsLayout.setAlpha(0);
            mGlobalActionsLayout.animate()
                    .alpha(1)
                    .translationX(0)
                    .translationY(0)
                    .setDuration(DIALOG_DISMISS_DELAY)
                    .setInterpolator(Interpolators.FAST_OUT_SLOW_IN)
                    .setUpdateListener(animation -> {
                        int alpha = (int) ((Float) animation.getAnimatedValue()
                                * mScrimAlpha * 255);
                        mBackgroundDrawable.setAlpha(alpha);
                    })
                    .start();
        }

        @Override
        public void dismiss() {
            if (!mShowing) {
                return;
            }
            mShowing = false;
            mGlobalActionsLayout.setTranslationX(0);
            mGlobalActionsLayout.setTranslationY(0);
            mGlobalActionsLayout.setAlpha(1);
            mGlobalActionsLayout.animate()
                    .alpha(0)
                    .translationX(mGlobalActionsLayout.getAnimationOffsetX())
                    .translationY(mGlobalActionsLayout.getAnimationOffsetY())
                    .setDuration(DIALOG_DISMISS_DELAY)
                    .withEndAction(this::completeDismiss)
                    .setInterpolator(new LogAccelerateInterpolator())
                    .setUpdateListener(animation -> {
                        int alpha = (int) ((1f - (Float) animation.getAnimatedValue())
                                * mScrimAlpha * 255);
                        mBackgroundDrawable.setAlpha(alpha);
                    })
                    .start();
            dismissPanel();
            resetOrientation();
        }

        void dismissImmediately() {
            mShowing = false;
            dismissPanel();
            resetOrientation();
            completeDismiss();
        }

        private void completeDismiss() {
            mStatusBarWindowController.setForceHasTopUi(mHadTopUi);
            super.dismiss();
        }

        private void dismissPanel() {
            if (mPanelController != null) {
                mPanelController.onDismissed();
            }
        }

        private void setRotationSuggestionsEnabled(boolean enabled) {
            try {
                final int userId = Binder.getCallingUserHandle().getIdentifier();
                final int what = enabled
                        ? StatusBarManager.DISABLE2_NONE
                        : StatusBarManager.DISABLE2_ROTATE_SUGGESTIONS;
                mStatusBarService.disable2ForUser(what, mToken, mContext.getPackageName(), userId);
            } catch (RemoteException ex) {
                throw ex.rethrowFromSystemServer();
            }
        }

        private void resetOrientation() {
            if (mResetOrientationData != null) {
                RotationPolicy.setRotationLockAtAngle(mContext, mResetOrientationData.locked,
                        mResetOrientationData.rotation);
            }
            setRotationSuggestionsEnabled(true);
        }

        @Override
        public void onColorsChanged(ColorExtractor extractor, int which) {
            if (mKeyguardShowing) {
                if ((WallpaperManager.FLAG_LOCK & which) != 0) {
                    updateColors(extractor.getColors(WallpaperManager.FLAG_LOCK),
                            true /* animate */);
                }
            } else {
                if ((WallpaperManager.FLAG_SYSTEM & which) != 0) {
                    updateColors(extractor.getColors(WallpaperManager.FLAG_SYSTEM),
                            true /* animate */);
                }
            }
        }

        public void setKeyguardShowing(boolean keyguardShowing) {
            mKeyguardShowing = keyguardShowing;
        }

        public void refreshDialog() {
            initializeLayout();
            mGlobalActionsLayout.updateList();
        }

        public void onRotate(int from, int to) {
            if (mShowing) {
                refreshDialog();
            }
        }

        private static class ResetOrientationData {
            public boolean locked;
            public int rotation;
        }
    }

    /**
     * Determines whether or not debug mode has been activated for the Global Actions Panel.
     */
    private static boolean isPanelDebugModeEnabled(Context context) {
        return Settings.Secure.getInt(context.getContentResolver(),
                Settings.Secure.GLOBAL_ACTIONS_PANEL_DEBUG_ENABLED, 0) == 1;
    }

    /**
     * Determines whether or not the Global Actions menu should be forced to
     * use the newer grid-style layout.
     */
    private static boolean isForceGridEnabled(Context context) {
        return isPanelDebugModeEnabled(context);
    }

    /**
     * Determines whether the Global Actions menu should use a separated view for emergency actions.
     */
    private static boolean shouldUseSeparatedView() {
        return true;
    }

    public static void restartSystemUI(Context ctx) {
        Process.killProcess(Process.myPid());
    }

    private static void doHotReboot() {
        try {
            final IActivityManager am =
                  ActivityManagerNative.asInterface(ServiceManager.checkService("activity"));
            if (am != null) {
                am.restart();
            }
        } catch (RemoteException e) {
            Log.e(TAG, "failure trying to perform hot reboot", e);
        }
    }
}<|MERGE_RESOLUTION|>--- conflicted
+++ resolved
@@ -744,11 +744,7 @@
             mHandler.postDelayed(new Runnable() {
                 @Override
                 public void run() {
-<<<<<<< HEAD
-                    mScreenshotHelper.takeScreenshot(1/*TAKE_SCREENSHOT_FULLSCREEN*/, true, true, mHandler);
-=======
-                    mScreenshotHelper.takeScreenshot(1, true, true, mHandler, null);
->>>>>>> 0d7e17eb
+                    mScreenshotHelper.takeScreenshot(1/*TAKE_SCREENSHOT_FULLSCREEN*/, true, true, mHandler, null);
                     MetricsLogger.action(mContext,
                             MetricsEvent.ACTION_SCREENSHOT_POWER_MENU);
                 }
@@ -773,7 +769,7 @@
             mHandler.postDelayed(new Runnable() {
                 @Override
                 public void run() {
-                    mScreenshotHelper.takeScreenshot(2/*TAKE_SCREENSHOT_SELECTED_REGION*/, true, true, mHandler);
+                    mScreenshotHelper.takeScreenshot(2/*TAKE_SCREENSHOT_SELECTED_REGION*/, true, true, mHandler, null);
                     MetricsLogger.action(mContext,
                             MetricsEvent.ACTION_SCREENSHOT_POWER_MENU);
                 }
