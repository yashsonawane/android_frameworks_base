/*
 * Copyright (C) 2013 The Android Open Source Project
 *
 * Licensed under the Apache License, Version 2.0 (the "License");
 * you may not use this file except in compliance with the License.
 * You may obtain a copy of the License at
 *
 *      http://www.apache.org/licenses/LICENSE-2.0
 *
 * Unless required by applicable law or agreed to in writing, software
 * distributed under the License is distributed on an "AS IS" BASIS,
 * WITHOUT WARRANTIES OR CONDITIONS OF ANY KIND, either express or implied.
 * See the License for the specific language governing permissions and
 * limitations under the License.
 */
package com.android.systemui;

import static android.app.StatusBarManager.DISABLE2_SYSTEM_ICONS;
import static android.app.StatusBarManager.DISABLE_NONE;
import static android.provider.Settings.System.SHOW_BATTERY_PERCENT;
import static android.provider.Settings.Secure.STATUS_BAR_BATTERY_STYLE;

import android.animation.ArgbEvaluator;
import android.app.ActivityManager;
import android.content.Context;
import android.content.res.Resources;
import android.content.res.TypedArray;
import android.database.ContentObserver;
import android.graphics.Rect;
import android.net.Uri;
import android.os.Handler;
import android.provider.Settings;
import android.util.ArraySet;
import android.util.AttributeSet;
import android.util.TypedValue;
import android.view.ContextThemeWrapper;
import android.view.Gravity;
import android.view.LayoutInflater;
import android.view.View;
import android.view.ViewGroup;
import android.widget.ImageView;
import android.widget.LinearLayout;
import android.widget.TextView;

import com.android.settingslib.Utils;
import com.android.settingslib.graph.BatteryMeterDrawableBase;
import com.android.systemui.settings.CurrentUserTracker;
import com.android.systemui.statusbar.policy.BatteryController;
import com.android.systemui.statusbar.policy.BatteryController.BatteryStateChangeCallback;
import com.android.systemui.statusbar.policy.ConfigurationController;
import com.android.systemui.statusbar.policy.ConfigurationController.ConfigurationListener;
import com.android.systemui.statusbar.policy.DarkIconDispatcher;
import com.android.systemui.statusbar.policy.DarkIconDispatcher.DarkReceiver;
import com.android.systemui.statusbar.policy.IconLogger;
import com.android.systemui.tuner.TunerService;
import com.android.systemui.tuner.TunerService.Tunable;
import com.android.systemui.util.Utils.DisableStateTracker;
import com.android.systemui.R;

import java.text.NumberFormat;

public class BatteryMeterView extends LinearLayout implements
        BatteryStateChangeCallback, Tunable, DarkReceiver, ConfigurationListener {

    private BatteryMeterDrawableBase mDrawable;
    private ImageView mBatteryIconView;
    private final CurrentUserTracker mUserTracker;
    private TextView mBatteryPercentView;

    private BatteryController mBatteryController;
    private SettingObserver mSettingObserver;
    private int mTextColor;
    private int mLevel;
    private boolean mForceShowPercent;
    private boolean mShowPercentAvailable;

    private int mDarkModeBackgroundColor;
    private int mDarkModeFillColor;

    private int mLightModeBackgroundColor;
    private int mLightModeFillColor;
    private float mDarkIntensity;
    private int mUser;

    private final Context mContext;
    private final int mFrameColor;

    private int mStyle = BatteryMeterDrawableBase.BATTERY_STYLE_PORTRAIT;
    private boolean mQsHeaderOrKeyguard;
    private boolean mCharging;
    private boolean mPowerSave;

    /**
     * Whether we should use colors that adapt based on wallpaper/the scrim behind quick settings.
     */
    private boolean mUseWallpaperTextColors;

    private int mNonAdaptedForegroundColor;
    private int mNonAdaptedBackgroundColor;

    public BatteryMeterView(Context context) {
        this(context, null, 0);
    }

    public BatteryMeterView(Context context, AttributeSet attrs) {
        this(context, attrs, 0);
    }

    public BatteryMeterView(Context context, AttributeSet attrs, int defStyle) {
        super(context, attrs, defStyle);
        mContext = context;

        setOrientation(LinearLayout.HORIZONTAL);
        setGravity(Gravity.CENTER_VERTICAL | Gravity.START);

        TypedArray atts = context.obtainStyledAttributes(attrs, R.styleable.BatteryMeterView,
                defStyle, 0);
        final int frameColor = atts.getColor(R.styleable.BatteryMeterView_frameColor,
                context.getColor(R.color.meter_background_color));
        mFrameColor = frameColor;
        mDrawable = new BatteryMeterDrawableBase(context, frameColor);
        atts.recycle();

        mSettingObserver = new SettingObserver(new Handler(context.getMainLooper()));
        mShowPercentAvailable = context.getResources().getBoolean(
                com.android.internal.R.bool.config_battery_percentage_setting_available);


        addOnAttachStateChangeListener(
                new DisableStateTracker(DISABLE_NONE, DISABLE2_SYSTEM_ICONS));

        mBatteryIconView = new ImageView(context);
        mBatteryIconView.setImageDrawable(mDrawable);
        final MarginLayoutParams mlp = new MarginLayoutParams(
                getResources().getDimensionPixelSize(R.dimen.status_bar_battery_icon_width),
                getResources().getDimensionPixelSize(R.dimen.status_bar_battery_icon_height));
        mlp.setMargins(0, 0, 0,
                getResources().getDimensionPixelOffset(R.dimen.battery_margin_bottom));
        addView(mBatteryIconView, mlp);

        updateShowPercent();
        setColorsFromContext(context);
        // Init to not dark at all.
        onDarkChanged(new Rect(), 0, DarkIconDispatcher.DEFAULT_ICON_TINT);

        mUserTracker = new CurrentUserTracker(mContext) {
            @Override
            public void onUserSwitched(int newUserId) {
                mUser = newUserId;
                getContext().getContentResolver().unregisterContentObserver(mSettingObserver);
                getContext().getContentResolver().registerContentObserver(
                        Settings.System.getUriFor(SHOW_BATTERY_PERCENT), false, mSettingObserver,
                        newUserId);
            }
        };

        setClipChildren(false);
        setClipToPadding(false);
    }

    public void setForceShowPercent(boolean show) {
        mForceShowPercent = show;
        updateShowPercent();
    }

    /**
     * Sets whether the battery meter view uses the wallpaperTextColor. If we're not using it, we'll
     * revert back to dark-mode-based/tinted colors.
     *
     * @param shouldUseWallpaperTextColor whether we should use wallpaperTextColor for all
     *                                    components
     */
    public void useWallpaperTextColor(boolean shouldUseWallpaperTextColor) {
        if (shouldUseWallpaperTextColor == mUseWallpaperTextColors) {
            return;
        }

        mUseWallpaperTextColors = shouldUseWallpaperTextColor;

        if (mUseWallpaperTextColors) {
            updateColors(
                    Utils.getColorAttr(mContext, R.attr.wallpaperTextColor),
                    Utils.getColorAttr(mContext, R.attr.wallpaperTextColorSecondary));
        } else {
            updateColors(mNonAdaptedForegroundColor, mNonAdaptedBackgroundColor);
        }
    }

    public void setColorsFromContext(Context context) {
        if (context == null) {
            return;
        }

        Context dualToneDarkTheme = new ContextThemeWrapper(context,
                Utils.getThemeAttr(context, R.attr.darkIconTheme));
        Context dualToneLightTheme = new ContextThemeWrapper(context,
                Utils.getThemeAttr(context, R.attr.lightIconTheme));
        mDarkModeBackgroundColor = Utils.getColorAttr(dualToneDarkTheme, R.attr.backgroundColor);
        mDarkModeFillColor = Utils.getColorAttr(dualToneDarkTheme, R.attr.fillColor);
        mLightModeBackgroundColor = Utils.getColorAttr(dualToneLightTheme, R.attr.backgroundColor);
        mLightModeFillColor = Utils.getColorAttr(dualToneLightTheme, R.attr.fillColor);
    }

    @Override
    public boolean hasOverlappingRendering() {
        return false;
    }

    @Override
    public void onTuningChanged(String key, String newValue) {
        if (STATUS_BAR_BATTERY_STYLE.equals(key)) {
            updateBatteryStyle(newValue);
        }
    }

    @Override
    public void onAttachedToWindow() {
        super.onAttachedToWindow();
        mBatteryController = Dependency.get(BatteryController.class);
        mBatteryController.addCallback(this);
        mUser = ActivityManager.getCurrentUser();
        getContext().getContentResolver().registerContentObserver(
                Settings.System.getUriFor(SHOW_BATTERY_PERCENT), false, mSettingObserver, mUser);
        updateShowPercent();
        Dependency.get(TunerService.class).addTunable(this, STATUS_BAR_BATTERY_STYLE);
        Dependency.get(ConfigurationController.class).addCallback(this);
        mUserTracker.startTracking();
    }

    @Override
    public void onDetachedFromWindow() {
        super.onDetachedFromWindow();
        mUserTracker.stopTracking();
        mBatteryController.removeCallback(this);
        getContext().getContentResolver().unregisterContentObserver(mSettingObserver);
        Dependency.get(TunerService.class).removeTunable(this);
        Dependency.get(ConfigurationController.class).removeCallback(this);
    }

    @Override
    public void onBatteryLevelChanged(int level, boolean pluggedIn, boolean charging) {

        if (mCharging != pluggedIn) {
            mCharging = pluggedIn;
            updateShowPercent();
        }
        mDrawable.setBatteryLevel(level);
        mDrawable.setCharging(pluggedIn);
        mLevel = level;
        updatePercentText();
        setContentDescription(
                getContext().getString(charging ? R.string.accessibility_battery_level_charging
                        : R.string.accessibility_battery_level, level));
    }

    private boolean isCircleBattery() {
        return mStyle == BatteryMeterDrawableBase.BATTERY_STYLE_CIRCLE
                || mStyle == BatteryMeterDrawableBase.BATTERY_STYLE_DOTTED_CIRCLE;
    }

    @Override
    public void onPowerSaveChanged(boolean isPowerSave) {
        mDrawable.setPowerSave(isPowerSave);
        if (mPowerSave != isPowerSave) {
            mPowerSave = isPowerSave;
            updateShowPercent();
        }
    }

    private TextView loadPercentView() {
        return (TextView) LayoutInflater.from(getContext())
                .inflate(R.layout.battery_percentage_view, null);
    }

    private void updatePercentText() {
        if (mBatteryPercentView != null) {
            mBatteryPercentView.setText(
                    NumberFormat.getPercentInstance().format(mLevel / 100f));
        }
    }

    public void setIsQuickSbHeaderOrKeyguard(boolean qs) {
        mQsHeaderOrKeyguard = qs;
    }

    private boolean forcePercentageQsHeader() {
        return (mQsHeaderOrKeyguard || mCharging || mPowerSave)
                && (mStyle == BatteryMeterDrawableBase.BATTERY_STYLE_PORTRAIT
                || mStyle == BatteryMeterDrawableBase.BATTERY_STYLE_HIDDEN
                || mStyle == BatteryMeterDrawableBase.BATTERY_STYLE_TEXT
                || isCircleBattery());
    }

    private void updateShowPercent() {
<<<<<<< HEAD
        final boolean hideText = Settings.Secure.getIntForUser(
                getContext().getContentResolver(), STATUS_BAR_BATTERY_STYLE, 0, mUser) == 4;
        final boolean showingText = Settings.Secure.getIntForUser(
                getContext().getContentResolver(), STATUS_BAR_BATTERY_STYLE, 0, mUser) == 3;
        final boolean showingInside = Settings.System.getIntForUser(
                getContext().getContentResolver(), SHOW_BATTERY_PERCENT, 0, mUser) == 2;
        final boolean showingOutside = mBatteryPercentView != null;
        if (0 != Settings.System.getIntForUser(getContext().getContentResolver(),
                SHOW_BATTERY_PERCENT, 0, mUser) || mForceShowPercent || showingText || hideText || forcePercentageQsHeader()) {
            if (!showingOutside) {
                mDrawable.setShowPercent(false);
=======
        final boolean showing = mBatteryPercentView != null;
        final boolean systemSetting = 0 != Settings.System
                .getIntForUser(getContext().getContentResolver(),
                SHOW_BATTERY_PERCENT, 0, mUser);

        if ((mShowPercentAvailable && systemSetting) || mForceShowPercent) {
            if (!showing) {
>>>>>>> 19463c58
                mBatteryPercentView = loadPercentView();
                if (mTextColor != 0) mBatteryPercentView.setTextColor(mTextColor);
                updatePercentText();
                addView(mBatteryPercentView,
                        new ViewGroup.LayoutParams(
                                LayoutParams.WRAP_CONTENT,
                                LayoutParams.MATCH_PARENT));
            }
            if (showingInside && !showingText && !mForceShowPercent && !forcePercentageQsHeader()) {
                mDrawable.setShowPercent(true);
                removeView(mBatteryPercentView);
                mBatteryPercentView = null;
            }
            if (hideText && !showingText && !mForceShowPercent && !forcePercentageQsHeader()) {
                mDrawable.setShowPercent(false);
                removeView(mBatteryPercentView);
                mBatteryPercentView = null;
            }
        } else {
            if (showingOutside || !showingInside) {
                mDrawable.setShowPercent(false);
                removeView(mBatteryPercentView);
                mBatteryPercentView = null;
            }
        }
    }

    @Override
    public void onDensityOrFontScaleChanged() {
        scaleBatteryMeterViews();
    }

    /**
     * Looks up the scale factor for status bar icons and scales the battery view by that amount.
     */
    private void scaleBatteryMeterViews() {
        Resources res = getContext().getResources();
        TypedValue typedValue = new TypedValue();

        res.getValue(R.dimen.status_bar_icon_scale_factor, typedValue, true);
        float iconScaleFactor = typedValue.getFloat();

        int batteryHeight = res.getDimensionPixelSize(R.dimen.status_bar_battery_icon_height);
        int batteryWidth = res.getDimensionPixelSize(R.dimen.status_bar_battery_icon_width);
        int marginBottom = res.getDimensionPixelSize(R.dimen.battery_margin_bottom);

        LinearLayout.LayoutParams scaledLayoutParams = new LinearLayout.LayoutParams(
                (int) (batteryWidth * iconScaleFactor), (int) (batteryHeight * iconScaleFactor));
        scaledLayoutParams.setMargins(0, 0, 0, marginBottom);

        if (mBatteryIconView != null) {
            mBatteryIconView.setLayoutParams(scaledLayoutParams);
        }

        FontSizeUtils.updateFontSize(mBatteryPercentView, R.dimen.qs_time_expanded_size);
    }

    @Override
    public void onDarkChanged(Rect area, float darkIntensity, int tint) {
        mDarkIntensity = darkIntensity;

        float intensity = DarkIconDispatcher.isInArea(area, this) ? darkIntensity : 0;
        mNonAdaptedForegroundColor = getColorForDarkIntensity(
                intensity, mLightModeFillColor, mDarkModeFillColor);
        mNonAdaptedBackgroundColor = getColorForDarkIntensity(
                intensity, mLightModeBackgroundColor,mDarkModeBackgroundColor);

        if (!mUseWallpaperTextColors) {
            updateColors(mNonAdaptedForegroundColor, mNonAdaptedBackgroundColor);
        }
    }

    private void updateColors(int foregroundColor, int backgroundColor) {
        mDrawable.setColors(foregroundColor, backgroundColor);
        mTextColor = foregroundColor;
        if (mBatteryPercentView != null) {
            mBatteryPercentView.setTextColor(foregroundColor);
        }
    }

    public void setFillColor(int color) {
        if (mLightModeFillColor == color) {
            return;
        }
        mLightModeFillColor = color;
        onDarkChanged(new Rect(), mDarkIntensity, DarkIconDispatcher.DEFAULT_ICON_TINT);
    }

    private int getColorForDarkIntensity(float darkIntensity, int lightColor, int darkColor) {
        return (int) ArgbEvaluator.getInstance().evaluate(darkIntensity, lightColor, darkColor);
    }

    private final class SettingObserver extends ContentObserver {
        public SettingObserver(Handler handler) {
            super(handler);
        }

        @Override
        public void onChange(boolean selfChange, Uri uri) {
            super.onChange(selfChange, uri);
            updateShowPercent();
            mDrawable.refresh();
        }
    }

    private void updateBatteryStyle(String styleStr) {

        final int style = styleStr == null ?
                BatteryMeterDrawableBase.BATTERY_STYLE_PORTRAIT : Integer.parseInt(styleStr);
        mStyle = style;

        switch (style) {
            case BatteryMeterDrawableBase.BATTERY_STYLE_TEXT:
            case BatteryMeterDrawableBase.BATTERY_STYLE_HIDDEN:
                if (mBatteryIconView != null) {
                    removeView(mBatteryIconView);
                    mBatteryIconView = null;
                }
                break;
            default:
                if (mBatteryPercentView != null) {
                    removeView(mBatteryPercentView);
                    mBatteryPercentView = null;
                }
                mDrawable.setMeterStyle(style);
                if (mBatteryIconView == null) {
                    mBatteryIconView = new ImageView(mContext);
                    mBatteryIconView.setImageDrawable(mDrawable);
                    final MarginLayoutParams mlp = new MarginLayoutParams(
                            getResources().getDimensionPixelSize(
                                    R.dimen.status_bar_battery_icon_width),
                            getResources().getDimensionPixelSize(
                                    R.dimen.status_bar_battery_icon_height));
                    mlp.setMargins(0, 0, 0, getResources().getDimensionPixelOffset(
                                    R.dimen.battery_margin_bottom));
                    addView(mBatteryIconView, mlp);
                }
                break;
        }

        updateShowPercent();
        onDensityOrFontScaleChanged();
    }
}<|MERGE_RESOLUTION|>--- conflicted
+++ resolved
@@ -292,7 +292,6 @@
     }
 
     private void updateShowPercent() {
-<<<<<<< HEAD
         final boolean hideText = Settings.Secure.getIntForUser(
                 getContext().getContentResolver(), STATUS_BAR_BATTERY_STYLE, 0, mUser) == 4;
         final boolean showingText = Settings.Secure.getIntForUser(
@@ -304,15 +303,6 @@
                 SHOW_BATTERY_PERCENT, 0, mUser) || mForceShowPercent || showingText || hideText || forcePercentageQsHeader()) {
             if (!showingOutside) {
                 mDrawable.setShowPercent(false);
-=======
-        final boolean showing = mBatteryPercentView != null;
-        final boolean systemSetting = 0 != Settings.System
-                .getIntForUser(getContext().getContentResolver(),
-                SHOW_BATTERY_PERCENT, 0, mUser);
-
-        if ((mShowPercentAvailable && systemSetting) || mForceShowPercent) {
-            if (!showing) {
->>>>>>> 19463c58
                 mBatteryPercentView = loadPercentView();
                 if (mTextColor != 0) mBatteryPercentView.setTextColor(mTextColor);
                 updatePercentText();
