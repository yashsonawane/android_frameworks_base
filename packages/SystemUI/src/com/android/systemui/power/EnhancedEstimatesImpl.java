--- conflicted
+++ resolved
@@ -18,18 +18,14 @@
 @Singleton
 public class EnhancedEstimatesImpl implements EnhancedEstimates {
 
-<<<<<<< HEAD
     BatteryStatsHelper mBatteryStatsHelper;
     UserManager mUserManager;
 
+    @Inject
     public EnhancedEstimatesImpl(Context context) {
         mBatteryStatsHelper = new BatteryStatsHelper(context,
                 true /* collectBatteryBroadcast */);
         mUserManager = (UserManager) context.getSystemService(Context.USER_SERVICE);
-=======
-    @Inject
-    public EnhancedEstimatesImpl() {
->>>>>>> 0d7e17eb
     }
 
     @Override
