--- conflicted
+++ resolved
@@ -460,13 +460,8 @@
     @Override
     public void onMetadataOrStateChanged(MediaMetadata metadata, @PlaybackState.State int state) {
         synchronized (this) {
-<<<<<<< HEAD
             boolean nextVisible = NotificationMediaManager.isPlayingState(state) || mMediaManager.getNowPlayingTrack() != null;
-            mHandler.removeCallbacksAndMessages(mMediaToken);
-=======
-            boolean nextVisible = NotificationMediaManager.isPlayingState(state);
             mMediaHandler.removeCallbacksAndMessages(null);
->>>>>>> 2327d933
             if (mMediaIsVisible && !nextVisible && mStatusBarState != StatusBarState.SHADE) {
                 // We need to delay this event for a few millis when stopping to avoid jank in the
                 // animation. The media app might not send its update when buffering, and the slice
