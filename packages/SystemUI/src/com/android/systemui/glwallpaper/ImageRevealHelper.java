/*
 * Copyright (C) 2019 The Android Open Source Project
 *
 * Licensed under the Apache License, Version 2.0 (the "License");
 * you may not use this file except in compliance with the License.
 * You may obtain a copy of the License at
 *
 *      http://www.apache.org/licenses/LICENSE-2.0
 *
 * Unless required by applicable law or agreed to in writing, software
 * distributed under the License is distributed on an "AS IS" BASIS,
 * WITHOUT WARRANTIES OR CONDITIONS OF ANY KIND, either express or implied.
 * See the License for the specific language governing permissions and
 * limitations under the License.
 */

package com.android.systemui.glwallpaper;

import android.animation.Animator;
import android.animation.AnimatorListenerAdapter;
import android.animation.ValueAnimator;
import android.util.Log;

import com.android.systemui.Interpolators;

/**
 * Use ValueAnimator and appropriate interpolator to control the progress of reveal transition.
 * The transition will happen while getting awake and quit events.
 */
class ImageRevealHelper {
    private static final String TAG = ImageRevealHelper.class.getSimpleName();
    private static final float MAX_REVEAL = 0f;
    private static final float MIN_REVEAL = 1f;
    private static final boolean DEBUG = true;

    private final ValueAnimator mAnimator;
    private final RevealStateListener mRevealListener;
    private float mReveal = MAX_REVEAL;
    private boolean mAwake = false;

    ImageRevealHelper(RevealStateListener listener) {
        mRevealListener = listener;
        mAnimator = ValueAnimator.ofFloat();
        mAnimator.setInterpolator(Interpolators.FAST_OUT_SLOW_IN);
        mAnimator.addUpdateListener(animator -> {
            mReveal = (float) animator.getAnimatedValue();
            if (mRevealListener != null) {
                mRevealListener.onRevealStateChanged();
            }
        });
        mAnimator.addListener(new AnimatorListenerAdapter() {
            private boolean mIsCanceled;

            @Override
            public void onAnimationCancel(Animator animation) {
                mIsCanceled = true;
            }

            @Override
            public void onAnimationEnd(Animator animation) {
                if (mRevealListener != null) {
                    if (DEBUG) {
                        Log.d(TAG, "transition end, cancel=" + mIsCanceled + ", reveal=" + mReveal);
                    }
                    if (!mIsCanceled) {
                        mRevealListener.onRevealEnd();
                    }
                }
                mIsCanceled = false;
            }

            @Override
            public void onAnimationStart(Animator animation) {
                if (mRevealListener != null) {
                    if (DEBUG) {
                        Log.d(TAG, "transition start");
                    }
                    mRevealListener.onRevealStart(true /* animate */);
                }
            }
        });
    }

    public float getReveal() {
        return mReveal;
    }

    void updateAwake(boolean awake, long duration) {
<<<<<<< HEAD
=======
        if (DEBUG) {
            Log.d(TAG, "updateAwake: awake=" + awake + ", duration=" + duration);
        }
>>>>>>> 2327d933
        mAnimator.cancel();
        mAwake = awake;
        if (duration == 0) {
            // We are transiting from home to aod or aod to home directly,
            // we don't need to do transition in these cases.
            mReveal = mAwake ? MAX_REVEAL : MIN_REVEAL;
            mRevealListener.onRevealStart(false /* animate */);
            mRevealListener.onRevealStateChanged();
            mRevealListener.onRevealEnd();
        } else {
            mAnimator.setDuration(duration);
            mAnimator.setFloatValues(mReveal, mAwake ? MAX_REVEAL : MIN_REVEAL);
            mAnimator.start();
        }
    }

    /**
     * A listener to trace value changes of reveal.
     */
    public interface RevealStateListener {

        /**
         * Called back while reveal status changes.
         */
        void onRevealStateChanged();

        /**
         * Called back while reveal starts.
         */
        void onRevealStart(boolean animate);

        /**
         * Called back while reveal ends.
         */
        void onRevealEnd();
    }
}<|MERGE_RESOLUTION|>--- conflicted
+++ resolved
@@ -86,12 +86,9 @@
     }
 
     void updateAwake(boolean awake, long duration) {
-<<<<<<< HEAD
-=======
         if (DEBUG) {
             Log.d(TAG, "updateAwake: awake=" + awake + ", duration=" + duration);
         }
->>>>>>> 2327d933
         mAnimator.cancel();
         mAwake = awake;
         if (duration == 0) {
