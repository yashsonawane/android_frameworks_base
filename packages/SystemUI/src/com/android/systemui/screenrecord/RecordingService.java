/*
 * Copyright (C) 2018 The Android Open Source Project
 *
 * Licensed under the Apache License, Version 2.0 (the "License");
 * you may not use this file except in compliance with the License.
 * You may obtain a copy of the License at
 *
 *      http://www.apache.org/licenses/LICENSE-2.0
 *
 * Unless required by applicable law or agreed to in writing, software
 * distributed under the License is distributed on an "AS IS" BASIS,
 * WITHOUT WARRANTIES OR CONDITIONS OF ANY KIND, either express or implied.
 * See the License for the specific language governing permissions and
 * limitations under the License.
 */

package com.android.systemui.screenrecord;

import android.app.Activity;
import android.app.Notification;
import android.app.NotificationChannel;
import android.app.NotificationManager;
import android.app.PendingIntent;
import android.app.Service;
import android.content.ContentResolver;
import android.content.ContentValues;
import android.content.Context;
import android.content.Intent;
import android.graphics.Bitmap;
import android.graphics.Point;
import android.graphics.drawable.Icon;
import android.graphics.PixelFormat;
import android.hardware.display.DisplayManager;
import android.hardware.display.VirtualDisplay;
import android.media.MediaRecorder;
import android.media.projection.MediaProjection;
import android.media.projection.MediaProjectionManager;
import android.net.Uri;
import android.os.IBinder;
import android.os.Handler;
import android.os.Looper;
import android.provider.MediaStore;
import android.provider.Settings;
import android.util.DisplayMetrics;
import android.util.Log;
<<<<<<< HEAD
import android.view.animation.AlphaAnimation;
import android.view.animation.Animation;
import android.view.Gravity;
import android.view.LayoutInflater;
import android.view.View;
=======
import android.util.Size;
>>>>>>> 0d7e17eb
import android.view.Surface;
import android.view.WindowManager;
import android.widget.FrameLayout;
import android.widget.ImageView;
import android.widget.Toast;

import com.android.systemui.R;

import java.io.File;
import java.io.IOException;
import java.io.OutputStream;
import java.nio.file.Files;
import java.text.SimpleDateFormat;
import java.util.Date;
import java.util.Locale;

import static android.os.Environment.DIRECTORY_MOVIES;

/**
 * A service which records the device screen and optionally microphone input.
 */
public class RecordingService extends Service {
    private static final int NOTIFICATION_ID = 1;
    private static final String TAG = "RecordingService";
    private static final String CHANNEL_ID = "screen_record";
    private static final String EXTRA_RESULT_CODE = "extra_resultCode";
    private static final String EXTRA_DATA = "extra_data";
    private static final String EXTRA_PATH = "extra_path";
    private static final String EXTRA_USE_AUDIO = "extra_useAudio";
    private static final String EXTRA_SHOW_TAPS = "extra_showTaps";
    private static final String EXTRA_SHOW_DOT = "extra_showDot";
    private static final String EXTRA_LOW_QUALITY = "extra_lowQuality";
    private static final int REQUEST_CODE = 2;

    private static final String ACTION_START = "com.android.systemui.screenrecord.START";
    private static final String ACTION_STOP = "com.android.systemui.screenrecord.STOP";
    private static final String ACTION_PAUSE = "com.android.systemui.screenrecord.PAUSE";
    private static final String ACTION_RESUME = "com.android.systemui.screenrecord.RESUME";
    private static final String ACTION_CANCEL = "com.android.systemui.screenrecord.CANCEL";
    private static final String ACTION_SHARE = "com.android.systemui.screenrecord.SHARE";
    private static final String ACTION_DELETE = "com.android.systemui.screenrecord.DELETE";

    private static final int TOTAL_NUM_TRACKS = 1;
    private static final int VIDEO_BIT_RATE = 6000000;
    private static final int VIDEO_FRAME_RATE = 30;
    private static final int AUDIO_BIT_RATE = 16;
    private static final int AUDIO_SAMPLE_RATE = 44100;
<<<<<<< HEAD
    private static final int LOW_VIDEO_FRAME_RATE = 25;
    private static final int LOW_VIDEO_BIT_RATE = 1500000;
    private static final String FILE_PROVIDER = "com.android.systemui.fileprovider";
=======
>>>>>>> 0d7e17eb

    private MediaProjectionManager mMediaProjectionManager;
    private MediaProjection mMediaProjection;
    private Surface mInputSurface;
    private VirtualDisplay mVirtualDisplay;
    private MediaRecorder mMediaRecorder;
    private Notification.Builder mRecordingNotificationBuilder;

    private boolean mUseAudio;
    private boolean mShowTaps;
    private boolean mShowDot;
    private boolean mIsDotAtRight;
    private boolean mDotShowing;
    private boolean mLowQuality;
    private FrameLayout mFrameLayout;
    private LayoutInflater mInflater;
    private WindowManager mWindowManager;
    private File mTempFile;

    /**
     * Get an intent to start the recording service.
     *
     * @param context    Context from the requesting activity
     * @param resultCode The result code from {@link android.app.Activity#onActivityResult(int, int,
     *                   android.content.Intent)}
     * @param data       The data from {@link android.app.Activity#onActivityResult(int, int,
     *                   android.content.Intent)}
     * @param useAudio   True to enable microphone input while recording
     * @param showTaps   True to make touches visible while recording
     */
    public static Intent getStartIntent(Context context, int resultCode, Intent data,
            boolean useAudio, boolean showTaps, boolean showDot, boolean lowQuality) {
        return new Intent(context, RecordingService.class)
                .setAction(ACTION_START)
                .putExtra(EXTRA_RESULT_CODE, resultCode)
                .putExtra(EXTRA_DATA, data)
                .putExtra(EXTRA_USE_AUDIO, useAudio)
                .putExtra(EXTRA_SHOW_TAPS, showTaps)
                .putExtra(EXTRA_SHOW_DOT, showDot)
                .putExtra(EXTRA_LOW_QUALITY, lowQuality);
    }

    @Override
    public int onStartCommand(Intent intent, int flags, int startId) {
        if (intent == null) {
            return Service.START_NOT_STICKY;
        }
        String action = intent.getAction();
        Log.d(TAG, "onStartCommand " + action);

        NotificationManager notificationManager =
                (NotificationManager) getSystemService(Context.NOTIFICATION_SERVICE);

        switch (action) {
            case ACTION_START:
                int resultCode = intent.getIntExtra(EXTRA_RESULT_CODE, Activity.RESULT_CANCELED);
                mUseAudio = intent.getBooleanExtra(EXTRA_USE_AUDIO, false);
                mShowTaps = intent.getBooleanExtra(EXTRA_SHOW_TAPS, false);
                mShowDot = intent.getBooleanExtra(EXTRA_SHOW_DOT, false);
                mLowQuality = intent.getBooleanExtra(EXTRA_LOW_QUALITY, false);
                Intent data = intent.getParcelableExtra(EXTRA_DATA);
                if (data != null) {
                    mMediaProjection = mMediaProjectionManager.getMediaProjection(resultCode, data);
                    final Handler h = new Handler(Looper.getMainLooper());
                    h.postDelayed(() -> {
                        startRecording();
                    }, 500);
                }
                break;

            case ACTION_CANCEL:
                stopRecording();

                // Delete temp file
                if (!mTempFile.delete()) {
                    Log.e(TAG, "Error canceling screen recording!");
                    Toast.makeText(this, R.string.screenrecord_delete_error, Toast.LENGTH_LONG)
                            .show();
                } else {
                    Toast.makeText(this, R.string.screenrecord_cancel_success, Toast.LENGTH_LONG)
                            .show();
                }

                // Close quick shade
                sendBroadcast(new Intent(Intent.ACTION_CLOSE_SYSTEM_DIALOGS));
                break;

            case ACTION_STOP:
                stopRecording();
<<<<<<< HEAD

                // Move temp file to user directory
                File recordDir = new File(
                        Environment.getExternalStoragePublicDirectory(DIRECTORY_MOVIES),
                        RECORD_DIR);
                if (!recordDir.exists()) {
                    if (!recordDir.mkdirs()) {
                        Log.e(TAG,  "Failed to create video capture directory");
                    }
                }

                String fileName = new SimpleDateFormat("'screenrecord-'yyyyMMdd-HHmmss'.mp4'")
                        .format(new Date());
                Path path = new File(recordDir, fileName).toPath();

                try {
                    Files.move(mTempFile.toPath(), path);
                    Notification notification = createSaveNotification(path);
                    notificationManager.notify(NOTIFICATION_ID, notification);
                } catch (IOException e) {
                    e.printStackTrace();
                    Toast.makeText(this, R.string.screenrecord_delete_error, Toast.LENGTH_LONG)
                            .show();
                }
=======
                saveRecording(notificationManager);
>>>>>>> 0d7e17eb
                break;

            case ACTION_PAUSE:
                mMediaRecorder.pause();
                setNotificationActions(true, notificationManager);
                break;

            case ACTION_RESUME:
                mMediaRecorder.resume();
                setNotificationActions(false, notificationManager);
                break;

            case ACTION_SHARE:
                Uri shareUri = Uri.parse(intent.getStringExtra(EXTRA_PATH));

                Intent shareIntent = new Intent(Intent.ACTION_SEND)
                        .setType("video/mp4")
                        .putExtra(Intent.EXTRA_STREAM, shareUri);
                String shareLabel = getResources().getString(R.string.screenrecord_share_label);

                // Close quick shade
                sendBroadcast(new Intent(Intent.ACTION_CLOSE_SYSTEM_DIALOGS));

                // Remove notification
                notificationManager.cancel(NOTIFICATION_ID);

                startActivity(Intent.createChooser(shareIntent, shareLabel)
                                .setFlags(Intent.FLAG_ACTIVITY_NEW_TASK));
                break;
            case ACTION_DELETE:
                // Close quick shade
                sendBroadcast(new Intent(Intent.ACTION_CLOSE_SYSTEM_DIALOGS));

                ContentResolver resolver = getContentResolver();
                Uri uri = Uri.parse(intent.getStringExtra(EXTRA_PATH));
                resolver.delete(uri, null, null);

                Toast.makeText(
                        this,
                        R.string.screenrecord_delete_description,
                        Toast.LENGTH_LONG).show();

                // Remove notification
                notificationManager.cancel(NOTIFICATION_ID);
                Log.d(TAG, "Deleted recording " + uri);
                break;
        }
        return Service.START_STICKY;
    }

    @Override
    public IBinder onBind(Intent intent) {
        return null;
    }

    @Override
    public void onCreate() {
        super.onCreate();

        mInflater =
                (LayoutInflater) getSystemService(Context.LAYOUT_INFLATER_SERVICE);
        mMediaProjectionManager =
                (MediaProjectionManager) getSystemService(Context.MEDIA_PROJECTION_SERVICE);
        mWindowManager =
                (WindowManager) getSystemService(Context.WINDOW_SERVICE);
    }

    /**
     * Begin the recording session
     */
    private void startRecording() {
        try {
            try {
                mTempFile = File.createTempFile("temp", ".mp4");
                Log.d(TAG, "Writing video output to: " + mTempFile.getAbsolutePath());
            } catch (IOException e) {
                e.printStackTrace();
            }
            setTapsVisible(mShowTaps);
            if (mShowDot) {
                showDot();
            }

            // Set up media recorder
            mMediaRecorder = new MediaRecorder();
            if (mUseAudio) {
                mMediaRecorder.setAudioSource(MediaRecorder.AudioSource.MIC);
            }
            mMediaRecorder.setVideoSource(MediaRecorder.VideoSource.SURFACE);
            mMediaRecorder.setOutputFormat(MediaRecorder.OutputFormat.MPEG_4);

            // Set up video
            DisplayMetrics metrics = new DisplayMetrics();
            mWindowManager.getDefaultDisplay().getRealMetrics(metrics);
            int screenWidth = metrics.widthPixels;
            int screenHeight = metrics.heightPixels;
            mMediaRecorder.setVideoEncoder(MediaRecorder.VideoEncoder.HEVC);
            mMediaRecorder.setVideoSize(screenWidth, screenHeight);
            mMediaRecorder.setVideoFrameRate(mLowQuality ? LOW_VIDEO_FRAME_RATE : VIDEO_FRAME_RATE);
            mMediaRecorder.setVideoEncodingBitRate(mLowQuality ? LOW_VIDEO_BIT_RATE : VIDEO_BIT_RATE);

            // Set up audio
            if (mUseAudio) {
                mMediaRecorder.setAudioEncoder(MediaRecorder.AudioEncoder.AMR_NB);
                mMediaRecorder.setAudioChannels(TOTAL_NUM_TRACKS);
                mMediaRecorder.setAudioEncodingBitRate(AUDIO_BIT_RATE);
                mMediaRecorder.setAudioSamplingRate(AUDIO_SAMPLE_RATE);
            }

            mMediaRecorder.setOutputFile(mTempFile);
            mMediaRecorder.prepare();

            // Create surface
            mInputSurface = mMediaRecorder.getSurface();
            mVirtualDisplay = mMediaProjection.createVirtualDisplay(
                    "Recording Display",
                    screenWidth,
                    screenHeight,
                    metrics.densityDpi,
                    DisplayManager.VIRTUAL_DISPLAY_FLAG_AUTO_MIRROR,
                    mInputSurface,
                    null,
                    null);

            mMediaRecorder.start();
        } catch (IOException e) {
            Log.e(TAG, "Error starting screen recording: " + e.getMessage());
            e.printStackTrace();
            throw new RuntimeException(e);
        }

        createRecordingNotification();
    }

    private void createRecordingNotification() {
        NotificationChannel channel = new NotificationChannel(
                CHANNEL_ID,
                getString(R.string.screenrecord_name),
                NotificationManager.IMPORTANCE_HIGH);
        channel.setDescription(getString(R.string.screenrecord_channel_description));
        channel.enableVibration(true);
        NotificationManager notificationManager =
                (NotificationManager) getSystemService(Context.NOTIFICATION_SERVICE);
        notificationManager.createNotificationChannel(channel);

        mRecordingNotificationBuilder = new Notification.Builder(this, CHANNEL_ID)
                .setSmallIcon(R.drawable.ic_screenrecord)
                .setContentTitle(getResources().getString(R.string.screenrecord_name))
                .setUsesChronometer(true)
                .setOngoing(true);
        setNotificationActions(false, notificationManager);
        Notification notification = mRecordingNotificationBuilder.build();
        startForeground(NOTIFICATION_ID, notification);
    }

    private void setNotificationActions(boolean isPaused, NotificationManager notificationManager) {
        String pauseString = getResources()
                .getString(isPaused ? R.string.screenrecord_resume_label
                        : R.string.screenrecord_pause_label);
        Intent pauseIntent = isPaused ? getResumeIntent(this) : getPauseIntent(this);

        mRecordingNotificationBuilder.setActions(
                new Notification.Action.Builder(
                        Icon.createWithResource(this, R.drawable.ic_screenrecord),
                        getResources().getString(R.string.screenrecord_stop_label),
                        getStopPendingIntent())
                        .build(),
                new Notification.Action.Builder(
                        Icon.createWithResource(this, R.drawable.ic_screenrecord), pauseString,
                        PendingIntent.getService(this, REQUEST_CODE, pauseIntent,
                                PendingIntent.FLAG_UPDATE_CURRENT))
                        .build(),
                new Notification.Action.Builder(
                        Icon.createWithResource(this, R.drawable.ic_screenrecord),
                        getResources().getString(R.string.screenrecord_cancel_label),
                        PendingIntent
                                .getService(this, REQUEST_CODE, getCancelIntent(this),
                                        PendingIntent.FLAG_UPDATE_CURRENT))
                        .build());
        notificationManager.notify(NOTIFICATION_ID, mRecordingNotificationBuilder.build());
    }

    private Notification createSaveNotification(Uri uri) {
        Intent viewIntent = new Intent(Intent.ACTION_VIEW)
                .setFlags(Intent.FLAG_ACTIVITY_NEW_TASK | Intent.FLAG_GRANT_READ_URI_PERMISSION)
                .setDataAndType(uri, "video/mp4");

        Notification.Action shareAction = new Notification.Action.Builder(
                Icon.createWithResource(this, R.drawable.ic_screenrecord),
                getResources().getString(R.string.screenrecord_share_label),
                PendingIntent.getService(
                        this,
                        REQUEST_CODE,
                        getShareIntent(this, uri.toString()),
                        PendingIntent.FLAG_UPDATE_CURRENT))
                .build();

        Notification.Action deleteAction = new Notification.Action.Builder(
                Icon.createWithResource(this, R.drawable.ic_screenrecord),
                getResources().getString(R.string.screenrecord_delete_label),
                PendingIntent.getService(
                        this,
                        REQUEST_CODE,
                        getDeleteIntent(this, uri.toString()),
                        PendingIntent.FLAG_UPDATE_CURRENT))
                .build();

        Notification.Builder builder = new Notification.Builder(this, CHANNEL_ID)
                .setSmallIcon(R.drawable.ic_screenrecord)
                .setContentTitle(getResources().getString(R.string.screenrecord_name))
                .setContentText(getResources().getString(R.string.screenrecord_save_message))
                .setContentIntent(PendingIntent.getActivity(
                        this,
                        REQUEST_CODE,
                        viewIntent,
                        Intent.FLAG_GRANT_READ_URI_PERMISSION))
                .addAction(shareAction)
                .addAction(deleteAction)
                .setAutoCancel(true);

        // Add thumbnail if available
        Bitmap thumbnailBitmap = null;
        try {
            ContentResolver resolver = getContentResolver();
            Size size = Point.convert(MediaStore.ThumbnailConstants.MINI_SIZE);
            thumbnailBitmap = resolver.loadThumbnail(uri, size, null);
        } catch (IOException e) {
            Log.e(TAG, "Error creating thumbnail: " + e.getMessage());
            e.printStackTrace();
        }
        if (thumbnailBitmap != null) {
            Notification.BigPictureStyle pictureStyle = new Notification.BigPictureStyle()
                    .bigPicture(thumbnailBitmap)
                    .bigLargeIcon((Bitmap) null);
            builder.setLargeIcon(thumbnailBitmap).setStyle(pictureStyle);
        }
        return builder.build();
    }

    private void stopRecording() {
        setTapsVisible(false);
        if (mDotShowing) {
            stopDot();
        }
        try {
            mMediaRecorder.stop();
            mMediaRecorder.release();
            mMediaRecorder = null;
            mMediaProjection.stop();
            mMediaProjection = null;
            mInputSurface.release();
            mVirtualDisplay.release();
        } catch (Exception e) {}
        stopSelf();
    }

    private void saveRecording(NotificationManager notificationManager) {
        String fileName = new SimpleDateFormat("'screen-'yyyyMMdd-HHmmss'.mp4'")
                .format(new Date());

        ContentValues values = new ContentValues();
        values.put(MediaStore.Video.Media.DISPLAY_NAME, fileName);
        values.put(MediaStore.Video.Media.MIME_TYPE, "video/mp4");
        values.put(MediaStore.Video.Media.DATE_ADDED, System.currentTimeMillis());
        values.put(MediaStore.Video.Media.DATE_TAKEN, System.currentTimeMillis());

        ContentResolver resolver = getContentResolver();
        Uri collectionUri = MediaStore.Video.Media.getContentUri(
                MediaStore.VOLUME_EXTERNAL_PRIMARY);
        Uri itemUri = resolver.insert(collectionUri, values);

        try {
            // Add to the mediastore
            OutputStream os = resolver.openOutputStream(itemUri, "w");
            Files.copy(mTempFile.toPath(), os);
            os.close();

            Notification notification = createSaveNotification(itemUri);
            notificationManager.notify(NOTIFICATION_ID, notification);

            mTempFile.delete();
        } catch (IOException e) {
            Log.e(TAG, "Error saving screen recording: " + e.getMessage());
            Toast.makeText(this, R.string.screenrecord_delete_error, Toast.LENGTH_LONG)
                    .show();
        }
    }

    private void setTapsVisible(boolean turnOn) {
        int value = turnOn ? 1 : 0;
        Settings.System.putInt(getApplicationContext().getContentResolver(),
                Settings.System.SHOW_TOUCHES, value);
    }

    private void showDot() {
        mDotShowing = true;
        mIsDotAtRight = true;
        final int size = (int) (this.getResources()
                .getDimensionPixelSize(R.dimen.screenrecord_dot_size));
        WindowManager.LayoutParams params = new WindowManager.LayoutParams(
                WindowManager.LayoutParams.WRAP_CONTENT,
                WindowManager.LayoutParams.WRAP_CONTENT,
                WindowManager.LayoutParams.TYPE_PHONE,
                WindowManager.LayoutParams.FLAG_NOT_FOCUSABLE // don't get softkey inputs
                | WindowManager.LayoutParams.FLAG_NOT_TOUCH_MODAL, // allow outside inputs
                PixelFormat.TRANSLUCENT);
        params.gravity = Gravity.TOP | Gravity.RIGHT;
        params.width = size;
        params.height = size;

        mFrameLayout = new FrameLayout(this);

        mWindowManager.addView(mFrameLayout, params);
        mInflater.inflate(R.layout.screenrecord_dot, mFrameLayout);

        final ImageView dot = (ImageView) mFrameLayout.findViewById(R.id.dot);
        dot.setOnClickListener(new View.OnClickListener() {
            public void onClick(View v) {
                try {
                    getStopPendingIntent().send();
                } catch (PendingIntent.CanceledException e) {}
            }
        });

        dot.setOnLongClickListener(new View.OnLongClickListener() {
            public boolean onLongClick(View v) {
                dot.setAnimation(null);
                WindowManager.LayoutParams params =
                        (WindowManager.LayoutParams) mFrameLayout.getLayoutParams();
                params.gravity = Gravity.TOP | (mIsDotAtRight? Gravity.LEFT : Gravity.RIGHT);
                mIsDotAtRight = !mIsDotAtRight;
                mWindowManager.updateViewLayout(mFrameLayout, params);
                dot.startAnimation(getDotAnimation());
                return true;
            }
        });

        dot.startAnimation(getDotAnimation());
    }

    private void stopDot() {
        mDotShowing = false;
        final ImageView dot = (ImageView) mFrameLayout.findViewById(R.id.dot);
        if (dot != null) {
            dot.setAnimation(null);
            mWindowManager.removeView(mFrameLayout);
        }
    }

    private Animation getDotAnimation() {
        Animation anim = new AlphaAnimation(0.0f, 1.0f);
        anim.setDuration(500);
        anim.setStartOffset(100);
        anim.setRepeatMode(Animation.REVERSE);
        anim.setRepeatCount(Animation.INFINITE);
        return anim;
    }

    private PendingIntent getStopPendingIntent() {
        return PendingIntent.getService(this, REQUEST_CODE, getStopIntent(this),
                PendingIntent.FLAG_UPDATE_CURRENT);
    }

    private static Intent getStopIntent(Context context) {
        return new Intent(context, RecordingService.class).setAction(ACTION_STOP);
    }

    private static Intent getPauseIntent(Context context) {
        return new Intent(context, RecordingService.class).setAction(ACTION_PAUSE);
    }

    private static Intent getResumeIntent(Context context) {
        return new Intent(context, RecordingService.class).setAction(ACTION_RESUME);
    }

    private static Intent getCancelIntent(Context context) {
        return new Intent(context, RecordingService.class).setAction(ACTION_CANCEL);
    }

    private static Intent getShareIntent(Context context, String path) {
        return new Intent(context, RecordingService.class).setAction(ACTION_SHARE)
                .putExtra(EXTRA_PATH, path);
    }

    private static Intent getDeleteIntent(Context context, String path) {
        return new Intent(context, RecordingService.class).setAction(ACTION_DELETE)
                .putExtra(EXTRA_PATH, path);
    }
}<|MERGE_RESOLUTION|>--- conflicted
+++ resolved
@@ -43,15 +43,12 @@
 import android.provider.Settings;
 import android.util.DisplayMetrics;
 import android.util.Log;
-<<<<<<< HEAD
+import android.util.Size;
 import android.view.animation.AlphaAnimation;
 import android.view.animation.Animation;
 import android.view.Gravity;
 import android.view.LayoutInflater;
 import android.view.View;
-=======
-import android.util.Size;
->>>>>>> 0d7e17eb
 import android.view.Surface;
 import android.view.WindowManager;
 import android.widget.FrameLayout;
@@ -66,9 +63,6 @@
 import java.nio.file.Files;
 import java.text.SimpleDateFormat;
 import java.util.Date;
-import java.util.Locale;
-
-import static android.os.Environment.DIRECTORY_MOVIES;
 
 /**
  * A service which records the device screen and optionally microphone input.
@@ -99,12 +93,8 @@
     private static final int VIDEO_FRAME_RATE = 30;
     private static final int AUDIO_BIT_RATE = 16;
     private static final int AUDIO_SAMPLE_RATE = 44100;
-<<<<<<< HEAD
     private static final int LOW_VIDEO_FRAME_RATE = 25;
     private static final int LOW_VIDEO_BIT_RATE = 1500000;
-    private static final String FILE_PROVIDER = "com.android.systemui.fileprovider";
-=======
->>>>>>> 0d7e17eb
 
     private MediaProjectionManager mMediaProjectionManager;
     private MediaProjection mMediaProjection;
@@ -194,34 +184,7 @@
 
             case ACTION_STOP:
                 stopRecording();
-<<<<<<< HEAD
-
-                // Move temp file to user directory
-                File recordDir = new File(
-                        Environment.getExternalStoragePublicDirectory(DIRECTORY_MOVIES),
-                        RECORD_DIR);
-                if (!recordDir.exists()) {
-                    if (!recordDir.mkdirs()) {
-                        Log.e(TAG,  "Failed to create video capture directory");
-                    }
-                }
-
-                String fileName = new SimpleDateFormat("'screenrecord-'yyyyMMdd-HHmmss'.mp4'")
-                        .format(new Date());
-                Path path = new File(recordDir, fileName).toPath();
-
-                try {
-                    Files.move(mTempFile.toPath(), path);
-                    Notification notification = createSaveNotification(path);
-                    notificationManager.notify(NOTIFICATION_ID, notification);
-                } catch (IOException e) {
-                    e.printStackTrace();
-                    Toast.makeText(this, R.string.screenrecord_delete_error, Toast.LENGTH_LONG)
-                            .show();
-                }
-=======
                 saveRecording(notificationManager);
->>>>>>> 0d7e17eb
                 break;
 
             case ACTION_PAUSE:
@@ -294,12 +257,8 @@
      */
     private void startRecording() {
         try {
-            try {
-                mTempFile = File.createTempFile("temp", ".mp4");
-                Log.d(TAG, "Writing video output to: " + mTempFile.getAbsolutePath());
-            } catch (IOException e) {
-                e.printStackTrace();
-            }
+            mTempFile = File.createTempFile("temp", ".mp4");
+            Log.d(TAG, "Writing video output to: " + mTempFile.getAbsolutePath());
             setTapsVisible(mShowTaps);
             if (mShowDot) {
                 showDot();
