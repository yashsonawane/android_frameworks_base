/*
 * Copyright (C) 2014 The Android Open Source Project
 *
 * Licensed under the Apache License, Version 2.0 (the "License");
 * you may not use this file except in compliance with the License.
 * You may obtain a copy of the License at
 *
 *      http://www.apache.org/licenses/LICENSE-2.0
 *
 * Unless required by applicable law or agreed to in writing, software
 * distributed under the License is distributed on an "AS IS" BASIS,
 * WITHOUT WARRANTIES OR CONDITIONS OF ANY KIND, either express or implied.
 * See the License for the specific language governing permissions and
 * limitations under the License.
 */

package com.android.systemui.qs;

import android.content.ComponentName;
import android.content.Context;
import android.content.res.Configuration;
import android.content.res.Resources;
import android.os.Handler;
import android.os.Message;
import android.util.AttributeSet;
import android.util.Log;
import android.view.LayoutInflater;
import android.view.View;
import android.widget.ImageView;
import android.widget.LinearLayout;
import com.android.internal.logging.MetricsLogger;
import com.android.internal.logging.MetricsProto.MetricsEvent;
import com.android.systemui.R;
import com.android.systemui.qs.QSTile.DetailAdapter;
import com.android.systemui.qs.QSTile.Host.Callback;
import com.android.systemui.qs.customize.QSCustomizer;
import com.android.systemui.qs.external.CustomTile;
import com.android.systemui.settings.BrightnessController;
import com.android.systemui.settings.ToggleSliderView;
import com.android.systemui.statusbar.phone.QSTileHost;
import com.android.systemui.statusbar.policy.BrightnessMirrorController;
import com.android.systemui.tuner.TunerService;
import com.android.systemui.tuner.TunerService.Tunable;

import java.util.ArrayList;
import java.util.Collection;

/** View that represents the quick settings tile panel. **/
public class QSPanel extends LinearLayout implements Tunable, Callback {

    public static final String QS_SHOW_BRIGHTNESS = "qs_show_brightness";

    protected final Context mContext;
    protected final ArrayList<TileRecord> mRecords = new ArrayList<TileRecord>();
    protected final View mBrightnessView;
    private final H mHandler = new H();

    private int mPanelPaddingBottom;
    private int mBrightnessPaddingTop;
    protected boolean mExpanded;
    protected boolean mListening;

    private Callback mCallback;
    private BrightnessController mBrightnessController;
    protected QSTileHost mHost;

    protected QSFooter mFooter;
    private boolean mGridContentVisible = true;

    protected QSTileLayout mTileLayout;

    private QSCustomizer mCustomizePanel;
    private Record mDetailRecord;

    public QSPanel(Context context) {
        this(context, null);
    }

    public QSPanel(Context context, AttributeSet attrs) {
        super(context, attrs);
        mContext = context;

        setOrientation(VERTICAL);

        mBrightnessView = LayoutInflater.from(context).inflate(
                R.layout.quick_settings_brightness_dialog, this, false);
        addView(mBrightnessView);

        setupTileLayout();

        mFooter = new QSFooter(this, context);
        addView(mFooter.getView());

        updateResources();

        mBrightnessController = new BrightnessController(getContext(),
                (ImageView) findViewById(R.id.brightness_icon),
                (ToggleSliderView) findViewById(R.id.brightness_slider));

    }

    protected void setupTileLayout() {
        mTileLayout = (QSTileLayout) LayoutInflater.from(mContext).inflate(
                R.layout.qs_paged_tile_layout, this, false);
        mTileLayout.setListening(mListening);
        addView((View) mTileLayout);
    }

    public boolean isShowingCustomize() {
        return mCustomizePanel != null && mCustomizePanel.isCustomizing();
    }

    @Override
    protected void onAttachedToWindow() {
        super.onAttachedToWindow();
        TunerService.get(mContext).addTunable(this, QS_SHOW_BRIGHTNESS);
        if (mHost != null) {
            setTiles(mHost.getTiles());
        }
    }

    @Override
    protected void onDetachedFromWindow() {
        TunerService.get(mContext).removeTunable(this);
        mHost.removeCallback(this);
        for (TileRecord record : mRecords) {
            record.tile.removeCallbacks();
        }
        super.onDetachedFromWindow();
    }

    @Override
    public void onTilesChanged() {
        setTiles(mHost.getTiles());
    }

    @Override
    public void onTuningChanged(String key, String newValue) {
        if (QS_SHOW_BRIGHTNESS.equals(key)) {
            mBrightnessView.setVisibility(newValue == null || Integer.parseInt(newValue) != 0
                    ? VISIBLE : GONE);
        }
    }

    public void openDetails(String subPanel) {
        QSTile<?> tile = getTile(subPanel);
        showDetailAdapter(true, tile.getDetailAdapter(), new int[] {getWidth() / 2, 0});
    }

    private QSTile<?> getTile(String subPanel) {
        for (int i = 0; i < mRecords.size(); i++) {
            if (subPanel.equals(mRecords.get(i).tile.getTileSpec())) {
                return mRecords.get(i).tile;
            }
        }
        return mHost.createTile(subPanel);
    }

    public void setBrightnessMirror(BrightnessMirrorController c) {
        super.onFinishInflate();
        ToggleSliderView brightnessSlider = (ToggleSliderView) findViewById(R.id.brightness_slider);
        ToggleSliderView mirror = (ToggleSliderView) c.getMirror().findViewById(
                R.id.brightness_slider);
        brightnessSlider.setMirror(mirror);
        brightnessSlider.setMirrorController(c);
    }

    public void setCallback(Callback callback) {
        mCallback = callback;
    }

    public void setHost(QSTileHost host, QSCustomizer customizer) {
        mHost = host;
        mHost.addCallback(this);
        setTiles(mHost.getTiles());
        mFooter.setHost(host);
        mCustomizePanel = customizer;
        if (mCustomizePanel != null) {
            mCustomizePanel.setHost(mHost);
        }
    }

    public QSTileHost getHost() {
        return mHost;
    }

    public void updateResources() {
        final Resources res = mContext.getResources();
        mPanelPaddingBottom = res.getDimensionPixelSize(R.dimen.qs_panel_padding_bottom);
        mBrightnessPaddingTop = res.getDimensionPixelSize(R.dimen.qs_brightness_padding_top);
        setPadding(0, mBrightnessPaddingTop, 0, mPanelPaddingBottom);
        for (TileRecord r : mRecords) {
            r.tile.clearState();
        }
        if (mListening) {
            refreshAllTiles();
        }
        if (mTileLayout != null) {
            mTileLayout.updateResources();
        }
    }

    @Override
    protected void onConfigurationChanged(Configuration newConfig) {
        super.onConfigurationChanged(newConfig);
        mFooter.onConfigurationChanged();
    }

    public void onCollapse() {
        if (mCustomizePanel != null && mCustomizePanel.isCustomizing()) {
            mCustomizePanel.hide(mCustomizePanel.getWidth() / 2, mCustomizePanel.getHeight() / 2);
        }
    }

    public void setExpanded(boolean expanded) {
        if (mExpanded == expanded) return;
        mExpanded = expanded;
        if (!mExpanded && mTileLayout instanceof PagedTileLayout) {
            ((PagedTileLayout) mTileLayout).setCurrentItem(0, false);
        }
        MetricsLogger.visibility(mContext, MetricsEvent.QS_PANEL, mExpanded);
        if (!mExpanded) {
            closeDetail();
        } else {
            logTiles();
        }
    }

    public boolean isExpanded() {
        return mExpanded;
    }

    public void setListening(boolean listening) {
        if (mListening == listening) return;
        mListening = listening;
        if (mTileLayout != null) {
            mTileLayout.setListening(listening);
        }
        mFooter.setListening(mListening);
        if (mListening) {
            refreshAllTiles();
        }
        if (listening) {
            mBrightnessController.registerCallbacks();
        } else {
            mBrightnessController.unregisterCallbacks();
        }
    }

    public void refreshAllTiles() {
        for (TileRecord r : mRecords) {
            r.tile.refreshState();
        }
        mFooter.refreshState();
    }

    public void showDetailAdapter(boolean show, DetailAdapter adapter, int[] locationInWindow) {
        int xInWindow = locationInWindow[0];
        int yInWindow = locationInWindow[1];
        ((View) getParent()).getLocationInWindow(locationInWindow);

        Record r = new Record();
        r.detailAdapter = adapter;
        r.x = xInWindow - locationInWindow[0];
        r.y = yInWindow - locationInWindow[1];

        locationInWindow[0] = xInWindow;
        locationInWindow[1] = yInWindow;

        showDetail(show, r);
    }

    protected void showDetail(boolean show, Record r) {
        mHandler.obtainMessage(H.SHOW_DETAIL, show ? 1 : 0, 0, r).sendToTarget();
    }

    public void setTiles(Collection<QSTile<?>> tiles) {
        setTiles(tiles, false);
    }

    public void setTiles(Collection<QSTile<?>> tiles, boolean collapsedView) {
        for (TileRecord record : mRecords) {
            mTileLayout.removeTile(record);
            record.tile.removeCallback(record.callback);
        }
        mRecords.clear();
        for (QSTile<?> tile : tiles) {
            addTile(tile, collapsedView);
        }
    }

    protected void drawTile(TileRecord r, QSTile.State state) {
        r.tileView.onStateChanged(state);
    }

    protected QSTileBaseView createTileView(QSTile<?> tile, boolean collapsedView) {
        return new QSTileView(mContext, tile.createTileView(mContext), collapsedView);
    }

<<<<<<< HEAD
    protected TileRecord addTile(final QSTile<?> tile, boolean collapsedView) {
=======
    protected boolean shouldShowDetail() {
        return mExpanded;
    }

    protected void addTile(final QSTile<?> tile, boolean collapsedView) {
>>>>>>> db8e84f7
        final TileRecord r = new TileRecord();
        r.tile = tile;
        r.tileView = createTileView(tile, collapsedView);
        final QSTile.Callback callback = new QSTile.Callback() {
            @Override
            public void onStateChanged(QSTile.State state) {
                drawTile(r, state);
            }

            @Override
            public void onShowDetail(boolean show) {
                // Both the collapsed and full QS panels get this callback, this check determines
                // which one should handle showing the detail.
                if (shouldShowDetail()) {
                    QSPanel.this.showDetail(show, r);
                }
            }

            @Override
            public void onToggleStateChanged(boolean state) {
                if (mDetailRecord == r) {
                    fireToggleStateChanged(state);
                }
            }

            @Override
            public void onScanStateChanged(boolean state) {
                r.scanState = state;
                if (mDetailRecord == r) {
                    fireScanStateChanged(r.scanState);
                }
            }

            @Override
            public void onAnnouncementRequested(CharSequence announcement) {
                announceForAccessibility(announcement);
            }
        };
        r.tile.addCallback(callback);
        r.callback = callback;
        final View.OnClickListener click = new View.OnClickListener() {
            @Override
            public void onClick(View v) {
                onTileClick(r.tile);
            }
        };
        final View.OnLongClickListener longClick = new View.OnLongClickListener() {
            @Override
            public boolean onLongClick(View v) {
                r.tile.longClick();
                return true;
            }
        };
        r.tileView.init(click, longClick);
        callback.onStateChanged(r.tile.getState());
        r.tile.refreshState();
        mRecords.add(r);

        if (mTileLayout != null) {
            mTileLayout.addTile(r);
        }

        return r;
    }


    public void showEdit(final View v) {
        v.post(new Runnable() {
            @Override
            public void run() {
                if (mCustomizePanel != null) {
                    if (!mCustomizePanel.isCustomizing()) {
                        int[] loc = new int[2];
                        v.getLocationInWindow(loc);
                        int x = loc[0] + v.getWidth() / 2;
                        int y = loc[1] + v.getHeight() / 2;
                        mCustomizePanel.show(x, y);
                    }
                }

            }
        });
    }

    protected void onTileClick(QSTile<?> tile) {
        tile.click();
    }

    public void closeDetail() {
        if (mCustomizePanel != null && mCustomizePanel.isCustomizing()) {
            // Treat this as a detail panel for now, to make things easy.
            mCustomizePanel.hide(mCustomizePanel.getWidth() / 2, mCustomizePanel.getHeight() / 2);
            return;
        }
        showDetail(false, mDetailRecord);
    }

    public int getGridHeight() {
        return getMeasuredHeight();
    }

    protected void handleShowDetail(Record r, boolean show) {
        if (r instanceof TileRecord) {
            handleShowDetailTile((TileRecord) r, show);
        } else {
            int x = 0;
            int y = 0;
            if (r != null) {
                x = r.x;
                y = r.y;
            }
            handleShowDetailImpl(r, show, x, y);
        }
    }

    private void handleShowDetailTile(TileRecord r, boolean show) {
        if ((mDetailRecord != null) == show && mDetailRecord == r) return;

        if (show) {
            r.detailAdapter = r.tile.getDetailAdapter();
            if (r.detailAdapter == null) return;
        }
        r.tile.setDetailListening(show);
        int x = r.tileView.getLeft() + r.tileView.getWidth() / 2;
        int y = r.tileView.getTop() + mTileLayout.getOffsetTop(r) + r.tileView.getHeight() / 2
                + getTop();
        handleShowDetailImpl(r, show, x, y);
    }

    private void handleShowDetailImpl(Record r, boolean show, int x, int y) {
        setDetailRecord(show ? r : null);
        fireShowingDetail(show ? r.detailAdapter : null, x, y);
    }

    protected void setDetailRecord(Record r) {
        if (r == mDetailRecord) return;
        mDetailRecord = r;
        final boolean scanState = mDetailRecord instanceof TileRecord
                && ((TileRecord) mDetailRecord).scanState;
        fireScanStateChanged(scanState);
    }

    void setGridContentVisibility(boolean visible) {
        int newVis = visible ? VISIBLE : INVISIBLE;
        setVisibility(newVis);
        if (mGridContentVisible != visible) {
            MetricsLogger.visibility(mContext, MetricsEvent.QS_PANEL, newVis);
        }
        mGridContentVisible = visible;
    }

    private void logTiles() {
        for (int i = 0; i < mRecords.size(); i++) {
            TileRecord tileRecord = mRecords.get(i);
            MetricsLogger.visible(mContext, tileRecord.tile.getMetricsCategory());
        }
    }

    private void fireShowingDetail(DetailAdapter detail, int x, int y) {
        if (mCallback != null) {
            mCallback.onShowingDetail(detail, x, y);
        }
    }

    private void fireToggleStateChanged(boolean state) {
        if (mCallback != null) {
            mCallback.onToggleStateChanged(state);
        }
    }

    private void fireScanStateChanged(boolean state) {
        if (mCallback != null) {
            mCallback.onScanStateChanged(state);
        }
    }

    public void clickTile(ComponentName tile) {
        final String spec = CustomTile.toSpec(tile);
        final int N = mRecords.size();
        for (int i = 0; i < N; i++) {
            if (mRecords.get(i).tile.getTileSpec().equals(spec)) {
                mRecords.get(i).tile.click();
                break;
            }
        }
    }

    QSTileLayout getTileLayout() {
        return mTileLayout;
    }

    QSTileBaseView getTileView(QSTile<?> tile) {
        for (TileRecord r : mRecords) {
            if (r.tile == tile) {
                return r.tileView;
            }
        }
        return null;
    }

    private class H extends Handler {
        private static final int SHOW_DETAIL = 1;
        private static final int SET_TILE_VISIBILITY = 2;
        @Override
        public void handleMessage(Message msg) {
            if (msg.what == SHOW_DETAIL) {
                handleShowDetail((Record)msg.obj, msg.arg1 != 0);
            }
        }
    }

    protected static class Record {
        DetailAdapter detailAdapter;
        int x;
        int y;
    }

    public static final class TileRecord extends Record {
        public QSTile<?> tile;
        public QSTileBaseView tileView;
        public boolean scanState;
        public QSTile.Callback callback;
    }

    public interface Callback {
        void onShowingDetail(DetailAdapter detail, int x, int y);
        void onToggleStateChanged(boolean state);
        void onScanStateChanged(boolean state);
    }

    public interface QSTileLayout {
        void addTile(TileRecord tile);
        void removeTile(TileRecord tile);
        int getOffsetTop(TileRecord tile);
        boolean updateResources();

        void setListening(boolean listening);
    }
}<|MERGE_RESOLUTION|>--- conflicted
+++ resolved
@@ -297,15 +297,11 @@
         return new QSTileView(mContext, tile.createTileView(mContext), collapsedView);
     }
 
-<<<<<<< HEAD
-    protected TileRecord addTile(final QSTile<?> tile, boolean collapsedView) {
-=======
     protected boolean shouldShowDetail() {
         return mExpanded;
     }
 
-    protected void addTile(final QSTile<?> tile, boolean collapsedView) {
->>>>>>> db8e84f7
+    protected TileRecord addTile(final QSTile<?> tile, boolean collapsedView) {
         final TileRecord r = new TileRecord();
         r.tile = tile;
         r.tileView = createTileView(tile, collapsedView);
