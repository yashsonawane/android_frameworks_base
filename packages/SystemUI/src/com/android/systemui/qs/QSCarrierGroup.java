--- conflicted
+++ resolved
@@ -207,11 +207,7 @@
     public void setMobileDataIndicators(NetworkController.IconState statusIcon,
             NetworkController.IconState qsIcon, int statusType,
             int qsType, boolean activityIn, boolean activityOut,
-<<<<<<< HEAD
             int volteId, CharSequence typeContentDescription,
-=======
-            CharSequence typeContentDescription,
->>>>>>> 0d7e17eb
             CharSequence typeContentDescriptionHtml, CharSequence description,
             boolean isWide, int subId, boolean roaming) {
         int slotIndex = getSlotIndex(subId);
