--- conflicted
+++ resolved
@@ -91,14 +91,10 @@
         boolean nightMode = (mContext.getResources().getConfiguration().uiMode
                         & Configuration.UI_MODE_NIGHT_MASK) == Configuration.UI_MODE_NIGHT_YES;
 
-<<<<<<< HEAD
-        if (isAuto && !powerSave) {
-=======
         if (powerSave) {
             state.secondaryLabel = mContext.getResources().getString(
                     R.string.quick_settings_dark_mode_secondary_label_battery_saver);
         } else if (isAuto) {
->>>>>>> 2327d933
             state.secondaryLabel = mContext.getResources().getString(nightMode
                     ? R.string.quick_settings_dark_mode_secondary_label_until_sunrise
                     : R.string.quick_settings_dark_mode_secondary_label_on_at_sunset);
@@ -106,13 +102,7 @@
             state.secondaryLabel = null;
         }
         state.value = nightMode;
-<<<<<<< HEAD
-        state.label = mContext.getString(powerSave
-                ? R.string.quick_settings_ui_mode_night_label_battery_saver
-                : R.string.quick_settings_ui_mode_night_label);
-=======
         state.label = mContext.getString(R.string.quick_settings_ui_mode_night_label);
->>>>>>> 2327d933
         state.icon = mIcon;
         state.contentDescription = TextUtils.isEmpty(state.secondaryLabel)
                 ? state.label
