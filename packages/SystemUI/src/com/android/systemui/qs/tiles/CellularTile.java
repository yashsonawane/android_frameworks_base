/*
 * Copyright (C) 2014 The Android Open Source Project
 *
 * Licensed under the Apache License, Version 2.0 (the "License");
 * you may not use this file except in compliance with the License.
 * You may obtain a copy of the License at
 *
 *      http://www.apache.org/licenses/LICENSE-2.0
 *
 * Unless required by applicable law or agreed to in writing, software
 * distributed under the License is distributed on an "AS IS" BASIS,
 * WITHOUT WARRANTIES OR CONDITIONS OF ANY KIND, either express or implied.
 * See the License for the specific language governing permissions and
 * limitations under the License.
 */

package com.android.systemui.qs.tiles;

import static com.android.systemui.Prefs.Key.QS_HAS_TURNED_OFF_MOBILE_DATA;

import android.app.AlertDialog;
import android.app.AlertDialog.Builder;
import android.content.Context;
import android.content.Intent;
import android.content.res.Resources;
import android.provider.Settings;
import android.service.quicksettings.Tile;
import android.telephony.SubscriptionManager;
import android.text.Html;
import android.text.TextUtils;
import android.view.LayoutInflater;
import android.view.View;
import android.view.ViewGroup;
import android.view.WindowManager.LayoutParams;
import android.widget.Switch;

import com.android.internal.logging.MetricsLogger;
import com.android.internal.logging.nano.MetricsProto.MetricsEvent;
import com.android.settingslib.net.DataUsageController;
import com.android.systemui.Prefs;
import com.android.systemui.R;
import com.android.systemui.plugins.ActivityStarter;
import com.android.systemui.plugins.qs.DetailAdapter;
import com.android.systemui.plugins.qs.QSIconView;
import com.android.systemui.plugins.qs.QSTile.SignalState;
import com.android.systemui.qs.QSHost;
import com.android.systemui.qs.SignalTileView;
import com.android.systemui.qs.tileimpl.QSTileImpl;
import com.android.systemui.statusbar.phone.SystemUIDialog;
import com.android.systemui.statusbar.phone.UnlockMethodCache;
import com.android.systemui.statusbar.policy.KeyguardMonitor;
import com.android.systemui.statusbar.policy.NetworkController;
import com.android.systemui.statusbar.policy.NetworkController.IconState;
import com.android.systemui.statusbar.policy.NetworkController.SignalCallback;

import javax.inject.Inject;

/** Quick settings tile: Cellular **/
public class CellularTile extends QSTileImpl<SignalState> {
    private static final String ENABLE_SETTINGS_DATA_PLAN = "enable.settings.data.plan";

    private final NetworkController mController;
    private final DataUsageController mDataController;
    private final CellularDetailAdapter mDetailAdapter;

    private final CellSignalCallback mSignalCallback = new CellSignalCallback();
    private final ActivityStarter mActivityStarter;
    private final KeyguardMonitor mKeyguardMonitor;
    private final UnlockMethodCache mUnlockMethodCache;

    @Inject
    public CellularTile(QSHost host, NetworkController networkController,
            ActivityStarter activityStarter, KeyguardMonitor keyguardMonitor) {
        super(host);
        mController = networkController;
        mActivityStarter = activityStarter;
        mKeyguardMonitor = keyguardMonitor;
        mUnlockMethodCache = UnlockMethodCache.getInstance(mContext);
        mDataController = mController.getMobileDataController();
        mDetailAdapter = new CellularDetailAdapter();
        mController.observe(getLifecycle(), mSignalCallback);
    }

    @Override
    public SignalState newTileState() {
        return new SignalState();
    }

    @Override
    public QSIconView createTileView(Context context) {
        return new SignalTileView(context);
    }

    @Override
    public DetailAdapter getDetailAdapter() {
        return mDetailAdapter;
    }

    @Override
    public void handleSetListening(boolean listening) {
    }

    @Override
    public Intent getLongClickIntent() {
        return getCellularSettingIntent();
    }

    @Override
    protected void handleClick() {
        if (getState().state == Tile.STATE_UNAVAILABLE) {
            return;
        }
        if (mDataController.isMobileDataEnabled()) {
            if (mKeyguardMonitor.isSecure() && mKeyguardMonitor.isShowing()) {
                mActivityStarter.postQSRunnableDismissingKeyguard(this::maybeShowDisableDialog);
            } else {
                maybeShowDisableDialog();
            }
        } else {
            mDataController.setMobileDataEnabled(true);
        }
    }

    private void maybeShowDisableDialog() {
        if (Prefs.getBoolean(mContext, QS_HAS_TURNED_OFF_MOBILE_DATA, false)) {
            // Directly turn off mobile data if the user has seen the dialog before.
            mDataController.setMobileDataEnabled(false);
            return;
        }
        String carrierName = mController.getMobileDataNetworkName();
        if (TextUtils.isEmpty(carrierName)) {
            carrierName = mContext.getString(R.string.mobile_data_disable_message_default_carrier);
        }
        AlertDialog dialog = new Builder(mContext)
                .setTitle(R.string.mobile_data_disable_title)
                .setMessage(mContext.getString(R.string.mobile_data_disable_message, carrierName))
                .setNegativeButton(android.R.string.cancel, null)
                .setPositiveButton(
                        com.android.internal.R.string.alert_windows_notification_turn_off_action,
                        (d, w) -> {
                            mDataController.setMobileDataEnabled(false);
                            Prefs.putBoolean(mContext, QS_HAS_TURNED_OFF_MOBILE_DATA, true);
                        })
                .create();
        dialog.getWindow().setType(LayoutParams.TYPE_KEYGUARD_DIALOG);
        SystemUIDialog.setShowForAllUsers(dialog, true);
        SystemUIDialog.registerDismissListener(dialog);
        SystemUIDialog.setWindowOnTop(dialog);
        dialog.show();
    }

    @Override
    protected void handleSecondaryClick() {
        if (getState().state == Tile.STATE_UNAVAILABLE) {
            return;
        }
        if (mDataController.isMobileDataSupported()) {
            if (mKeyguardMonitor.isSecure() && !mUnlockMethodCache.canSkipBouncer()) {
                mActivityStarter.postQSRunnableDismissingKeyguard(() -> {
                    showDetail(true);
                });
                return;
            }
            showDetail(true);
        } else {
            mActivityStarter
                    .postStartActivityDismissingKeyguard(getCellularSettingIntent(),0 /* delay */);
        }
    }

    @Override
    public CharSequence getTileLabel() {
        return mContext.getString(R.string.quick_settings_cellular_detail_title);
    }

    @Override
    protected void handleUpdateState(SignalState state, Object arg) {
        CallbackInfo cb = (CallbackInfo) arg;
        if (cb == null) {
            cb = mSignalCallback.mInfo;
        }

        final Resources r = mContext.getResources();
        state.dualTarget = true;
        state.label = r.getString(R.string.mobile_data);
        boolean mobileDataEnabled = mDataController.isMobileDataSupported()
                && mDataController.isMobileDataEnabled();
        state.value = mobileDataEnabled;
        state.activityIn = mobileDataEnabled && cb.activityIn;
        state.activityOut = mobileDataEnabled && cb.activityOut;
        state.expandedAccessibilityClassName = Switch.class.getName();
        if (cb.noSim) {
            state.icon = ResourceIcon.get(R.drawable.ic_qs_no_sim);
        } else {
            state.icon = ResourceIcon.get(R.drawable.ic_swap_vert);
        }

        if (cb.noSim) {
            state.state = Tile.STATE_UNAVAILABLE;
            state.secondaryLabel = r.getString(R.string.keyguard_missing_sim_message_short);
        } else if (cb.airplaneModeEnabled) {
            state.state = Tile.STATE_UNAVAILABLE;
            state.secondaryLabel = r.getString(R.string.status_bar_airplane);
        } else if (mobileDataEnabled) {
            state.state = Tile.STATE_ACTIVE;
            state.secondaryLabel = appendMobileDataType(
                    // Only show carrier name if there are more than 1 subscription
                    cb.multipleSubs ? cb.dataSubscriptionName : "",
                    getMobileDataContentName(cb));
        } else {
            state.state = Tile.STATE_INACTIVE;
            state.secondaryLabel = r.getString(R.string.cell_data_off);
        }


        // TODO(b/77881974): Instead of switching out the description via a string check for
        // we need to have two strings provided by the MobileIconGroup.
        final CharSequence contentDescriptionSuffix;
        if (state.state == Tile.STATE_INACTIVE) {
            contentDescriptionSuffix = r.getString(R.string.cell_data_off_content_description);
        } else {
            contentDescriptionSuffix = state.secondaryLabel;
        }

        state.contentDescription = state.label + ", " + contentDescriptionSuffix;
    }

    private CharSequence appendMobileDataType(CharSequence current, CharSequence dataType) {
        if (TextUtils.isEmpty(dataType)) {
            return Html.fromHtml(current.toString(), 0);
        }
        if (TextUtils.isEmpty(current)) {
            return Html.fromHtml(dataType.toString(), 0);
        }
        String concat = mContext.getString(R.string.mobile_carrier_text_format, current, dataType);
        return Html.fromHtml(concat, 0);
    }

    private CharSequence getMobileDataContentName(CallbackInfo cb) {
        if (cb.roaming && !TextUtils.isEmpty(cb.dataContentDescription)) {
            String roaming = mContext.getString(R.string.data_connection_roaming);
            String dataDescription = cb.dataContentDescription.toString();
            return mContext.getString(R.string.mobile_data_text_format, roaming, dataDescription);
        }
        if (cb.roaming) {
            return mContext.getString(R.string.data_connection_roaming);
        }
        return cb.dataContentDescription;
    }

    @Override
    public int getMetricsCategory() {
        return MetricsEvent.QS_CELLULAR;
    }

    @Override
    public boolean isAvailable() {
        return mController.hasMobileDataFeature();
    }

    private static final class CallbackInfo {
        boolean airplaneModeEnabled;
        CharSequence dataSubscriptionName;
        CharSequence dataContentDescription;
        boolean activityIn;
        boolean activityOut;
        boolean noSim;
        boolean roaming;
        boolean multipleSubs;
    }

    private final class CellSignalCallback implements SignalCallback {
        private final CallbackInfo mInfo = new CallbackInfo();

        @Override
        public void setMobileDataIndicators(IconState statusIcon, IconState qsIcon, int statusType,
                int qsType, boolean activityIn, boolean activityOut,
<<<<<<< HEAD
                int volteIcon, CharSequence typeContentDescription,
=======
                CharSequence typeContentDescription,
>>>>>>> 0d7e17eb
                CharSequence typeContentDescriptionHtml, CharSequence description,
                boolean isWide, int subId, boolean roaming) {
            if (qsIcon == null) {
                // Not data sim, don't display.
                return;
            }
            mInfo.dataSubscriptionName = mController.getMobileDataNetworkName();
            mInfo.dataContentDescription =
                    (description != null) ? typeContentDescriptionHtml : null;
            mInfo.activityIn = activityIn;
            mInfo.activityOut = activityOut;
            mInfo.roaming = roaming;
            mInfo.multipleSubs = mController.getNumberSubscriptions() > 1;
            refreshState(mInfo);
        }

        @Override
        public void setNoSims(boolean show, boolean simDetected) {
            mInfo.noSim = show;
            refreshState(mInfo);
        }

        @Override
        public void setIsAirplaneMode(IconState icon) {
            mInfo.airplaneModeEnabled = icon.visible;
            refreshState(mInfo);
        }

        @Override
        public void setMobileDataEnabled(boolean enabled) {
            mDetailAdapter.setMobileDataEnabled(enabled);
        }
    }

    static Intent getCellularSettingIntent() {
        Intent intent = new Intent(Settings.ACTION_NETWORK_OPERATOR_SETTINGS);
        int dataSub = SubscriptionManager.getDefaultDataSubscriptionId();
        if (dataSub != SubscriptionManager.INVALID_SUBSCRIPTION_ID) {
            intent.putExtra(Settings.EXTRA_SUB_ID,
                    SubscriptionManager.getDefaultDataSubscriptionId());
        }
        return intent;
    }

    private final class CellularDetailAdapter implements DetailAdapter {

        @Override
        public CharSequence getTitle() {
            return mContext.getString(R.string.quick_settings_cellular_detail_title);
        }

        @Override
        public Boolean getToggleState() {
            return mDataController.isMobileDataSupported()
                    ? mDataController.isMobileDataEnabled()
                    : null;
        }

        @Override
        public Intent getSettingsIntent() {
            return getCellularSettingIntent();
        }

        @Override
        public void setToggleState(boolean state) {
            MetricsLogger.action(mContext, MetricsEvent.QS_CELLULAR_TOGGLE, state);
            mDataController.setMobileDataEnabled(state);
        }

        @Override
        public int getMetricsCategory() {
            return MetricsEvent.QS_DATAUSAGEDETAIL;
        }

        @Override
        public View createDetailView(Context context, View convertView, ViewGroup parent) {
            final DataUsageDetailView v = (DataUsageDetailView) (convertView != null
                    ? convertView
                    : LayoutInflater.from(mContext).inflate(R.layout.data_usage, parent, false));
            final DataUsageController.DataUsageInfo info = mDataController.getDataUsageInfo();
            if (info == null) return v;
            v.bind(info);
            v.findViewById(R.id.roaming_text).setVisibility(mSignalCallback.mInfo.roaming
                    ? View.VISIBLE : View.INVISIBLE);
            return v;
        }

        public void setMobileDataEnabled(boolean enabled) {
            fireToggleStateChanged(enabled);
        }
    }

    private final class Callback implements KeyguardMonitor.Callback {
        @Override
        public void onKeyguardShowingChanged() {
            refreshState();
        }
    };
}<|MERGE_RESOLUTION|>--- conflicted
+++ resolved
@@ -275,11 +275,7 @@
         @Override
         public void setMobileDataIndicators(IconState statusIcon, IconState qsIcon, int statusType,
                 int qsType, boolean activityIn, boolean activityOut,
-<<<<<<< HEAD
                 int volteIcon, CharSequence typeContentDescription,
-=======
-                CharSequence typeContentDescription,
->>>>>>> 0d7e17eb
                 CharSequence typeContentDescriptionHtml, CharSequence description,
                 boolean isWide, int subId, boolean roaming) {
             if (qsIcon == null) {
