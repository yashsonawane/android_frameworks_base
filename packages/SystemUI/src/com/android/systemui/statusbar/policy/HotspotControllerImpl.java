/*
 * Copyright (C) 2014 The Android Open Source Project
 *
 * Licensed under the Apache License, Version 2.0 (the "License");
 * you may not use this file except in compliance with the License.
 * You may obtain a copy of the License at
 *
 *      http://www.apache.org/licenses/LICENSE-2.0
 *
 * Unless required by applicable law or agreed to in writing, software
 * distributed under the License is distributed on an "AS IS" BASIS,
 * WITHOUT WARRANTIES OR CONDITIONS OF ANY KIND, either express or implied.
 * See the License for the specific language governing permissions and
 * limitations under the License.
 */

package com.android.systemui.statusbar.policy;

import android.app.ActivityManager;
import android.content.Context;
import android.net.ConnectivityManager;
import android.net.wifi.WifiManager;
import android.os.UserManager;
import android.util.Log;

import com.android.systemui.Dependency;

import java.io.FileDescriptor;
import java.io.PrintWriter;
import java.util.ArrayList;

public class HotspotControllerImpl implements HotspotController, WifiManager.SoftApCallback {

    private static final String TAG = "HotspotController";
    private static final boolean DEBUG = Log.isLoggable(TAG, Log.DEBUG);

    private final ArrayList<Callback> mCallbacks = new ArrayList<>();
    private final ConnectivityManager mConnectivityManager;
    private final WifiManager mWifiManager;
    private final Context mContext;

    private int mHotspotState;
    private int mNumConnectedDevices;
    private boolean mWaitingForTerminalState;

    public HotspotControllerImpl(Context context) {
        mContext = context;
        mConnectivityManager =
                (ConnectivityManager) context.getSystemService(Context.CONNECTIVITY_SERVICE);
        mWifiManager = (WifiManager) context.getSystemService(Context.WIFI_SERVICE);
    }

    @Override
    public boolean isHotspotSupported() {
        return mConnectivityManager.isTetheringSupported()
                && mConnectivityManager.getTetherableWifiRegexs().length != 0
                && UserManager.get(mContext).isUserAdmin(ActivityManager.getCurrentUser());
    }

    public void dump(FileDescriptor fd, PrintWriter pw, String[] args) {
        pw.println("HotspotController state:");
        pw.print("  mHotspotState="); pw.println(stateToString(mHotspotState));
        pw.print("  mNumConnectedDevices="); pw.println(mNumConnectedDevices);
        pw.print("  mWaitingForTerminalState="); pw.println(mWaitingForTerminalState);
    }

    private static String stateToString(int hotspotState) {
        switch (hotspotState) {
            case WifiManager.WIFI_AP_STATE_DISABLED:
                return "DISABLED";
            case WifiManager.WIFI_AP_STATE_DISABLING:
                return "DISABLING";
            case WifiManager.WIFI_AP_STATE_ENABLED:
                return "ENABLED";
            case WifiManager.WIFI_AP_STATE_ENABLING:
                return "ENABLING";
            case WifiManager.WIFI_AP_STATE_FAILED:
                return "FAILED";
        }
        return null;
    }

    @Override
    public void addCallback(Callback callback) {
        synchronized (mCallbacks) {
            if (callback == null || mCallbacks.contains(callback)) return;
            if (DEBUG) Log.d(TAG, "addCallback " + callback);
            mCallbacks.add(callback);

            updateWifiStateListeners(!mCallbacks.isEmpty());
        }
    }

    @Override
    public void removeCallback(Callback callback) {
        if (callback == null) return;
        if (DEBUG) Log.d(TAG, "removeCallback " + callback);
        synchronized (mCallbacks) {
            mCallbacks.remove(callback);
            updateWifiStateListeners(!mCallbacks.isEmpty());
        }
    }

    /**
     * Updates the wifi state receiver to either start or stop listening to get updates to the
     * hotspot status. Additionally starts listening to wifi manager state to track the number of
     * connected devices.
     *
     * @param shouldListen whether we should start listening to various wifi statuses
     */
    private void updateWifiStateListeners(boolean shouldListen) {
<<<<<<< HEAD
        if (mWifiManager == null) {
            return;
        }
        mWifiStateReceiver.setListening(shouldListen);
        if (mWifiManager == null) {
            return;
        }
=======
>>>>>>> eb71e821
        if (shouldListen) {
            if(mWifiManager != null)
                mWifiManager.registerSoftApCallback(
                    this,
                    Dependency.get(Dependency.MAIN_HANDLER));
            } else {
                mWifiManager.unregisterSoftApCallback(this);
        }
    }

    @Override
    public boolean isHotspotEnabled() {
        return mHotspotState == WifiManager.WIFI_AP_STATE_ENABLED;
    }

    @Override
    public boolean isHotspotTransient() {
        return mWaitingForTerminalState || (mHotspotState == WifiManager.WIFI_AP_STATE_ENABLING);
    }

    @Override
    public void setHotspotEnabled(boolean enabled) {
        if (mWaitingForTerminalState) {
            if (DEBUG) Log.d(TAG, "Ignoring setHotspotEnabled; waiting for terminal state.");
            return;
        }
        if (enabled) {
            mWaitingForTerminalState = true;
            if (DEBUG) Log.d(TAG, "Starting tethering");
            mConnectivityManager.startTethering(ConnectivityManager.TETHERING_WIFI, false,
                    new ConnectivityManager.OnStartTetheringCallback() {
                        @Override
                        public void onTetheringFailed() {
                            if (DEBUG) Log.d(TAG, "onTetheringFailed");
                            maybeResetSoftApState();
                            fireHotspotChangedCallback();
                        }
                    });
        } else {
            mConnectivityManager.stopTethering(ConnectivityManager.TETHERING_WIFI);
        }
    }

    @Override
    public int getNumConnectedDevices() {
        return mNumConnectedDevices;
    }

    /**
     * Sends a hotspot changed callback.
     * Be careful when calling over multiple threads, especially if one of them is the main thread
     * (as it can be blocked).
     */
    private void fireHotspotChangedCallback() {
        synchronized (mCallbacks) {
            for (Callback callback : mCallbacks) {
                callback.onHotspotChanged(isHotspotEnabled(), mNumConnectedDevices);
            }
        }
    }

    @Override
    public void onStateChanged(int state, int failureReason) {
        // Update internal hotspot state for tracking before using any enabled/callback methods.
        mHotspotState = state;

        maybeResetSoftApState();
        if (!isHotspotEnabled()) {
            // Reset num devices if the hotspot is no longer enabled so we don't get ghost
            // counters.
            mNumConnectedDevices = 0;
        }

        fireHotspotChangedCallback();
    }

    private void maybeResetSoftApState() {
        if (!mWaitingForTerminalState) {
            return; // Only reset soft AP state if enabled from this controller.
        }

        switch (mHotspotState) {
            case WifiManager.WIFI_AP_STATE_FAILED:
                // TODO(b/110697252): must be called to reset soft ap state after failure
                mConnectivityManager.stopTethering(ConnectivityManager.TETHERING_WIFI);
                // Fall through
            case WifiManager.WIFI_AP_STATE_ENABLED:
            case WifiManager.WIFI_AP_STATE_DISABLED:
                mWaitingForTerminalState = false;
                break;
            case WifiManager.WIFI_AP_STATE_ENABLING:
            case WifiManager.WIFI_AP_STATE_DISABLING:
            default:
                break;
        }
    }

    @Override
    public void onNumClientsChanged(int numConnectedDevices) {
        mNumConnectedDevices = numConnectedDevices;
        fireHotspotChangedCallback();
    }
}<|MERGE_RESOLUTION|>--- conflicted
+++ resolved
@@ -109,16 +109,9 @@
      * @param shouldListen whether we should start listening to various wifi statuses
      */
     private void updateWifiStateListeners(boolean shouldListen) {
-<<<<<<< HEAD
         if (mWifiManager == null) {
             return;
         }
-        mWifiStateReceiver.setListening(shouldListen);
-        if (mWifiManager == null) {
-            return;
-        }
-=======
->>>>>>> eb71e821
         if (shouldListen) {
             if(mWifiManager != null)
                 mWifiManager.registerSoftApCallback(
