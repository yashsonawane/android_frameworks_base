/*
 * Copyright (C) 2015 The Android Open Source Project
 *
 * Licensed under the Apache License, Version 2.0 (the "License");
 * you may not use this file except in compliance with the License.
 * You may obtain a copy of the License at
 *
 *      http://www.apache.org/licenses/LICENSE-2.0
 *
 * Unless required by applicable law or agreed to in writing, software
 * distributed under the License is distributed on an "AS IS" BASIS,
 * WITHOUT WARRANTIES OR CONDITIONS OF ANY KIND, either express or implied.
 * See the License for the specific language governing permissions and
 * limitations under the License.
 */
package com.android.systemui.statusbar.policy;

import android.content.BroadcastReceiver;
import android.content.ContentResolver;
import android.content.Context;
import android.content.Intent;
import android.content.IntentFilter;
import android.content.res.Resources;
import android.database.ContentObserver;
import android.net.NetworkCapabilities;
import android.net.Uri;
import android.os.Handler;
import android.os.UserHandle;
import android.os.Looper;
<<<<<<< HEAD
import android.provider.Settings;
=======
import android.os.Message;
>>>>>>> 0d7e17eb
import android.provider.Settings.Global;
import android.telephony.NetworkRegistrationInfo;
import android.telephony.ims.ImsReasonInfo;
import android.telephony.ims.ImsMmTelManager;
import android.telephony.PhoneStateListener;
import android.telephony.ServiceState;
import android.telephony.SignalStrength;
import android.telephony.SubscriptionInfo;
import android.telephony.SubscriptionManager;
import android.telephony.TelephonyManager;
import android.text.Html;
import android.text.TextUtils;
import android.util.Log;
import android.util.SparseArray;

import com.android.ims.ImsException;
import com.android.ims.ImsManager;
import com.android.internal.annotations.VisibleForTesting;
import com.android.internal.telephony.TelephonyIntents;
import com.android.internal.telephony.cdma.EriInfo;
import com.android.settingslib.Utils;
import com.android.settingslib.graph.SignalDrawable;
import com.android.settingslib.net.SignalStrengthUtil;
import com.android.systemui.R;
import com.android.systemui.Dependency;
import com.android.systemui.statusbar.policy.NetworkController.IconState;
import com.android.systemui.statusbar.policy.NetworkController.SignalCallback;
import com.android.systemui.statusbar.policy.NetworkControllerImpl.Config;
import com.android.systemui.statusbar.policy.NetworkControllerImpl.SubscriptionDefaults;
import com.android.systemui.tuner.TunerService;

import java.io.PrintWriter;
import java.util.BitSet;
import java.util.Objects;
import java.util.regex.Matcher;
import java.util.regex.Pattern;


public class MobileSignalController extends SignalController<
<<<<<<< HEAD
        MobileSignalController.MobileState, MobileSignalController.MobileIconGroup> implements TunerService.Tunable {
=======
        MobileSignalController.MobileState, MobileSignalController.MobileIconGroup> {

    // The message to display Nr5G icon gracfully by CarrierConfig timeout
    private static final int MSG_DISPLAY_GRACE = 1;

>>>>>>> 0d7e17eb
    private final TelephonyManager mPhone;
    private final SubscriptionDefaults mDefaults;
    private final String mNetworkNameDefault;
    private final String mNetworkNameSeparator;
    private final ContentObserver mObserver;
    @VisibleForTesting
    final PhoneStateListener mPhoneStateListener;
    // Save entire info for logging, we only use the id.
    final SubscriptionInfo mSubscriptionInfo;

    // @VisibleForDemoMode
    final SparseArray<MobileIconGroup> mNetworkToIconLookup;

    // Since some pieces of the phone state are interdependent we store it locally,
    // this could potentially become part of MobileState for simplification/complication
    // of code.
    private int mDataNetType = TelephonyManager.NETWORK_TYPE_UNKNOWN;
    private int mDataState = TelephonyManager.DATA_DISCONNECTED;
    private ServiceState mServiceState;
    private SignalStrength mSignalStrength;
    private MobileIconGroup mDefaultIcons;
    private Config mConfig;
    private final Handler mDisplayGraceHandler;
    @VisibleForTesting
    boolean mInflateSignalStrengths = false;
    @VisibleForTesting
    boolean mIsShowingIconGracefully = false;
    // Some specific carriers have 5GE network which is special LTE CA network.
    private static final int NETWORK_TYPE_LTE_CA_5GE = TelephonyManager.MAX_NETWORK_TYPE + 1;

    private boolean mShow4gForLte;
    private boolean mDataDisabledIcon;
    private boolean mRoamingIconAllowed;
    private boolean mShowHDVolte;

    private ImsManager mImsManager;
    private ImsManager.Connector mImsManagerConnector;
    private boolean mVolteIcon = true;

    // TODO: Reduce number of vars passed in, if we have the NetworkController, probably don't
    // need listener lists anymore.
    public MobileSignalController(Context context, Config config, boolean hasMobileData,
            TelephonyManager phone, CallbackHandler callbackHandler,
            NetworkControllerImpl networkController, SubscriptionInfo info,
            SubscriptionDefaults defaults, Looper receiverLooper) {
        super("MobileSignalController(" + info.getSubscriptionId() + ")", context,
                NetworkCapabilities.TRANSPORT_CELLULAR, callbackHandler,
                networkController);
        mNetworkToIconLookup = new SparseArray<>();
        mConfig = config;
        mPhone = phone;
        mDefaults = defaults;
        mSubscriptionInfo = info;
        mPhoneStateListener = new MobilePhoneStateListener(receiverLooper);
        mNetworkNameSeparator = getStringIfExists(R.string.status_bar_network_name_separator)
                .toString();
        mNetworkNameDefault = getStringIfExists(
                com.android.internal.R.string.lockscreen_carrier_default).toString();

        Dependency.get(TunerService.class).addTunable(this, "volte");
        mapIconSets();

        String networkName = info.getCarrierName() != null ? info.getCarrierName().toString()
                : mNetworkNameDefault;
        mLastState.networkName = mCurrentState.networkName = networkName;
        mLastState.networkNameData = mCurrentState.networkNameData = networkName;
        mLastState.enabled = mCurrentState.enabled = hasMobileData;
        mLastState.iconGroup = mCurrentState.iconGroup = mDefaultIcons;
        // Get initial data sim state.
        updateDataSim();

        int phoneId = mSubscriptionInfo.getSimSlotIndex();
        mImsManagerConnector = new ImsManager.Connector(mContext, phoneId,
                new ImsManager.Connector.Listener() {
                    @Override
                    public void connectionReady(ImsManager manager) throws ImsException {
                        Log.d(mTag, "ImsManager: connection ready.");
                        mImsManager = manager;
                        setListeners();
                    }

                    @Override
                    public void connectionUnavailable() {
                        Log.d(mTag, "ImsManager: connection unavailable.");
                        removeListeners();
                    }
        });

        mObserver = new ContentObserver(new Handler(receiverLooper)) {
            @Override
            public void onChange(boolean selfChange) {
                updateTelephony();
            }
        };

<<<<<<< HEAD
        Handler mHandler = new Handler();
        SettingsObserver settingsObserver = new SettingsObserver(mHandler);
        settingsObserver.observe();
    }

    class SettingsObserver extends ContentObserver {
        SettingsObserver(Handler handler) {
            super(handler);
        }

        void observe() {
            ContentResolver resolver = mContext.getContentResolver();
            resolver.registerContentObserver(
                    Settings.System.getUriFor(Settings.System.SHOW_FOURG_ICON), false,
                    this, UserHandle.USER_ALL);
            resolver.registerContentObserver(
                    Settings.System.getUriFor(Settings.System.DATA_DISABLED_ICON), false,
                    this, UserHandle.USER_ALL);
            resolver.registerContentObserver(
                    Settings.System.getUriFor(Settings.System.ROAMING_INDICATOR_ICON), false,
                    this, UserHandle.USER_ALL);
            resolver.registerContentObserver(
                    Settings.System.getUriFor(Settings.System.SHOW_HD_ICON), false,
                    this, UserHandle.USER_ALL);
            resolver.registerContentObserver(
                    Settings.System.getUriFor(Settings.System.USE_OLD_MOBILETYPE), false,
                    this, UserHandle.USER_ALL);
            updateSettings();
        }

        /*
         *  @hide
         */
        @Override
        public void onChange(boolean selfChange) {
            updateSettings();
        }
    }

    private void updateSettings() {
        ContentResolver resolver = mContext.getContentResolver();

        mShow4gForLte = Settings.System.getIntForUser(resolver,
                Settings.System.SHOW_FOURG_ICON, 0,
                UserHandle.USER_CURRENT) == 1;

        mDataDisabledIcon = Settings.System.getIntForUser(resolver,
                Settings.System.DATA_DISABLED_ICON, 1,
                UserHandle.USER_CURRENT) == 1;

        mRoamingIconAllowed = Settings.System.getIntForUser(resolver,
                Settings.System.ROAMING_INDICATOR_ICON, 1,
                UserHandle.USER_CURRENT) == 1;

        int useHDIcon = (mConfig.showHDVolteIcon ? 1 : 0);
        mShowHDVolte = Settings.System.getIntForUser(resolver,
                Settings.System.SHOW_HD_ICON, useHDIcon,
                UserHandle.USER_CURRENT) == 1;

        mapIconSets();
        updateTelephony();
        notifyListeners();
    }

    @Override
    public void onTuningChanged(String key, String newValue) {
        switch (key) {
            case "volte":
                mVolteIcon =
                    TunerService.parseIntegerSwitch(newValue, true);
                    notifyListenersIfNecessary();
            default:
                break;
        }
    }

    private void setListeners() {
        if (mImsManager == null) {
            Log.e(mTag, "setListeners mImsManager is null");
            return;
        }

        try {
            mImsManager.addRegistrationCallback(mImsRegistrationCallback);
            Log.d(mTag, "addRegistrationCallback " + mImsRegistrationCallback
                    + " into " + mImsManager);
        } catch (ImsException e) {
            Log.d(mTag, "unable to addRegistrationCallback callback.");
        }
        queryImsState();
    }

    private void queryImsState() {
        TelephonyManager tm = mPhone.createForSubscriptionId(mSubscriptionInfo.getSubscriptionId());
        mCurrentState.imsRegistered = mPhone.isImsRegistered(mSubscriptionInfo.getSubscriptionId());
        if (DEBUG) {
            Log.d(mTag, "queryImsState tm=" + tm + " phone=" + mPhone
                    + " imsResitered=" + mCurrentState.imsRegistered);
        }
        notifyListenersIfNecessary();
    }

    private void removeListeners() {
        if (mImsManager == null) {
            Log.e(mTag, "removeListeners mImsManager is null");
            return;
        }

        try {
            mImsManager.removeRegistrationListener(mImsRegistrationCallback);
            Log.d(mTag, "removeRegistrationCallback " + mImsRegistrationCallback
                    + " from " + mImsManager);
        } catch (IllegalArgumentException e) {
            Log.d(mTag, "unable to remove callback.");
        }
=======
        mDisplayGraceHandler = new Handler(receiverLooper) {
            @Override
            public void handleMessage(Message msg) {
                if (msg.what == MSG_DISPLAY_GRACE) {
                    mIsShowingIconGracefully = false;
                    updateTelephony();
                }
            }
        };
>>>>>>> 0d7e17eb
    }

    public void setConfiguration(Config config) {
        mConfig = config;
        updateInflateSignalStrength();
        mapIconSets();
        updateTelephony();
    }

    public void setAirplaneMode(boolean airplaneMode) {
        mCurrentState.airplaneMode = airplaneMode;
        notifyListenersIfNecessary();
    }

    public void setUserSetupComplete(boolean userSetup) {
        mCurrentState.userSetup = userSetup;
        notifyListenersIfNecessary();
    }

    @Override
    public void updateConnectivity(BitSet connectedTransports, BitSet validatedTransports) {
        boolean isValidated = validatedTransports.get(mTransportType);
        mCurrentState.isDefault = connectedTransports.get(mTransportType);
        // Only show this as not having connectivity if we are default.
        mCurrentState.inetCondition = (isValidated || !mCurrentState.isDefault) ? 1 : 0;
        notifyListenersIfNecessary();
    }

    public void setCarrierNetworkChangeMode(boolean carrierNetworkChangeMode) {
        mCurrentState.carrierNetworkChangeMode = carrierNetworkChangeMode;
        updateTelephony();
    }

    /**
     * Start listening for phone state changes.
     */
    public void registerListener() {
        mPhone.listen(mPhoneStateListener,
                PhoneStateListener.LISTEN_SERVICE_STATE
                        | PhoneStateListener.LISTEN_SIGNAL_STRENGTHS
                        | PhoneStateListener.LISTEN_CALL_STATE
                        | PhoneStateListener.LISTEN_DATA_CONNECTION_STATE
                        | PhoneStateListener.LISTEN_DATA_ACTIVITY
                        | PhoneStateListener.LISTEN_CARRIER_NETWORK_CHANGE
                        | PhoneStateListener.LISTEN_ACTIVE_DATA_SUBSCRIPTION_ID_CHANGE);
        mContext.getContentResolver().registerContentObserver(Global.getUriFor(Global.MOBILE_DATA),
                true, mObserver);
        mContext.getContentResolver().registerContentObserver(Global.getUriFor(
                Global.MOBILE_DATA + mSubscriptionInfo.getSubscriptionId()),
                true, mObserver);
        mContext.registerReceiver(mVolteSwitchObserver,
                new IntentFilter("org.codeaurora.intent.action.ACTION_ENHANCE_4G_SWITCH"));
        mImsManagerConnector.connect();
    }

    /**
     * Stop listening for phone state changes.
     */
    public void unregisterListener() {
        mPhone.listen(mPhoneStateListener, 0);
        mContext.getContentResolver().unregisterContentObserver(mObserver);
        mContext.unregisterReceiver(mVolteSwitchObserver);
        mImsManagerConnector.disconnect();
    }

    /**
     * Produce a mapping of data network types to icon groups for simple and quick use in
     * updateTelephony.
     */
    private void mapIconSets() {
        mNetworkToIconLookup.clear();

        mNetworkToIconLookup.put(TelephonyManager.NETWORK_TYPE_EVDO_0, TelephonyIcons.THREE_G);
        mNetworkToIconLookup.put(TelephonyManager.NETWORK_TYPE_EVDO_A, TelephonyIcons.THREE_G);
        mNetworkToIconLookup.put(TelephonyManager.NETWORK_TYPE_EVDO_B, TelephonyIcons.THREE_G);
        mNetworkToIconLookup.put(TelephonyManager.NETWORK_TYPE_EHRPD, TelephonyIcons.THREE_G);
        mNetworkToIconLookup.put(TelephonyManager.NETWORK_TYPE_UMTS, TelephonyIcons.THREE_G);
        mNetworkToIconLookup.put(TelephonyManager.NETWORK_TYPE_TD_SCDMA, TelephonyIcons.THREE_G);

        if (!mConfig.showAtLeast3G) {
            mNetworkToIconLookup.put(TelephonyManager.NETWORK_TYPE_UNKNOWN,
                    TelephonyIcons.UNKNOWN);
            mNetworkToIconLookup.put(TelephonyManager.NETWORK_TYPE_EDGE, TelephonyIcons.E);
            mNetworkToIconLookup.put(TelephonyManager.NETWORK_TYPE_CDMA, TelephonyIcons.ONE_X);
            mNetworkToIconLookup.put(TelephonyManager.NETWORK_TYPE_1xRTT, TelephonyIcons.ONE_X);

            mDefaultIcons = TelephonyIcons.G;
        } else {
            mNetworkToIconLookup.put(TelephonyManager.NETWORK_TYPE_UNKNOWN,
                    TelephonyIcons.THREE_G);
            mNetworkToIconLookup.put(TelephonyManager.NETWORK_TYPE_EDGE,
                    TelephonyIcons.THREE_G);
            mNetworkToIconLookup.put(TelephonyManager.NETWORK_TYPE_CDMA,
                    TelephonyIcons.THREE_G);
            mNetworkToIconLookup.put(TelephonyManager.NETWORK_TYPE_1xRTT,
                    TelephonyIcons.THREE_G);
            mDefaultIcons = TelephonyIcons.THREE_G;
        }

        MobileIconGroup hGroup = TelephonyIcons.THREE_G;
        MobileIconGroup hPlusGroup = TelephonyIcons.THREE_G;
        if (mConfig.show4gFor3g) {
            hGroup = TelephonyIcons.FOUR_G;
            hPlusGroup = TelephonyIcons.FOUR_G;
        } else if (mConfig.hspaDataDistinguishable) {
            hGroup = TelephonyIcons.H;
            hPlusGroup = TelephonyIcons.H_PLUS;
        }

        mNetworkToIconLookup.put(TelephonyManager.NETWORK_TYPE_HSDPA, hGroup);
        mNetworkToIconLookup.put(TelephonyManager.NETWORK_TYPE_HSUPA, hGroup);
        mNetworkToIconLookup.put(TelephonyManager.NETWORK_TYPE_HSPA, hGroup);
        mNetworkToIconLookup.put(TelephonyManager.NETWORK_TYPE_HSPAP, hPlusGroup);

        if (mShow4gForLte) {
            mNetworkToIconLookup.put(TelephonyManager.NETWORK_TYPE_LTE, TelephonyIcons.FOUR_G);
            if (mConfig.hideLtePlus) {
                mNetworkToIconLookup.put(TelephonyManager.NETWORK_TYPE_LTE_CA,
                        TelephonyIcons.FOUR_G);
            } else {
                mNetworkToIconLookup.put(TelephonyManager.NETWORK_TYPE_LTE_CA,
                        TelephonyIcons.FOUR_G_PLUS);
            }
        } else {
            mNetworkToIconLookup.put(TelephonyManager.NETWORK_TYPE_LTE, TelephonyIcons.LTE);
            if (mConfig.hideLtePlus) {
                mNetworkToIconLookup.put(TelephonyManager.NETWORK_TYPE_LTE_CA,
                        TelephonyIcons.LTE);
            } else {
                mNetworkToIconLookup.put(TelephonyManager.NETWORK_TYPE_LTE_CA,
                        TelephonyIcons.LTE_PLUS);
            }
        }
        mNetworkToIconLookup.put(NETWORK_TYPE_LTE_CA_5GE,
                TelephonyIcons.LTE_CA_5G_E);
        mNetworkToIconLookup.put(TelephonyManager.NETWORK_TYPE_IWLAN, TelephonyIcons.WFC);
    }

    private void updateInflateSignalStrength() {
        mInflateSignalStrengths = SignalStrengthUtil.shouldInflateSignalStrength(mContext,
                mSubscriptionInfo.getSubscriptionId());
    }

    private int getNumLevels() {
        if (mInflateSignalStrengths) {
            return SignalStrength.NUM_SIGNAL_STRENGTH_BINS + 1;
        }
        return SignalStrength.NUM_SIGNAL_STRENGTH_BINS;
    }

    @Override
    public int getCurrentIconId() {
        if (mCurrentState.iconGroup == TelephonyIcons.CARRIER_NETWORK_CHANGE) {
            return SignalDrawable.getCarrierChangeState(getNumLevels());
        } else if (mCurrentState.connected) {
            int level = mCurrentState.level;
            if (mInflateSignalStrengths) {
                level++;
            }
            boolean dataDisabled = mCurrentState.userSetup
                    && (mCurrentState.iconGroup == TelephonyIcons.DATA_DISABLED
                    || (mCurrentState.iconGroup == TelephonyIcons.NOT_DEFAULT_DATA
                            && mCurrentState.defaultDataOff));
            boolean noInternet = mCurrentState.inetCondition == 0;
            boolean cutOut = dataDisabled || noInternet;
            return SignalDrawable.getState(level, getNumLevels(), cutOut);
        } else if (mCurrentState.enabled) {
            return SignalDrawable.getEmptyState(getNumLevels());
        } else {
            return 0;
        }
    }

    @Override
    public int getQsCurrentIconId() {
        return getCurrentIconId();
    }

    private boolean isVolteSwitchOn() {
        return mImsManager != null && mImsManager.isEnhanced4gLteModeSettingEnabledByUser();
    }

    private int getVolteResId() {
        int resId = 0;

        if ( mCurrentState.imsRegistered ) {
            if (mShowHDVolte) {
                resId = R.drawable.ic_hd_volte;
            } else {
                resId = R.drawable.ic_volte;
            }
        }
        return resId;
    }

    @Override
    public void notifyListeners(SignalCallback callback) {
        MobileIconGroup icons = getIcons();

        String contentDescription = getStringIfExists(getContentDescription()).toString();
        CharSequence dataContentDescriptionHtml = getStringIfExists(icons.mDataContentDescription);

        //TODO: Hacky
        // The data content description can sometimes be shown in a text view and might come to us
        // as HTML. Strip any styling here so that listeners don't have to care
        CharSequence dataContentDescription = Html.fromHtml(
                dataContentDescriptionHtml.toString(), 0).toString();
        if (mCurrentState.inetCondition == 0) {
            dataContentDescription = mContext.getString(R.string.data_connection_no_internet);
        }
        final boolean dataDisabled = (mCurrentState.iconGroup == TelephonyIcons.DATA_DISABLED
                || (mCurrentState.iconGroup == TelephonyIcons.NOT_DEFAULT_DATA))
                && mCurrentState.userSetup;

        // Show icon in QS when we are connected or data is disabled.
        boolean showDataIcon = mCurrentState.dataConnected || dataDisabled;
        IconState statusIcon = new IconState(mCurrentState.enabled && !mCurrentState.airplaneMode,
                getCurrentIconId(), contentDescription);

        int qsTypeIcon = 0;
        IconState qsIcon = null;
        CharSequence description = null;
        // Only send data sim callbacks to QS.
        if (mCurrentState.dataSim) {
            qsTypeIcon = (showDataIcon || mConfig.alwaysShowDataRatIcon) ? icons.mQsDataType : 0;
            qsIcon = new IconState(mCurrentState.enabled
                    && !mCurrentState.isEmergency, getQsCurrentIconId(), contentDescription);
            description = mCurrentState.isEmergency ? null : mCurrentState.networkName;
        }
        boolean activityIn = mCurrentState.dataConnected
                && !mCurrentState.carrierNetworkChangeMode
                && mCurrentState.activityIn;
        boolean activityOut = mCurrentState.dataConnected
                && !mCurrentState.carrierNetworkChangeMode
                && mCurrentState.activityOut;
        showDataIcon &= mCurrentState.isDefault || dataDisabled;

        int typeIcon = (showDataIcon || mConfig.alwaysShowDataRatIcon) ? icons.mDataType : 0;
        int volteIcon = mConfig.showVolteIcon && isVolteSwitchOn() && mVolteIcon
                ? getVolteResId() : 0;
        callback.setMobileDataIndicators(statusIcon, qsIcon, typeIcon, qsTypeIcon,
<<<<<<< HEAD
                activityIn, activityOut, volteIcon, dataContentDescription, dataContentDescriptionHtml,
=======
                activityIn, activityOut, dataContentDescription, dataContentDescriptionHtml,
>>>>>>> 0d7e17eb
                description, icons.mIsWide, mSubscriptionInfo.getSubscriptionId(),
                mCurrentState.roaming);
    }

    @Override
    protected MobileState cleanState() {
        return new MobileState();
    }

    private boolean isCdma() {
        return (mSignalStrength != null) && !mSignalStrength.isGsm();
    }

    public boolean isEmergencyOnly() {
        return (mServiceState != null && mServiceState.isEmergencyOnly());
    }

    private boolean isRoaming() {
        // During a carrier change, roaming indications need to be supressed.
        if (isCarrierNetworkChangeActive()) {
            return false;
        }
        if (isCdma() && mServiceState != null) {
            final int iconMode = mServiceState.getCdmaEriIconMode();
            return mServiceState.getCdmaEriIconIndex() != EriInfo.ROAMING_INDICATOR_OFF
                    && (iconMode == EriInfo.ROAMING_ICON_MODE_NORMAL
                    || iconMode == EriInfo.ROAMING_ICON_MODE_FLASH);
        } else {
            return mServiceState != null && mServiceState.getRoaming();
        }
    }

    private boolean isCarrierNetworkChangeActive() {
        return mCurrentState.carrierNetworkChangeMode;
    }

    public void handleBroadcast(Intent intent) {
        String action = intent.getAction();
        if (action.equals(TelephonyIntents.SPN_STRINGS_UPDATED_ACTION)) {
            updateNetworkName(intent.getBooleanExtra(TelephonyIntents.EXTRA_SHOW_SPN, false),
                    intent.getStringExtra(TelephonyIntents.EXTRA_SPN),
                    intent.getStringExtra(TelephonyIntents.EXTRA_DATA_SPN),
                    intent.getBooleanExtra(TelephonyIntents.EXTRA_SHOW_PLMN, false),
                    intent.getStringExtra(TelephonyIntents.EXTRA_PLMN));
            notifyListenersIfNecessary();
        } else if (action.equals(TelephonyIntents.ACTION_DEFAULT_DATA_SUBSCRIPTION_CHANGED)) {
            updateDataSim();
            notifyListenersIfNecessary();
        }
    }

    private void updateDataSim() {
        int activeDataSubId = mDefaults.getActiveDataSubId();
        if (SubscriptionManager.isValidSubscriptionId(activeDataSubId)) {
            mCurrentState.dataSim = activeDataSubId == mSubscriptionInfo.getSubscriptionId();
        } else {
            // There doesn't seem to be a data sim selected, however if
            // there isn't a MobileSignalController with dataSim set, then
            // QS won't get any callbacks and will be blank.  Instead
            // lets just assume we are the data sim (which will basically
            // show one at random) in QS until one is selected.  The user
            // should pick one soon after, so we shouldn't be in this state
            // for long.
            mCurrentState.dataSim = true;
        }
    }

    private boolean isCarrierSpecificDataIcon() {
        if (mConfig.patternOfCarrierSpecificDataIcon == null
                || mConfig.patternOfCarrierSpecificDataIcon.length() == 0) {
            return false;
        }

        Pattern stringPattern = Pattern.compile(mConfig.patternOfCarrierSpecificDataIcon);
        String[] operatorNames = new String[]{mServiceState.getOperatorAlphaLongRaw(),
                mServiceState.getOperatorAlphaShortRaw()};
        for (String opName : operatorNames) {
            if (!TextUtils.isEmpty(opName)) {
                Matcher matcher = stringPattern.matcher(opName);
                if (matcher.find()) {
                    return true;
                }
            }
        }
        return false;
    }

    /**
     * Updates the network's name based on incoming spn and plmn.
     */
    void updateNetworkName(boolean showSpn, String spn, String dataSpn,
            boolean showPlmn, String plmn) {
        if (CHATTY) {
            Log.d("CarrierLabel", "updateNetworkName showSpn=" + showSpn
                    + " spn=" + spn + " dataSpn=" + dataSpn
                    + " showPlmn=" + showPlmn + " plmn=" + plmn);
        }
        StringBuilder str = new StringBuilder();
        StringBuilder strData = new StringBuilder();
        if (showPlmn && plmn != null) {
            str.append(plmn);
            strData.append(plmn);
        }
        if (showSpn && spn != null) {
            if (str.length() != 0) {
                str.append(mNetworkNameSeparator);
            }
            str.append(spn);
        }
        if (str.length() != 0) {
            mCurrentState.networkName = str.toString();
        } else {
            mCurrentState.networkName = mNetworkNameDefault;
        }
        if (showSpn && dataSpn != null) {
            if (strData.length() != 0) {
                strData.append(mNetworkNameSeparator);
            }
            strData.append(dataSpn);
        }
        if (strData.length() != 0) {
            mCurrentState.networkNameData = strData.toString();
        } else {
            mCurrentState.networkNameData = mNetworkNameDefault;
        }
    }

    /**
     * Updates the current state based on mServiceState, mSignalStrength, mDataNetType,
     * mDataState, and mSimState.  It should be called any time one of these is updated.
     * This will call listeners if necessary.
     */
    private final void updateTelephony() {
        if (DEBUG) {
            Log.d(mTag, "updateTelephonySignalStrength: hasService=" +
                    Utils.isInService(mServiceState) + " ss=" + mSignalStrength);
        }
        checkDefaultData();
        mCurrentState.connected = Utils.isInService(mServiceState)
                && mSignalStrength != null;
        if (mCurrentState.connected) {
            if (!mSignalStrength.isGsm() && mConfig.alwaysShowCdmaRssi) {
                mCurrentState.level = mSignalStrength.getCdmaLevel();
            } else {
                mCurrentState.level = mSignalStrength.getLevel();
            }
        }

        // When the device is camped on a 5G Non-Standalone network, the data network type is still
        // LTE. In this case, we first check which 5G icon should be shown.
        MobileIconGroup nr5GIconGroup = getNr5GIconGroup();
        if (mConfig.nrIconDisplayGracePeriodMs > 0) {
            nr5GIconGroup = adjustNr5GIconGroupByDisplayGraceTime(nr5GIconGroup);
        }

        if (nr5GIconGroup != null) {
            mCurrentState.iconGroup = nr5GIconGroup;
        } else if (mNetworkToIconLookup.indexOfKey(mDataNetType) >= 0) {
            mCurrentState.iconGroup = mNetworkToIconLookup.get(mDataNetType);
        } else {
            mCurrentState.iconGroup = mDefaultIcons;
        }
        mCurrentState.dataConnected = mCurrentState.connected
                && mDataState == TelephonyManager.DATA_CONNECTED;

        mCurrentState.roaming = isRoaming() && mRoamingIconAllowed;
        if (isCarrierNetworkChangeActive()) {
            mCurrentState.iconGroup = TelephonyIcons.CARRIER_NETWORK_CHANGE;
        } else if (isDataDisabled() && mDataDisabledIcon/*!mConfig.alwaysShowDataRatIcon*/) {
            if (mSubscriptionInfo.getSubscriptionId()
                    != mDefaults.getDefaultDataSubId()) {
                mCurrentState.iconGroup = TelephonyIcons.NOT_DEFAULT_DATA;
            } else {
                mCurrentState.iconGroup = TelephonyIcons.DATA_DISABLED;
            }
        }
        if (isEmergencyOnly() != mCurrentState.isEmergency) {
            mCurrentState.isEmergency = isEmergencyOnly();
            mNetworkController.recalculateEmergency();
        }
        // Fill in the network name if we think we have it.
        if (mCurrentState.networkName.equals(mNetworkNameDefault) && mServiceState != null
                && !TextUtils.isEmpty(mServiceState.getOperatorAlphaShort())) {
            mCurrentState.networkName = mServiceState.getOperatorAlphaShort();
        }
        // If this is the data subscription, update the currentState data name
        if (mCurrentState.networkNameData.equals(mNetworkNameDefault) && mServiceState != null
                && mCurrentState.dataSim
                && !TextUtils.isEmpty(mServiceState.getDataOperatorAlphaShort())) {
            mCurrentState.networkNameData = mServiceState.getDataOperatorAlphaShort();
        }

        notifyListenersIfNecessary();
    }

    /**
     * If we are controlling the NOT_DEFAULT_DATA icon, check the status of the other one
     */
    private void checkDefaultData() {
        if (mCurrentState.iconGroup != TelephonyIcons.NOT_DEFAULT_DATA) {
            mCurrentState.defaultDataOff = false;
            return;
        }

        mCurrentState.defaultDataOff = mNetworkController.isDataControllerDisabled();
    }

    void onMobileDataChanged() {
        checkDefaultData();
        notifyListenersIfNecessary();
    }

    private MobileIconGroup getNr5GIconGroup() {
        if (mServiceState == null) return null;

        int nrState = mServiceState.getNrState();
        if (nrState == NetworkRegistrationInfo.NR_STATE_CONNECTED) {
            // Check if the NR 5G is using millimeter wave and the icon is config.
            if (mServiceState.getNrFrequencyRange() == ServiceState.FREQUENCY_RANGE_MMWAVE) {
                if (mConfig.nr5GIconMap.containsKey(Config.NR_CONNECTED_MMWAVE)) {
                    return mConfig.nr5GIconMap.get(Config.NR_CONNECTED_MMWAVE);
                }
            }

            // If NR 5G is not using millimeter wave or there is no icon for millimeter wave, we
            // check the normal 5G icon.
            if (mConfig.nr5GIconMap.containsKey(Config.NR_CONNECTED)) {
                return mConfig.nr5GIconMap.get(Config.NR_CONNECTED);
            }
        } else if (nrState == NetworkRegistrationInfo.NR_STATE_NOT_RESTRICTED) {
            if (mCurrentState.activityDormant) {
                if (mConfig.nr5GIconMap.containsKey(Config.NR_NOT_RESTRICTED_RRC_IDLE)) {
                    return mConfig.nr5GIconMap.get(Config.NR_NOT_RESTRICTED_RRC_IDLE);
                }
            } else {
                if (mConfig.nr5GIconMap.containsKey(Config.NR_NOT_RESTRICTED_RRC_CON)) {
                    return mConfig.nr5GIconMap.get(Config.NR_NOT_RESTRICTED_RRC_CON);
                }
            }
        } else if (nrState == NetworkRegistrationInfo.NR_STATE_RESTRICTED) {
            if (mConfig.nr5GIconMap.containsKey(Config.NR_RESTRICTED)) {
                return mConfig.nr5GIconMap.get(Config.NR_RESTRICTED);
            }
        }

        return null;
    }

    /**
     * The function to adjust MobileIconGroup depend on CarrierConfig's time
     * nextIconGroup == null imply next state could be 2G/3G/4G/4G+
     * nextIconGroup != null imply next state will be 5G/5G+
     * Flag : mIsShowingIconGracefully
     * ---------------------------------------------------------------------------------
     * |   Last state   |  Current state  | Flag |       Action                        |
     * ---------------------------------------------------------------------------------
     * |     5G/5G+     | 2G/3G/4G/4G+    | true | return previous IconGroup           |
     * |     5G/5G+     |     5G/5G+      | true | Bypass                              |
     * |  2G/3G/4G/4G+  |     5G/5G+      | true | Bypass                              |
     * |  2G/3G/4G/4G+  | 2G/3G/4G/4G+    | true | Bypass                              |
     * |  SS.connected  | SS.disconnect   |  T|F | Reset timer                         |
     * |NETWORK_TYPE_LTE|!NETWORK_TYPE_LTE|  T|F | Reset timer                         |
     * |     5G/5G+     | 2G/3G/4G/4G+    | false| Bypass                              |
     * |     5G/5G+     |     5G/5G+      | false| Bypass                              |
     * |  2G/3G/4G/4G+  |     5G/5G+      | false| SendMessageDelay(time), flag->true  |
     * |  2G/3G/4G/4G+  | 2G/3G/4G/4G+    | false| Bypass                              |
     * ---------------------------------------------------------------------------------
     */
    private MobileIconGroup adjustNr5GIconGroupByDisplayGraceTime(
            MobileIconGroup candidateIconGroup) {
        if (mIsShowingIconGracefully && candidateIconGroup == null) {
            candidateIconGroup = (MobileIconGroup) mCurrentState.iconGroup;
        } else if (!mIsShowingIconGracefully && candidateIconGroup != null
                && mLastState.iconGroup != candidateIconGroup) {
            mDisplayGraceHandler.sendMessageDelayed(
                    mDisplayGraceHandler.obtainMessage(MSG_DISPLAY_GRACE),
                    mConfig.nrIconDisplayGracePeriodMs);
            mIsShowingIconGracefully = true;
        } else if (!mCurrentState.connected || mDataState == TelephonyManager.DATA_DISCONNECTED
                || candidateIconGroup == null) {
            mDisplayGraceHandler.removeMessages(MSG_DISPLAY_GRACE);
            mIsShowingIconGracefully = false;
            candidateIconGroup = null;
        }

        return candidateIconGroup;
    }

    boolean isDataDisabled() {
        return !mPhone.isDataCapable();
    }

    @VisibleForTesting
    void setActivity(int activity) {
        mCurrentState.activityIn = activity == TelephonyManager.DATA_ACTIVITY_INOUT
                || activity == TelephonyManager.DATA_ACTIVITY_IN;
        mCurrentState.activityOut = activity == TelephonyManager.DATA_ACTIVITY_INOUT
                || activity == TelephonyManager.DATA_ACTIVITY_OUT;
        mCurrentState.activityDormant = activity == TelephonyManager.DATA_ACTIVITY_DORMANT;

        notifyListenersIfNecessary();
    }

    @Override
    public void dump(PrintWriter pw) {
        super.dump(pw);
        pw.println("  mSubscription=" + mSubscriptionInfo + ",");
        pw.println("  mServiceState=" + mServiceState + ",");
        pw.println("  mSignalStrength=" + mSignalStrength + ",");
        pw.println("  mDataState=" + mDataState + ",");
        pw.println("  mDataNetType=" + mDataNetType + ",");
        pw.println("  mInflateSignalStrengths=" + mInflateSignalStrengths + ",");
        pw.println("  isDataDisabled=" + isDataDisabled() + ",");
        pw.println("  mIsShowingIconGracefully=" + mIsShowingIconGracefully + ",");
    }

    class MobilePhoneStateListener extends PhoneStateListener {
        public MobilePhoneStateListener(Looper looper) {
            super(looper);
        }

        @Override
        public void onSignalStrengthsChanged(SignalStrength signalStrength) {
            if (DEBUG) {
                Log.d(mTag, "onSignalStrengthsChanged signalStrength=" + signalStrength +
                        ((signalStrength == null) ? "" : (" level=" + signalStrength.getLevel())));
            }
            mSignalStrength = signalStrength;
            updateTelephony();
        }

        @Override
        public void onServiceStateChanged(ServiceState state) {
            if (DEBUG) {
                Log.d(mTag, "onServiceStateChanged voiceState=" + state.getVoiceRegState()
                        + " dataState=" + state.getDataRegState());
            }
            mServiceState = state;
            if (mServiceState != null) {
                updateDataNetType(mServiceState.getDataNetworkType());
            }
            updateTelephony();
        }

        @Override
        public void onDataConnectionStateChanged(int state, int networkType) {
            if (DEBUG) {
                Log.d(mTag, "onDataConnectionStateChanged: state=" + state
                        + " type=" + networkType);
            }
            mDataState = state;
            updateDataNetType(networkType);
            updateTelephony();
        }

        private void updateDataNetType(int networkType) {
            mDataNetType = networkType;
            if (mDataNetType == TelephonyManager.NETWORK_TYPE_LTE) {
                if (isCarrierSpecificDataIcon()) {
                    mDataNetType = NETWORK_TYPE_LTE_CA_5GE;
                } else if (mServiceState != null && mServiceState.isUsingCarrierAggregation()) {
                    mDataNetType = TelephonyManager.NETWORK_TYPE_LTE_CA;
                }
            }
        }

        @Override
        public void onDataActivity(int direction) {
            if (DEBUG) {
                Log.d(mTag, "onDataActivity: direction=" + direction);
            }
            setActivity(direction);
        }

        @Override
        public void onCarrierNetworkChange(boolean active) {
            if (DEBUG) {
                Log.d(mTag, "onCarrierNetworkChange: active=" + active);
            }
            mCurrentState.carrierNetworkChangeMode = active;

            updateTelephony();
        }

        @Override
        public void onActiveDataSubscriptionIdChanged(int subId) {
            if (DEBUG) Log.d(mTag, "onActiveDataSubscriptionIdChanged: subId=" + subId);
            updateDataSim();
            updateTelephony();
        }
    };

    private final ImsMmTelManager.RegistrationCallback mImsRegistrationCallback =
            new ImsMmTelManager.RegistrationCallback() {
                @Override
                public void onRegistered(int imsTransportType) {
                    Log.d(mTag, "onRegistered imsTransportType=" + imsTransportType);
                    mCurrentState.imsRegistered = true;
                    notifyListenersIfNecessary();
                }

                @Override
                public void onRegistering(int imsTransportType) {
                    Log.d(mTag, "onRegistering imsTransportType=" + imsTransportType);
                    mCurrentState.imsRegistered = false;
                    notifyListenersIfNecessary();
                }

                @Override
                public void onUnregistered(ImsReasonInfo info) {
                    Log.d(mTag, "onDeregistered imsReasonInfo=" + info);
                    mCurrentState.imsRegistered = false;
                    notifyListenersIfNecessary();
                }
    };

    private final BroadcastReceiver mVolteSwitchObserver = new BroadcastReceiver() {
        public void onReceive(Context context, Intent intent) {
            Log.d(mTag, "action=" + intent.getAction());
            if ( mConfig.showVolteIcon ) {
                notifyListeners();
            }
        }
    };

    static class MobileIconGroup extends SignalController.IconGroup {
        final int mDataContentDescription; // mContentDescriptionDataType
        final int mDataType;
        final boolean mIsWide;
        final int mQsDataType;

        public MobileIconGroup(String name, int[][] sbIcons, int[][] qsIcons, int[] contentDesc,
                int sbNullState, int qsNullState, int sbDiscState, int qsDiscState,
                int discContentDesc, int dataContentDesc, int dataType, boolean isWide) {
            super(name, sbIcons, qsIcons, contentDesc, sbNullState, qsNullState, sbDiscState,
                    qsDiscState, discContentDesc);
            mDataContentDescription = dataContentDesc;
            mDataType = dataType;
            mIsWide = isWide;
            mQsDataType = dataType; // TODO: remove this field
        }
    }

    static class MobileState extends SignalController.State {
        String networkName;
        String networkNameData;
        boolean dataSim;
        boolean dataConnected;
        boolean isEmergency;
        boolean airplaneMode;
        boolean carrierNetworkChangeMode;
        boolean isDefault;
        boolean userSetup;
        boolean roaming;
<<<<<<< HEAD
        boolean imsRegistered;
=======
        boolean defaultDataOff;  // Tracks the on/off state of the defaultDataSubscription
>>>>>>> 0d7e17eb

        @Override
        public void copyFrom(State s) {
            super.copyFrom(s);
            MobileState state = (MobileState) s;
            dataSim = state.dataSim;
            networkName = state.networkName;
            networkNameData = state.networkNameData;
            dataConnected = state.dataConnected;
            isDefault = state.isDefault;
            isEmergency = state.isEmergency;
            airplaneMode = state.airplaneMode;
            carrierNetworkChangeMode = state.carrierNetworkChangeMode;
            userSetup = state.userSetup;
            roaming = state.roaming;
<<<<<<< HEAD
            imsRegistered = state.imsRegistered;
=======
            defaultDataOff = state.defaultDataOff;
>>>>>>> 0d7e17eb
        }

        @Override
        protected void toString(StringBuilder builder) {
            super.toString(builder);
            builder.append(',');
            builder.append("dataSim=").append(dataSim).append(',');
            builder.append("networkName=").append(networkName).append(',');
            builder.append("networkNameData=").append(networkNameData).append(',');
            builder.append("dataConnected=").append(dataConnected).append(',');
            builder.append("roaming=").append(roaming).append(',');
            builder.append("isDefault=").append(isDefault).append(',');
            builder.append("isEmergency=").append(isEmergency).append(',');
            builder.append("airplaneMode=").append(airplaneMode).append(',');
            builder.append("carrierNetworkChangeMode=").append(carrierNetworkChangeMode)
                    .append(',');
            builder.append("userSetup=").append(userSetup).append(',');
<<<<<<< HEAD
            builder.append("imsRegistered=").append(imsRegistered);
=======
            builder.append("defaultDataOff=").append(defaultDataOff);
>>>>>>> 0d7e17eb
        }

        @Override
        public boolean equals(Object o) {
            return super.equals(o)
                    && Objects.equals(((MobileState) o).networkName, networkName)
                    && Objects.equals(((MobileState) o).networkNameData, networkNameData)
                    && ((MobileState) o).dataSim == dataSim
                    && ((MobileState) o).dataConnected == dataConnected
                    && ((MobileState) o).isEmergency == isEmergency
                    && ((MobileState) o).airplaneMode == airplaneMode
                    && ((MobileState) o).carrierNetworkChangeMode == carrierNetworkChangeMode
                    && ((MobileState) o).userSetup == userSetup
                    && ((MobileState) o).isDefault == isDefault
                    && ((MobileState) o).roaming == roaming
<<<<<<< HEAD
                    && ((MobileState) o).imsRegistered == imsRegistered;
=======
                    && ((MobileState) o).defaultDataOff == defaultDataOff;
>>>>>>> 0d7e17eb
        }
    }
}<|MERGE_RESOLUTION|>--- conflicted
+++ resolved
@@ -25,13 +25,10 @@
 import android.net.NetworkCapabilities;
 import android.net.Uri;
 import android.os.Handler;
+import android.os.Looper;
+import android.os.Message;
 import android.os.UserHandle;
-import android.os.Looper;
-<<<<<<< HEAD
 import android.provider.Settings;
-=======
-import android.os.Message;
->>>>>>> 0d7e17eb
 import android.provider.Settings.Global;
 import android.telephony.NetworkRegistrationInfo;
 import android.telephony.ims.ImsReasonInfo;
@@ -71,15 +68,11 @@
 
 
 public class MobileSignalController extends SignalController<
-<<<<<<< HEAD
         MobileSignalController.MobileState, MobileSignalController.MobileIconGroup> implements TunerService.Tunable {
-=======
-        MobileSignalController.MobileState, MobileSignalController.MobileIconGroup> {
 
     // The message to display Nr5G icon gracfully by CarrierConfig timeout
     private static final int MSG_DISPLAY_GRACE = 1;
 
->>>>>>> 0d7e17eb
     private final TelephonyManager mPhone;
     private final SubscriptionDefaults mDefaults;
     private final String mNetworkNameDefault;
@@ -175,7 +168,16 @@
             }
         };
 
-<<<<<<< HEAD
+        mDisplayGraceHandler = new Handler(receiverLooper) {
+            @Override
+            public void handleMessage(Message msg) {
+                if (msg.what == MSG_DISPLAY_GRACE) {
+                    mIsShowingIconGracefully = false;
+                    updateTelephony();
+                }
+            }
+        };
+
         Handler mHandler = new Handler();
         SettingsObserver settingsObserver = new SettingsObserver(mHandler);
         settingsObserver.observe();
@@ -291,17 +293,6 @@
         } catch (IllegalArgumentException e) {
             Log.d(mTag, "unable to remove callback.");
         }
-=======
-        mDisplayGraceHandler = new Handler(receiverLooper) {
-            @Override
-            public void handleMessage(Message msg) {
-                if (msg.what == MSG_DISPLAY_GRACE) {
-                    mIsShowingIconGracefully = false;
-                    updateTelephony();
-                }
-            }
-        };
->>>>>>> 0d7e17eb
     }
 
     public void setConfiguration(Config config) {
@@ -543,11 +534,7 @@
         int volteIcon = mConfig.showVolteIcon && isVolteSwitchOn() && mVolteIcon
                 ? getVolteResId() : 0;
         callback.setMobileDataIndicators(statusIcon, qsIcon, typeIcon, qsTypeIcon,
-<<<<<<< HEAD
                 activityIn, activityOut, volteIcon, dataContentDescription, dataContentDescriptionHtml,
-=======
-                activityIn, activityOut, dataContentDescription, dataContentDescriptionHtml,
->>>>>>> 0d7e17eb
                 description, icons.mIsWide, mSubscriptionInfo.getSubscriptionId(),
                 mCurrentState.roaming);
     }
@@ -1002,11 +989,8 @@
         boolean isDefault;
         boolean userSetup;
         boolean roaming;
-<<<<<<< HEAD
         boolean imsRegistered;
-=======
         boolean defaultDataOff;  // Tracks the on/off state of the defaultDataSubscription
->>>>>>> 0d7e17eb
 
         @Override
         public void copyFrom(State s) {
@@ -1022,11 +1006,8 @@
             carrierNetworkChangeMode = state.carrierNetworkChangeMode;
             userSetup = state.userSetup;
             roaming = state.roaming;
-<<<<<<< HEAD
             imsRegistered = state.imsRegistered;
-=======
             defaultDataOff = state.defaultDataOff;
->>>>>>> 0d7e17eb
         }
 
         @Override
@@ -1044,11 +1025,8 @@
             builder.append("carrierNetworkChangeMode=").append(carrierNetworkChangeMode)
                     .append(',');
             builder.append("userSetup=").append(userSetup).append(',');
-<<<<<<< HEAD
             builder.append("imsRegistered=").append(imsRegistered);
-=======
             builder.append("defaultDataOff=").append(defaultDataOff);
->>>>>>> 0d7e17eb
         }
 
         @Override
@@ -1064,11 +1042,8 @@
                     && ((MobileState) o).userSetup == userSetup
                     && ((MobileState) o).isDefault == isDefault
                     && ((MobileState) o).roaming == roaming
-<<<<<<< HEAD
-                    && ((MobileState) o).imsRegistered == imsRegistered;
-=======
+                    && ((MobileState) o).imsRegistered == imsRegistered
                     && ((MobileState) o).defaultDataOff == defaultDataOff;
->>>>>>> 0d7e17eb
         }
     }
 }