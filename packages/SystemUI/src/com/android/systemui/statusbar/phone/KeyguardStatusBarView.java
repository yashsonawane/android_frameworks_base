/*
 * Copyright (C) 2014 The Android Open Source Project
 *
 * Licensed under the Apache License, Version 2.0 (the "License");
 * you may not use this file except in compliance with the License.
 * You may obtain a copy of the License at
 *
 *      http://www.apache.org/licenses/LICENSE-2.0
 *
 * Unless required by applicable law or agreed to in writing, software
 * distributed under the License is distributed on an "AS IS" BASIS,
 * WITHOUT WARRANTIES OR CONDITIONS OF ANY KIND, either express or implied.
 * See the License for the specific language governing permissions and
 * limitations under the License
 */

package com.android.systemui.statusbar.phone;

import static com.android.systemui.ScreenDecorations.DisplayCutoutView.boundsFromDirection;

import android.animation.Animator;
import android.animation.AnimatorSet;
import android.animation.ObjectAnimator;
import android.animation.AnimatorListenerAdapter;
import android.annotation.ColorInt;
import android.content.Context;
import android.content.res.Configuration;
import android.content.res.Resources;
import android.graphics.Color;
import android.graphics.Rect;
import android.database.ContentObserver;
import android.graphics.drawable.Drawable;
import android.net.Uri;
import android.os.Handler;
import android.os.UserHandle;
import android.provider.Settings;
import android.util.AttributeSet;
import android.util.Pair;
import android.util.TypedValue;
import android.view.DisplayCutout;
import android.view.Gravity;
import android.view.View;
import android.view.ViewGroup;
import android.view.ViewTreeObserver;
import android.view.WindowInsets;
import android.widget.ImageView;
import android.widget.LinearLayout;
import android.widget.RelativeLayout;
import android.widget.TextView;

import com.android.settingslib.Utils;
import com.android.systemui.BatteryMeterView;
import com.android.systemui.Dependency;
import com.android.systemui.Interpolators;
import com.android.systemui.R;
import com.android.systemui.qs.QSPanel;
import com.android.systemui.statusbar.phone.StatusBarIconController.TintedIconManager;
import com.android.systemui.statusbar.policy.BatteryController;
import com.android.systemui.statusbar.policy.BatteryController.BatteryStateChangeCallback;
import com.android.systemui.statusbar.policy.ConfigurationController;
import com.android.systemui.statusbar.policy.ConfigurationController.ConfigurationListener;
import com.android.systemui.statusbar.policy.DarkIconDispatcher.DarkReceiver;
import com.android.systemui.statusbar.policy.KeyguardUserSwitcher;
import com.android.systemui.statusbar.policy.UserInfoController;
import com.android.systemui.statusbar.policy.UserInfoController.OnUserInfoChangedListener;
import com.android.systemui.statusbar.policy.UserInfoControllerImpl;
import com.android.systemui.statusbar.policy.UserSwitcherController;

/**
 * The header group on Keyguard.
 */
public class KeyguardStatusBarView extends RelativeLayout
        implements BatteryStateChangeCallback, OnUserInfoChangedListener, ConfigurationListener {

    private static final int LAYOUT_NONE = 0;
    private static final int LAYOUT_CUTOUT = 1;
    private static final int LAYOUT_NO_CUTOUT = 2;

    private boolean mShowPercentAvailable;
    private boolean mBatteryCharging;
    private boolean mKeyguardUserSwitcherShowing;
    private boolean mBatteryListening;

    private int mShowCarrierLabel;

    private TextView mCarrierLabel;
    private View mSystemIconsSuperContainer;
    private MultiUserSwitch mMultiUserSwitch;
    private ImageView mMultiUserAvatar;
    private BatteryMeterView mBatteryView;

    private BatteryController mBatteryController;
    private KeyguardUserSwitcher mKeyguardUserSwitcher;
    private UserSwitcherController mUserSwitcherController;

    private int mSystemIconsSwitcherHiddenExpandedMargin;
    private int mSystemIconsBaseMargin;
    private View mSystemIconsContainer;
    private TintedIconManager mIconManager;

    private View mCutoutSpace;
    private ViewGroup mStatusIconArea;
    private int mLayoutState = LAYOUT_NONE;

    /**
     * Draw this many pixels into the left/right side of the cutout to optimally use the space
     */
    private int mCutoutSideNudge = 0;

    private ContentObserver mObserver = new ContentObserver(new Handler()) {
        public void onChange(boolean selfChange, Uri uri) {
            showStatusBarCarrier();
            updateVisibilities();
        }
    };

    private boolean mHideContents;

    public KeyguardStatusBarView(Context context, AttributeSet attrs) {
        super(context, attrs);
        showStatusBarCarrier();
    }

    private void showStatusBarCarrier() {
        mShowCarrierLabel = Settings.System.getIntForUser(getContext().getContentResolver(),
                Settings.System.STATUS_BAR_SHOW_CARRIER, 1, UserHandle.USER_CURRENT);
    }

    @Override
    protected void onFinishInflate() {
        super.onFinishInflate();
        mSystemIconsContainer = findViewById(R.id.system_icons_container);
        mMultiUserSwitch = findViewById(R.id.multi_user_switch);
        mMultiUserAvatar = findViewById(R.id.multi_user_avatar);
        mCarrierLabel = findViewById(R.id.keyguard_carrier_text);
        mBatteryView = mSystemIconsContainer.findViewById(R.id.battery);
        mCutoutSpace = findViewById(R.id.cutout_space_view);
        mStatusIconArea = findViewById(R.id.status_icon_area);

        loadDimens();
        updateUserSwitcher();
        mBatteryController = Dependency.get(BatteryController.class);
    }

    @Override
    protected void onConfigurationChanged(Configuration newConfig) {
        super.onConfigurationChanged(newConfig);

        MarginLayoutParams lp = (MarginLayoutParams) mMultiUserAvatar.getLayoutParams();
        lp.width = lp.height = getResources().getDimensionPixelSize(
                R.dimen.multi_user_avatar_keyguard_size);
        mMultiUserAvatar.setLayoutParams(lp);

        // Multi-user switch
        lp = (MarginLayoutParams) mMultiUserSwitch.getLayoutParams();
        lp.width = getResources().getDimensionPixelSize(
                R.dimen.multi_user_switch_width_keyguard);
        lp.setMarginEnd(getResources().getDimensionPixelSize(
                R.dimen.multi_user_switch_keyguard_margin));
        mMultiUserSwitch.setLayoutParams(lp);

        // System icons
        lp = (MarginLayoutParams) mSystemIconsContainer.getLayoutParams();
        lp.setMarginStart(getResources().getDimensionPixelSize(
                R.dimen.system_icons_super_container_margin_start));
        mSystemIconsContainer.setLayoutParams(lp);
        mSystemIconsContainer.setPaddingRelative(mSystemIconsContainer.getPaddingStart(),
                mSystemIconsContainer.getPaddingTop(),
                getResources().getDimensionPixelSize(R.dimen.system_icons_keyguard_padding_end),
                mSystemIconsContainer.getPaddingBottom());

        // Respect font size setting.
        mCarrierLabel.setTextSize(TypedValue.COMPLEX_UNIT_PX,
                getResources().getDimensionPixelSize(
                        com.android.internal.R.dimen.text_size_small_material));
        lp = (MarginLayoutParams) mCarrierLabel.getLayoutParams();
        lp.setMarginStart(
                getResources().getDimensionPixelSize(R.dimen.keyguard_carrier_text_margin));
        mCarrierLabel.setLayoutParams(lp);

        lp = (MarginLayoutParams) getLayoutParams();
        lp.height =  getResources().getDimensionPixelSize(
                R.dimen.status_bar_header_height_keyguard);
        setLayoutParams(lp);
    }

    private void loadDimens() {
        Resources res = getResources();
        mSystemIconsSwitcherHiddenExpandedMargin = res.getDimensionPixelSize(
                R.dimen.system_icons_switcher_hidden_expanded_margin);
        mSystemIconsBaseMargin = res.getDimensionPixelSize(
                R.dimen.system_icons_super_container_avatarless_margin_end);
        mCutoutSideNudge = getResources().getDimensionPixelSize(
                R.dimen.display_cutout_margin_consumption);
        mShowPercentAvailable = getContext().getResources().getBoolean(
                com.android.internal.R.bool.config_battery_percentage_setting_available);
    }

    private void updateVisibilities() {
        if (mMultiUserSwitch.getParent() != mStatusIconArea && !mKeyguardUserSwitcherShowing) {
            if (mMultiUserSwitch.getParent() != null) {
                getOverlay().remove(mMultiUserSwitch);
            }
            mStatusIconArea.addView(mMultiUserSwitch, 0);
        } else if (mMultiUserSwitch.getParent() == mStatusIconArea && mKeyguardUserSwitcherShowing) {
            mStatusIconArea.removeView(mMultiUserSwitch);
        }
        if (mKeyguardUserSwitcher == null) {
            // If we have no keyguard switcher, the screen width is under 600dp. In this case,
            // we don't show the multi-user avatar unless there is more than 1 user on the device.
            if (mUserSwitcherController != null
                    && mUserSwitcherController.getSwitchableUserCount() > 1) {
                mMultiUserSwitch.setVisibility(mHideContents ? View.INVISIBLE : View.VISIBLE);
            } else {
                mMultiUserSwitch.setVisibility(View.GONE);
            }
        }
<<<<<<< HEAD
        mBatteryView.setForceShowPercent(mBatteryCharging);
        if (mCarrierLabel != null) {
            if (mShowCarrierLabel == 1 || mShowCarrierLabel == 3) {
                mCarrierLabel.setVisibility(mHideContents ? View.INVISIBLE : View.VISIBLE);
            } else {
                mCarrierLabel.setVisibility(View.GONE);
            }
        }
=======
        mBatteryView.setForceShowPercent(mBatteryCharging && mShowPercentAvailable);
>>>>>>> 19463c58
    }

    private void updateSystemIconsLayoutParams() {
        LinearLayout.LayoutParams lp =
                (LinearLayout.LayoutParams) mSystemIconsContainer.getLayoutParams();
        // If the avatar icon is gone, we need to have some end margin to display the system icons
        // correctly.
        int baseMarginEnd = mMultiUserSwitch.getVisibility() == View.GONE
                ? mSystemIconsBaseMargin
                : 0;
        int marginEnd = mKeyguardUserSwitcherShowing ? mSystemIconsSwitcherHiddenExpandedMargin :
                baseMarginEnd;
        if (marginEnd != lp.getMarginEnd()) {
            lp.setMarginEnd(marginEnd);
            mSystemIconsContainer.setLayoutParams(lp);
        }
    }

    @Override
    public WindowInsets onApplyWindowInsets(WindowInsets insets) {
        mLayoutState = LAYOUT_NONE;
        if (updateLayoutConsideringCutout()) {
            requestLayout();
        }
        return super.onApplyWindowInsets(insets);
    }

    private boolean updateLayoutConsideringCutout() {
        DisplayCutout dc = getRootWindowInsets().getDisplayCutout();
        Pair<Integer, Integer> cornerCutoutMargins =
                PhoneStatusBarView.cornerCutoutMargins(dc, getDisplay());
        updateCornerCutoutPadding(cornerCutoutMargins);
        if (dc == null || cornerCutoutMargins != null) {
            return updateLayoutParamsNoCutout();
        } else {
            return updateLayoutParamsForCutout(dc);
        }
    }

    private void updateCornerCutoutPadding(Pair<Integer, Integer> cornerCutoutMargins) {
        if (cornerCutoutMargins != null) {
            setPadding(cornerCutoutMargins.first, 0, cornerCutoutMargins.second, 0);
        } else {
            setPadding(0, 0, 0, 0);
        }
    }

    private boolean updateLayoutParamsNoCutout() {
        if (mLayoutState == LAYOUT_NO_CUTOUT) {
            return false;
        }
        mLayoutState = LAYOUT_NO_CUTOUT;

        if (mCutoutSpace != null) {
            mCutoutSpace.setVisibility(View.GONE);
        }

        RelativeLayout.LayoutParams lp = (LayoutParams) mCarrierLabel.getLayoutParams();
        lp.addRule(RelativeLayout.START_OF, R.id.status_icon_area);

        lp = (LayoutParams) mStatusIconArea.getLayoutParams();
        lp.removeRule(RelativeLayout.RIGHT_OF);
        lp.width = LayoutParams.WRAP_CONTENT;

        LinearLayout.LayoutParams llp =
                (LinearLayout.LayoutParams) mSystemIconsContainer.getLayoutParams();
        llp.setMarginStart(getResources().getDimensionPixelSize(
                R.dimen.system_icons_super_container_margin_start));
        return true;
    }

    private boolean updateLayoutParamsForCutout(DisplayCutout dc) {
        if (mLayoutState == LAYOUT_CUTOUT) {
            return false;
        }
        mLayoutState = LAYOUT_CUTOUT;

        if (mCutoutSpace == null) {
            updateLayoutParamsNoCutout();
        }

        Rect bounds = new Rect();
        boundsFromDirection(dc, Gravity.TOP, bounds);

        mCutoutSpace.setVisibility(View.VISIBLE);
        RelativeLayout.LayoutParams lp = (LayoutParams) mCutoutSpace.getLayoutParams();
        bounds.left = bounds.left + mCutoutSideNudge;
        bounds.right = bounds.right - mCutoutSideNudge;
        lp.width = bounds.width();
        lp.height = bounds.height();
        lp.addRule(RelativeLayout.CENTER_IN_PARENT);

        lp = (LayoutParams) mCarrierLabel.getLayoutParams();
        lp.addRule(RelativeLayout.START_OF, R.id.cutout_space_view);

        lp = (LayoutParams) mStatusIconArea.getLayoutParams();
        lp.addRule(RelativeLayout.RIGHT_OF, R.id.cutout_space_view);
        lp.width = LayoutParams.MATCH_PARENT;

        LinearLayout.LayoutParams llp =
                (LinearLayout.LayoutParams) mSystemIconsContainer.getLayoutParams();
        llp.setMarginStart(0);
        return true;
    }

    public void setListening(boolean listening) {
        if (listening == mBatteryListening) {
            return;
        }
        mBatteryListening = listening;
        if (mBatteryListening) {
            mBatteryController.addCallback(this);
        } else {
            mBatteryController.removeCallback(this);
        }
    }

    private void updateUserSwitcher() {
        boolean keyguardSwitcherAvailable = mKeyguardUserSwitcher != null;
        mMultiUserSwitch.setClickable(keyguardSwitcherAvailable);
        mMultiUserSwitch.setFocusable(keyguardSwitcherAvailable);
        mMultiUserSwitch.setKeyguardMode(keyguardSwitcherAvailable);
    }

    @Override
    protected void onAttachedToWindow() {
        super.onAttachedToWindow();
        UserInfoController userInfoController = Dependency.get(UserInfoController.class);
        userInfoController.addCallback(this);
        mUserSwitcherController = Dependency.get(UserSwitcherController.class);
        mMultiUserSwitch.setUserSwitcherController(mUserSwitcherController);
        userInfoController.reloadUserInfo();
        Dependency.get(ConfigurationController.class).addCallback(this);
        mIconManager = new TintedIconManager(findViewById(R.id.statusIcons));
        Dependency.get(StatusBarIconController.class).addIconGroup(mIconManager);
        getContext().getContentResolver().registerContentObserver(Settings.System.getUriFor(
		        Settings.System.STATUS_BAR_SHOW_CARRIER), false, mObserver);
        onThemeChanged();
    }

    @Override
    protected void onDetachedFromWindow() {
        super.onDetachedFromWindow();
        Dependency.get(UserInfoController.class).removeCallback(this);
        Dependency.get(StatusBarIconController.class).removeIconGroup(mIconManager);
        Dependency.get(ConfigurationController.class).removeCallback(this);
    }

    @Override
    public void onUserInfoChanged(String name, Drawable picture, String userAccount) {
        mMultiUserAvatar.setImageDrawable(picture);
    }

    public void setQSPanel(QSPanel qsp) {
        mMultiUserSwitch.setQsPanel(qsp);
    }

    @Override
    public void onBatteryLevelChanged(int level, boolean pluggedIn, boolean charging) {
        if (mBatteryCharging != charging) {
            mBatteryCharging = charging;
            updateVisibilities();
        }
    }

    @Override
    public void onPowerSaveChanged(boolean isPowerSave) {
        // could not care less
    }

    public void setKeyguardUserSwitcher(KeyguardUserSwitcher keyguardUserSwitcher) {
        mKeyguardUserSwitcher = keyguardUserSwitcher;
        mMultiUserSwitch.setKeyguardUserSwitcher(keyguardUserSwitcher);
        updateUserSwitcher();
    }

    public void setKeyguardUserSwitcherShowing(boolean showing, boolean animate) {
        mKeyguardUserSwitcherShowing = showing;
        if (animate) {
            animateNextLayoutChange();
        }
        updateVisibilities();
        updateLayoutConsideringCutout();
        updateSystemIconsLayoutParams();
    }

    private void animateNextLayoutChange() {
        final int systemIconsCurrentX = mSystemIconsContainer.getLeft();
        final boolean userSwitcherVisible = mMultiUserSwitch.getParent() == mStatusIconArea;
        getViewTreeObserver().addOnPreDrawListener(new ViewTreeObserver.OnPreDrawListener() {
            @Override
            public boolean onPreDraw() {
                getViewTreeObserver().removeOnPreDrawListener(this);
                boolean userSwitcherHiding = userSwitcherVisible
                        && mMultiUserSwitch.getParent() != mStatusIconArea;
                mSystemIconsContainer.setX(systemIconsCurrentX);
                mSystemIconsContainer.animate()
                        .translationX(0)
                        .setDuration(400)
                        .setStartDelay(userSwitcherHiding ? 300 : 0)
                        .setInterpolator(Interpolators.FAST_OUT_SLOW_IN)
                        .start();
                if (userSwitcherHiding) {
                    getOverlay().add(mMultiUserSwitch);
                    mMultiUserSwitch.animate()
                            .alpha(0f)
                            .setDuration(300)
                            .setStartDelay(0)
                            .setInterpolator(Interpolators.ALPHA_OUT)
                            .withEndAction(() -> {
                                mMultiUserSwitch.setAlpha(1f);
                                getOverlay().remove(mMultiUserSwitch);
                            })
                            .start();

                } else {
                    mMultiUserSwitch.setAlpha(0f);
                    mMultiUserSwitch.animate()
                            .alpha(1f)
                            .setDuration(300)
                            .setStartDelay(200)
                            .setInterpolator(Interpolators.ALPHA_IN);
                }
                return true;
            }
        });

    }

    @Override
    public void setVisibility(int visibility) {
        super.setVisibility(visibility);
        if (visibility != View.VISIBLE) {
            mSystemIconsContainer.animate().cancel();
            mSystemIconsContainer.setTranslationX(0);
            mMultiUserSwitch.animate().cancel();
            mMultiUserSwitch.setAlpha(1f);
        } else {
            updateVisibilities();
            updateSystemIconsLayoutParams();
        }
    }

    @Override
    public boolean hasOverlappingRendering() {
        return false;
    }

    public void onThemeChanged() {
        @ColorInt int textColor = Utils.getColorAttr(mContext, R.attr.wallpaperTextColor);
        @ColorInt int iconColor = Utils.getDefaultColor(mContext, Color.luminance(textColor) < 0.5 ?
                R.color.dark_mode_icon_color_single_tone :
                R.color.light_mode_icon_color_single_tone);
        float intensity = textColor == Color.WHITE ? 0 : 1;
        mCarrierLabel.setTextColor(iconColor);
        mBatteryView.setFillColor(iconColor);
        mIconManager.setTint(iconColor);
        Rect tintArea = new Rect(0, 0, 0, 0);

        applyDarkness(R.id.battery, tintArea, intensity, iconColor);
        applyDarkness(R.id.clock, tintArea, intensity, iconColor);
        // Reload user avatar
        ((UserInfoControllerImpl) Dependency.get(UserInfoController.class))
                .onDensityOrFontScaleChanged();
    }

    private void applyDarkness(int id, Rect tintArea, float intensity, int color) {
        View v = findViewById(id);
        if (v instanceof DarkReceiver) {
            ((DarkReceiver) v).onDarkChanged(tintArea, intensity, color);
        }
    }

    public void toggleContents(boolean hideContents) {
        boolean shouldHideContents = Settings.System.getIntForUser(
                getContext().getContentResolver(), Settings.System.HIDE_LOCKSCREEN_STATUS_BAR, 0,
                UserHandle.USER_CURRENT) == 1;
        if (!shouldHideContents) {
            hideContents = false;
        }
        if (mHideContents == hideContents) {
            return;
        }

        mHideContents = hideContents;
        if (mHideContents) {
            Animator fadeAnimator1 = null;
            if (mMultiUserSwitch.getVisibility() != View.GONE) {
                fadeAnimator1 = ObjectAnimator.ofFloat(mMultiUserSwitch, "alpha", 1f, 0f);
                fadeAnimator1.setDuration(500);
                fadeAnimator1.setInterpolator(Interpolators.ALPHA_OUT);
                fadeAnimator1.addListener(new AnimatorListenerAdapter() {
                    @Override
                    public void onAnimationEnd(Animator animation) {
                        mMultiUserSwitch.setVisibility(View.INVISIBLE);
                    }
                });
            }
            Animator fadeAnimator2 = ObjectAnimator.ofFloat(mSystemIconsContainer, "alpha", 1f, 0f);
            fadeAnimator2.setDuration(500);
            fadeAnimator2.setInterpolator(Interpolators.ALPHA_OUT);
            fadeAnimator2.addListener(new AnimatorListenerAdapter() {
                @Override
                public void onAnimationEnd(Animator animation) {
                    mSystemIconsContainer.setVisibility(View.INVISIBLE);
                }
            });
            Animator fadeAnimator3 = null;
            if (mCarrierLabel.getVisibility() != View.GONE) {
                fadeAnimator3 = ObjectAnimator.ofFloat(mCarrierLabel, "alpha", 1f, 0f);
                fadeAnimator3.setDuration(500);
                fadeAnimator3.setInterpolator(Interpolators.ALPHA_OUT);
                fadeAnimator3.addListener(new AnimatorListenerAdapter() {
                    @Override
                    public void onAnimationEnd(Animator animation) {
                        mCarrierLabel.setVisibility(View.INVISIBLE);
                    }
                });
            }
            AnimatorSet set = new AnimatorSet();
            set.playTogether(fadeAnimator2);
            if (fadeAnimator3 != null) {
                set.playTogether(fadeAnimator3);
            }
            if (fadeAnimator1 != null) {
                set.playTogether(fadeAnimator1);
            }
            set.start();
        } else {
            Animator fadeAnimator1 = null;
            if (mMultiUserSwitch.getVisibility() != View.GONE) {
                mMultiUserSwitch.setAlpha(0f);
                mMultiUserSwitch.setVisibility(View.VISIBLE);
                fadeAnimator1 = ObjectAnimator.ofFloat(mMultiUserSwitch, "alpha", 0f, 1f);
                fadeAnimator1.setDuration(500);
                fadeAnimator1.setInterpolator(Interpolators.ALPHA_IN);
            }

            mSystemIconsContainer.setAlpha(0f);
            mSystemIconsContainer.setVisibility(View.VISIBLE);
            Animator fadeAnimator2 = ObjectAnimator.ofFloat(mSystemIconsContainer, "alpha", 0f, 1f);
            fadeAnimator2.setDuration(500);
            fadeAnimator2.setInterpolator(Interpolators.ALPHA_IN);

            Animator fadeAnimator3 = null;
            if (mCarrierLabel.getVisibility() != View.GONE) {
                mCarrierLabel.setAlpha(0f);
                mCarrierLabel.setVisibility(View.VISIBLE);
                fadeAnimator3 = ObjectAnimator.ofFloat(mCarrierLabel, "alpha", 0f, 1f);
                fadeAnimator3.setDuration(500);
                fadeAnimator3.setInterpolator(Interpolators.ALPHA_IN);
            }

            AnimatorSet set = new AnimatorSet();
            set.playTogether(fadeAnimator2);
            if (fadeAnimator3 != null) {
                set.playTogether(fadeAnimator3);
            }
            if (fadeAnimator1 != null) {
                set.playTogether(fadeAnimator1);
            }
            set.start();
        }
    }
}<|MERGE_RESOLUTION|>--- conflicted
+++ resolved
@@ -215,8 +215,6 @@
                 mMultiUserSwitch.setVisibility(View.GONE);
             }
         }
-<<<<<<< HEAD
-        mBatteryView.setForceShowPercent(mBatteryCharging);
         if (mCarrierLabel != null) {
             if (mShowCarrierLabel == 1 || mShowCarrierLabel == 3) {
                 mCarrierLabel.setVisibility(mHideContents ? View.INVISIBLE : View.VISIBLE);
@@ -224,9 +222,7 @@
                 mCarrierLabel.setVisibility(View.GONE);
             }
         }
-=======
         mBatteryView.setForceShowPercent(mBatteryCharging && mShowPercentAvailable);
->>>>>>> 19463c58
     }
 
     private void updateSystemIconsLayoutParams() {
