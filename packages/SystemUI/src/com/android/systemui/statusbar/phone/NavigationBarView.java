/*
 * Copyright (C) 2008 The Android Open Source Project
 *
 * Licensed under the Apache License, Version 2.0 (the "License");
 * you may not use this file except in compliance with the License.
 * You may obtain a copy of the License at
 *
 *      http://www.apache.org/licenses/LICENSE-2.0
 *
 * Unless required by applicable law or agreed to in writing, software
 * distributed under the License is distributed on an "AS IS" BASIS,
 * WITHOUT WARRANTIES OR CONDITIONS OF ANY KIND, either express or implied.
 * See the License for the specific language governing permissions and
 * limitations under the License.
 */

package com.android.systemui.statusbar.phone;

import static android.view.MotionEvent.ACTION_DOWN;
import static com.android.systemui.shared.system.NavigationBarCompat.HIT_TARGET_BACK;
import static com.android.systemui.shared.system.NavigationBarCompat.HIT_TARGET_DEAD_ZONE;
import static com.android.systemui.shared.system.NavigationBarCompat.HIT_TARGET_HOME;
import static com.android.systemui.shared.system.NavigationBarCompat.HIT_TARGET_NONE;

import android.animation.LayoutTransition;
import android.animation.LayoutTransition.TransitionListener;
import android.animation.ObjectAnimator;
import android.animation.TimeInterpolator;
import android.animation.ValueAnimator;
import android.annotation.DrawableRes;
import android.annotation.StyleRes;
import android.app.StatusBarManager;
import android.content.Context;
import android.content.res.Configuration;
import android.content.Intent;
import android.graphics.Canvas;
import android.graphics.Point;
import android.graphics.Rect;
import android.graphics.drawable.AnimatedVectorDrawable;
import android.graphics.drawable.Drawable;
import android.os.Bundle;
import android.os.Handler;
import android.os.Message;
import android.os.SystemProperties;
import android.os.UserHandle;
import android.provider.Settings;
import android.support.annotation.ColorInt;
import android.util.AttributeSet;
import android.util.Log;
import android.util.SparseArray;
import android.view.ContextThemeWrapper;
import android.view.Display;
import android.view.MotionEvent;
import android.view.Surface;
import android.view.View;
import android.view.ViewGroup;
import android.view.WindowInsets;
import android.view.WindowManager;
import android.view.accessibility.AccessibilityNodeInfo;
import android.view.accessibility.AccessibilityNodeInfo.AccessibilityAction;
import android.view.animation.Animation;
import android.view.inputmethod.InputMethodManager;
import android.widget.FrameLayout;

import com.android.settingslib.Utils;
import com.android.systemui.Dependency;
import com.android.systemui.DockedStackExistsListener;
import com.android.systemui.OverviewProxyService;
import com.android.systemui.R;
import com.android.systemui.RecentsComponent;
import com.android.systemui.SysUiServiceProvider;
import com.android.systemui.onehand.SlideTouchEvent;
import com.android.systemui.pulse.PulseController;
import com.android.systemui.pulse.PulseController.PulseObserver;
import com.android.systemui.plugins.PluginListener;
import com.android.systemui.plugins.PluginManager;
import com.android.systemui.plugins.statusbar.phone.NavGesture;
import com.android.systemui.plugins.statusbar.phone.NavGesture.GestureHelper;
import com.android.systemui.recents.Recents;
import com.android.systemui.recents.RecentsOnboarding;
import com.android.systemui.shared.recents.IOverviewProxy;
import com.android.systemui.shared.system.ActivityManagerWrapper;
import com.android.systemui.shared.system.NavigationBarCompat;
import com.android.systemui.shared.system.WindowManagerWrapper;
import com.android.systemui.stackdivider.Divider;
import com.android.systemui.statusbar.policy.DeadZone;
import com.android.systemui.statusbar.policy.KeyButtonDrawable;
import com.android.systemui.statusbar.policy.TintedKeyButtonDrawable;

import java.io.FileDescriptor;
import java.io.PrintWriter;
import java.util.function.Consumer;

import static com.android.systemui.shared.system.NavigationBarCompat.FLAG_DISABLE_QUICK_SCRUB;
import static com.android.systemui.shared.system.NavigationBarCompat.FLAG_SHOW_OVERVIEW_BUTTON;
import static com.android.systemui.shared.system.NavigationBarCompat.HIT_TARGET_OVERVIEW;
import static com.android.systemui.shared.system.NavigationBarCompat.HIT_TARGET_ROTATION;

public class NavigationBarView extends FrameLayout implements PluginListener<NavGesture>, PulseObserver {
    final static boolean DEBUG = false;
    final static String TAG = "StatusBar/NavBarView";

    // slippery nav bar when everything is disabled, e.g. during setup
    final static boolean SLIPPERY_WHEN_DISABLED = true;

    final static boolean ALTERNATE_CAR_MODE_UI = false;

    final Display mDisplay;
    View mCurrentView = null;
    View[] mRotatedViews = new View[4];

    boolean mVertical;
    private int mCurrentRotation = -1;

    boolean mShowMenu;
    boolean mShowAccessibilityButton;
    boolean mLongClickableAccessibilityButton;
    boolean mShowRotateButton;
    int mDisabledFlags = 0;
    int mNavigationIconHints = 0;

    private @NavigationBarCompat.HitTarget int mDownHitTarget = HIT_TARGET_NONE;
    private Rect mHomeButtonBounds = new Rect();
    private Rect mBackButtonBounds = new Rect();
    private Rect mRecentsButtonBounds = new Rect();
    private Rect mRotationButtonBounds = new Rect();
    private int[] mTmpPosition = new int[2];
    private Rect mTmpRect = new Rect();

    private KeyButtonDrawable mBackIcon;
    private KeyButtonDrawable mBackCarModeIcon, mBackLandCarModeIcon;
    private KeyButtonDrawable mBackAltCarModeIcon, mBackAltLandCarModeIcon;
    private KeyButtonDrawable mHomeDefaultIcon, mHomeCarModeIcon;
    private KeyButtonDrawable mRecentIcon;
    private KeyButtonDrawable mDockedIcon;
    private KeyButtonDrawable mImeIcon;
    private KeyButtonDrawable mMenuIcon;
    private KeyButtonDrawable mAccessibilityIcon;
    private TintedKeyButtonDrawable mRotateSuggestionIcon;

    private boolean mFullGestureMode;
    private boolean mDt2s;

    private GestureHelper mGestureHelper;
    private final DeadZone mDeadZone;
    private boolean mDeadZoneConsuming = false;
    private final NavigationBarTransitions mBarTransitions;
    private final OverviewProxyService mOverviewProxyService;

    // workaround for LayoutTransitions leaving the nav buttons in a weird state (bug 5549288)
    final static boolean WORKAROUND_INVALID_LAYOUT = true;
    final static int MSG_CHECK_INVALID_LAYOUT = 8686;

    // performs manual animation in sync with layout transitions
    private final NavTransitionListener mTransitionListener = new NavTransitionListener();

    private OnVerticalChangedListener mOnVerticalChangedListener;
    private boolean mLayoutTransitionsEnabled = true;
    private boolean mWakeAndUnlocking;
    private boolean mUseCarModeUi = false;
    private boolean mInCarMode = false;
    private boolean mDockedStackExists;

    private final SparseArray<ButtonDispatcher> mButtonDispatchers = new SparseArray<>();
    private Configuration mConfiguration;
    private SlideTouchEvent mSlideTouchEvent;

    private NavigationBarInflaterView mNavigationInflaterView;
    private RecentsComponent mRecentsComponent;
    private Divider mDivider;
    private RecentsOnboarding mRecentsOnboarding;
    private NotificationPanelView mPanelView;

     private PulseController mPulse;
     private boolean mKeyguardShowing;

    private int mRotateBtnStyle = R.style.RotateButtonCCWStart90;

    private int mBasePaddingBottom;
    private int mBasePaddingLeft;
    private int mBasePaddingRight;
    private int mBasePaddingTop;

    private ViewGroup mNavigationBarContents;

    private class NavTransitionListener implements TransitionListener {
        private boolean mBackTransitioning;
        private boolean mHomeAppearing;
        private long mStartDelay;
        private long mDuration;
        private TimeInterpolator mInterpolator;

        @Override
        public void startTransition(LayoutTransition transition, ViewGroup container,
                View view, int transitionType) {
            if (view.getId() == R.id.back) {
                mBackTransitioning = true;
            } else if (view.getId() == R.id.home && transitionType == LayoutTransition.APPEARING) {
                mHomeAppearing = true;
                mStartDelay = transition.getStartDelay(transitionType);
                mDuration = transition.getDuration(transitionType);
                mInterpolator = transition.getInterpolator(transitionType);
            }
        }

        @Override
        public void endTransition(LayoutTransition transition, ViewGroup container,
                View view, int transitionType) {
            if (view.getId() == R.id.back) {
                mBackTransitioning = false;
            } else if (view.getId() == R.id.home && transitionType == LayoutTransition.APPEARING) {
                mHomeAppearing = false;
            }
        }

        public void onBackAltCleared() {
            ButtonDispatcher backButton = getBackButton();

            // When dismissing ime during unlock, force the back button to run the same appearance
            // animation as home (if we catch this condition early enough).
            if (!mBackTransitioning && backButton.getVisibility() == VISIBLE
                    && mHomeAppearing && getHomeButton().getAlpha() == 0) {
                getBackButton().setAlpha(0);
                ValueAnimator a = ObjectAnimator.ofFloat(backButton, "alpha", 0, 1);
                a.setStartDelay(mStartDelay);
                a.setDuration(mDuration);
                a.setInterpolator(mInterpolator);
                a.start();
            }
        }
    }

    private final OnClickListener mImeSwitcherClickListener = new OnClickListener() {
        @Override
        public void onClick(View view) {
            mContext.getSystemService(InputMethodManager.class)
                    .showInputMethodPicker(true /* showAuxiliarySubtypes */);
        }
    };

    private class H extends Handler {
        public void handleMessage(Message m) {
            switch (m.what) {
                case MSG_CHECK_INVALID_LAYOUT:
                    final String how = "" + m.obj;
                    final int w = getWidth();
                    final int h = getHeight();
                    final int vw = getCurrentView().getWidth();
                    final int vh = getCurrentView().getHeight();

                    if (h != vh || w != vw) {
                        Log.w(TAG, String.format(
                            "*** Invalid layout in navigation bar (%s this=%dx%d cur=%dx%d)",
                            how, w, h, vw, vh));
                        if (WORKAROUND_INVALID_LAYOUT) {
                            requestLayout();
                        }
                    }
                    break;
            }
        }
    }

    private final AccessibilityDelegate mQuickStepAccessibilityDelegate
            = new AccessibilityDelegate() {
        private AccessibilityAction mToggleOverviewAction;

        @Override
        public void onInitializeAccessibilityNodeInfo(View host, AccessibilityNodeInfo info) {
            super.onInitializeAccessibilityNodeInfo(host, info);
            if (mToggleOverviewAction == null) {
                mToggleOverviewAction = new AccessibilityAction(R.id.action_toggle_overview,
                    getContext().getString(R.string.quick_step_accessibility_toggle_overview));
            }
            info.addAction(mToggleOverviewAction);
        }

        @Override
        public boolean performAccessibilityAction(View host, int action, Bundle args) {
            switch (action) {
                case R.id.action_toggle_overview:
                    SysUiServiceProvider.getComponent(getContext(), Recents.class)
                            .toggleRecentApps();
                    break;
                default:
                    return super.performAccessibilityAction(host, action, args);
            }
            return true;
        }
    };

    public NavigationBarView(Context context, AttributeSet attrs) {
        super(context, attrs);

        mDisplay = ((WindowManager) context.getSystemService(
                Context.WINDOW_SERVICE)).getDefaultDisplay();

        mVertical = false;
        mShowMenu = false;

        mShowAccessibilityButton = false;
        mLongClickableAccessibilityButton = false;

        mOverviewProxyService = Dependency.get(OverviewProxyService.class);
        mRecentsOnboarding = new RecentsOnboarding(context, mOverviewProxyService);

        mSlideTouchEvent = new SlideTouchEvent(context);

        mConfiguration = new Configuration();
        mConfiguration.updateFrom(context.getResources().getConfiguration());
        reloadNavIcons();

        mBarTransitions = new NavigationBarTransitions(this);

        mButtonDispatchers.put(R.id.back, new ButtonDispatcher(R.id.back));
        mButtonDispatchers.put(R.id.home, new ButtonDispatcher(R.id.home));
        mButtonDispatchers.put(R.id.recent_apps, new ButtonDispatcher(R.id.recent_apps));
        mButtonDispatchers.put(R.id.menu, new ButtonDispatcher(R.id.menu));
        mButtonDispatchers.put(R.id.ime_switcher, new ButtonDispatcher(R.id.ime_switcher));
        mButtonDispatchers.put(R.id.accessibility_button,
                new ButtonDispatcher(R.id.accessibility_button));
        mButtonDispatchers.put(R.id.rotate_suggestion,
                new ButtonDispatcher(R.id.rotate_suggestion));
        mButtonDispatchers.put(R.id.menu_container,
                new ButtonDispatcher(R.id.menu_container));
        mDeadZone = new DeadZone(this);
    }

    public BarTransitions getBarTransitions() {
        return mBarTransitions;
    }

    public LightBarTransitionsController getLightTransitionsController() {
        return mBarTransitions.getLightTransitionsController();
    }

    public void setComponents(RecentsComponent recentsComponent, Divider divider,
            NotificationPanelView panel) {
        mRecentsComponent = recentsComponent;
        mDivider = divider;
        mPanelView = panel;
        if (mGestureHelper instanceof NavigationBarGestureHelper) {
            ((NavigationBarGestureHelper) mGestureHelper).setComponents(
                    recentsComponent, divider, this);
        }
    }

    public void setOnVerticalChangedListener(OnVerticalChangedListener onVerticalChangedListener) {
        mOnVerticalChangedListener = onVerticalChangedListener;
        notifyVerticalChangedListener(mVertical);
    }

    @Override
    public boolean onInterceptTouchEvent(MotionEvent event) {
<<<<<<< HEAD
        boolean onehandedEnabled = Settings.System.getIntForUser(mContext.getContentResolver(),
                    Settings.System.ONE_HAND_MODE_ENABLED, 0, UserHandle.USER_CURRENT) == 1;
        if (onehandedEnabled) {
            mSlideTouchEvent.handleTouchEvent(event);
        }
        if (shouldDeadZoneConsumeTouchEvents(event)) {
            return true;
        }
=======
        final boolean deadZoneConsumed = shouldDeadZoneConsumeTouchEvents(event);
>>>>>>> 19463c58
        switch (event.getActionMasked()) {
            case ACTION_DOWN:
                int x = (int) event.getX();
                int y = (int) event.getY();
                mDownHitTarget = HIT_TARGET_NONE;
                if (deadZoneConsumed) {
                    mDownHitTarget = HIT_TARGET_DEAD_ZONE;
                } else if (getBackButton().isVisible() && mBackButtonBounds.contains(x, y)) {
                    mDownHitTarget = HIT_TARGET_BACK;
                } else if (getHomeButton().isVisible() && mHomeButtonBounds.contains(x, y)) {
                    mDownHitTarget = HIT_TARGET_HOME;
                } else if (getRecentsButton().isVisible() && mRecentsButtonBounds.contains(x, y)) {
                    mDownHitTarget = HIT_TARGET_OVERVIEW;
                } else if (getRotateSuggestionButton().isVisible()
                        && mRotationButtonBounds.contains(x, y)) {
                    mDownHitTarget = HIT_TARGET_ROTATION;
                }
                break;
        }
        return mGestureHelper.onInterceptTouchEvent(event);
    }

    @Override
    public boolean onTouchEvent(MotionEvent event) {
<<<<<<< HEAD
        boolean onehandEnabled = Settings.System.getIntForUser(mContext.getContentResolver(),
                    Settings.System.ONE_HAND_MODE_ENABLED, 0, UserHandle.USER_CURRENT) == 1;
        if (onehandEnabled) {
            mSlideTouchEvent.handleTouchEvent(event);
        }
        if (shouldDeadZoneConsumeTouchEvents(event)) {
            return true;
        }
=======
        shouldDeadZoneConsumeTouchEvents(event);
>>>>>>> 19463c58
        if (mGestureHelper.onTouchEvent(event)) {
            return true;
        }
        return super.onTouchEvent(event);
    }

    private boolean shouldDeadZoneConsumeTouchEvents(MotionEvent event) {
        if (mDeadZone.onTouchEvent(event) || mDeadZoneConsuming) {
            switch (event.getActionMasked()) {
                case MotionEvent.ACTION_DOWN:
                    // Allow gestures starting in the deadzone to be slippery
                    setSlippery(true);
                    mDeadZoneConsuming = true;
                    break;
                case MotionEvent.ACTION_CANCEL:
                case MotionEvent.ACTION_UP:
                    // When a gesture started in the deadzone is finished, restore slippery state
                    updateSlippery();
                    mDeadZoneConsuming = false;
                    break;
            }
            return true;
        }
        return false;
    }

    public @NavigationBarCompat.HitTarget int getDownHitTarget() {
        return mDownHitTarget;
    }

    public void abortCurrentGesture() {
        getHomeButton().abortCurrentGesture();
    }

    private H mHandler = new H();

    public View getCurrentView() {
        return mCurrentView;
    }

    public View[] getAllViews() {
        return mRotatedViews;
    }

    public ButtonDispatcher getRecentsButton() {
        return mButtonDispatchers.get(R.id.recent_apps);
    }

    public ButtonDispatcher getMenuButton() {
        return mButtonDispatchers.get(R.id.menu);
    }

    public ButtonDispatcher getBackButton() {
        return mButtonDispatchers.get(R.id.back);
    }

    public ButtonDispatcher getHomeButton() {
        return mButtonDispatchers.get(R.id.home);
    }

    public ButtonDispatcher getImeSwitchButton() {
        return mButtonDispatchers.get(R.id.ime_switcher);
    }

    public ButtonDispatcher getAccessibilityButton() {
        return mButtonDispatchers.get(R.id.accessibility_button);
    }

    public ButtonDispatcher getRotateSuggestionButton() {
        return mButtonDispatchers.get(R.id.rotate_suggestion);
    }

    public ButtonDispatcher getMenuContainer() {
        return mButtonDispatchers.get(R.id.menu_container);
    }

    public SparseArray<ButtonDispatcher> getButtonDispatchers() {
        return mButtonDispatchers;
    }

    public boolean isRecentsButtonVisible() {
        return getRecentsButton().getVisibility() == View.VISIBLE;
    }

    public boolean isOverviewEnabled() {
        return (mDisabledFlags & View.STATUS_BAR_DISABLE_RECENT) == 0;
    }

    public boolean isQuickStepSwipeUpEnabled() {
        return mOverviewProxyService.shouldShowSwipeUpUI() && isOverviewEnabled();
    }

    public boolean isQuickScrubEnabled() {
        return SystemProperties.getBoolean("persist.quickstep.scrub.enabled", true)
                && mOverviewProxyService.isEnabled() && isOverviewEnabled()
                && ((mOverviewProxyService.getInteractionFlags() & FLAG_DISABLE_QUICK_SCRUB) == 0);
    }

    // TODO(b/80003212): change car mode icons to vector icons.
    private void updateCarModeIcons(Context ctx) {
        mBackCarModeIcon = getDrawable(ctx,
                R.drawable.ic_sysbar_back_carmode, R.drawable.ic_sysbar_back_carmode);
        mBackLandCarModeIcon = mBackCarModeIcon;
        mBackAltCarModeIcon = getDrawable(ctx,
                R.drawable.ic_sysbar_back_ime_carmode, R.drawable.ic_sysbar_back_ime_carmode);
        mBackAltLandCarModeIcon = mBackAltCarModeIcon;
        mHomeCarModeIcon = getDrawable(ctx,
                R.drawable.ic_sysbar_home_carmode, R.drawable.ic_sysbar_home_carmode);
    }

    private void reloadNavIcons() {
        updateIcons(mContext, Configuration.EMPTY, mConfiguration);
    }

    private void updateIcons(Context ctx, Configuration oldConfig, Configuration newConfig) {
        int dualToneDarkTheme = Utils.getThemeAttr(ctx, R.attr.darkIconTheme);
        int dualToneLightTheme = Utils.getThemeAttr(ctx, R.attr.lightIconTheme);
        Context lightContext = new ContextThemeWrapper(ctx, dualToneLightTheme);
        Context darkContext = new ContextThemeWrapper(ctx, dualToneDarkTheme);

        if (oldConfig.orientation != newConfig.orientation
                || oldConfig.densityDpi != newConfig.densityDpi) {
            mDockedIcon = getDrawable(lightContext, darkContext, R.drawable.ic_sysbar_docked);
            mHomeDefaultIcon = getHomeDrawable(lightContext, darkContext);
        }
        if (oldConfig.densityDpi != newConfig.densityDpi
                || oldConfig.getLayoutDirection() != newConfig.getLayoutDirection()) {
            mBackIcon = getBackDrawable(lightContext, darkContext);
            mRecentIcon = getDrawable(lightContext, darkContext, R.drawable.ic_sysbar_recent);
            mMenuIcon = getDrawable(lightContext, darkContext, R.drawable.ic_sysbar_menu);

            mAccessibilityIcon = getDrawable(lightContext, darkContext,
                    R.drawable.ic_sysbar_accessibility_button, false /* hasShadow */);

            mImeIcon = getDrawable(lightContext, darkContext, R.drawable.ic_ime_switcher_default,
                    false /* hasShadow */);

            updateRotateSuggestionButtonStyle(mRotateBtnStyle, false);

            if (ALTERNATE_CAR_MODE_UI) {
                updateCarModeIcons(ctx);
            }
        }
    }

    public KeyButtonDrawable getBackDrawable(Context lightContext, Context darkContext) {
        KeyButtonDrawable drawable = chooseNavigationIconDrawable(lightContext, darkContext,
                R.drawable.ic_sysbar_back, R.drawable.ic_sysbar_back_quick_step);
        orientBackButton(drawable);
        return drawable;
    }

    public KeyButtonDrawable getHomeDrawable(Context lightContext, Context darkContext) {
        final boolean quickStepEnabled = mOverviewProxyService.shouldShowSwipeUpUI();
        KeyButtonDrawable drawable = getDrawable(lightContext, darkContext, quickStepEnabled ? 
                                                    R.drawable.ic_sysbar_home_quick_step : 
                                                    R.drawable.ic_sysbar_home);
        orientHomeButton(drawable);
        return drawable;
    }

    public KeyButtonDrawable getRecentsDrawable(Context lightContext, Context darkContext) {
        return getDrawable(lightContext, darkContext, R.drawable.ic_sysbar_recent);
    }

    private void orientBackButton(KeyButtonDrawable drawable) {
        final boolean useAltBack =
            (mNavigationIconHints & StatusBarManager.NAVIGATION_HINT_BACK_ALT) != 0;
        drawable.setRotation(useAltBack
                ? -90 : (getLayoutDirection() == View.LAYOUT_DIRECTION_RTL) ? 180 : 0);
    }

    private void orientHomeButton(KeyButtonDrawable drawable) {
        drawable.setRotation(mVertical ? 90 : 0);
    }

    private KeyButtonDrawable chooseNavigationIconDrawable(Context lightContext,
            Context darkContext, @DrawableRes int icon, @DrawableRes int quickStepIcon) {
        final boolean quickStepEnabled = mOverviewProxyService.shouldShowSwipeUpUI();
        return quickStepEnabled
                ? getDrawable(lightContext, darkContext, quickStepIcon)
                : getDrawable(lightContext, darkContext, icon);
    }

    private KeyButtonDrawable getDrawable(Context lightContext, Context darkContext,
            @DrawableRes int icon) {
        return getDrawable(lightContext, darkContext, icon, true /* hasShadow */);
    }

    private KeyButtonDrawable getDrawable(Context lightContext, Context darkContext,
            @DrawableRes int icon, boolean hasShadow) {
        return KeyButtonDrawable.create(lightContext, lightContext.getDrawable(icon),
                darkContext.getDrawable(icon), hasShadow);
    }

    private KeyButtonDrawable getDrawable(Context ctx, @DrawableRes int lightIcon,
            @DrawableRes int darkIcon) {
        // Legacy image icons using separate light and dark images will not support shadows
        return KeyButtonDrawable.create(ctx, ctx.getDrawable(lightIcon),
            ctx.getDrawable(darkIcon), false /* hasShadow */);
    }

    private TintedKeyButtonDrawable getDrawable(Context ctx, @DrawableRes int icon,
            @ColorInt int lightColor, @ColorInt int darkColor) {
        return TintedKeyButtonDrawable.create(ctx.getDrawable(icon), lightColor, darkColor);
    }

    @Override
    public void setLayoutDirection(int layoutDirection) {
        reloadNavIcons();

        super.setLayoutDirection(layoutDirection);
    }

    private KeyButtonDrawable getBackIconWithAlt(boolean carMode, boolean landscape) {
        return landscape
                ? carMode ? mBackAltLandCarModeIcon : mBackIcon
                : carMode ? mBackAltCarModeIcon : mBackIcon;
    }

    private KeyButtonDrawable getBackIcon(boolean carMode, boolean landscape) {
        return landscape
                ? carMode ? mBackLandCarModeIcon : mBackIcon
                : carMode ? mBackCarModeIcon : mBackIcon;
    }

    public void setNavigationIconHints(int hints) {
        if (hints == mNavigationIconHints) return;
        final boolean backAlt = (hints & StatusBarManager.NAVIGATION_HINT_BACK_ALT) != 0;
        if ((mNavigationIconHints & StatusBarManager.NAVIGATION_HINT_BACK_ALT) != 0 && !backAlt) {
            mTransitionListener.onBackAltCleared();
        }
        if (DEBUG) {
            android.widget.Toast.makeText(getContext(),
                "Navigation icon hints = " + hints,
                500).show();
        }
        mNavigationIconHints = hints;
        updateNavButtonIcons();
    }

    public void setDisabledFlags(int disabledFlags) {
        if (mDisabledFlags == disabledFlags) return;

        final boolean overviewEnabledBefore = isOverviewEnabled();
        mDisabledFlags = disabledFlags;

        // Update icons if overview was just enabled to ensure the correct icons are present
        if (!overviewEnabledBefore && isOverviewEnabled()) {
            reloadNavIcons();
        }

        updateNavButtonIcons();
        updateSlippery();
        setUpSwipeUpOnboarding(isQuickStepSwipeUpEnabled());
    }

    public void updateNavButtonIcons() {
        // We have to replace or restore the back and home button icons when exiting or entering
        // carmode, respectively. Recents are not available in CarMode in nav bar so change
        // to recent icon is not required.
        final boolean useAltBack =
                (mNavigationIconHints & StatusBarManager.NAVIGATION_HINT_BACK_ALT) != 0;
        KeyButtonDrawable backIcon = useAltBack
                ? getBackIconWithAlt(mUseCarModeUi, mVertical)
                : getBackIcon(mUseCarModeUi, mVertical);
        KeyButtonDrawable homeIcon = mUseCarModeUi ? mHomeCarModeIcon : mHomeDefaultIcon;
        if (!mUseCarModeUi) {
            orientBackButton(backIcon);
            orientHomeButton(homeIcon);
        }
        getHomeButton().setImageDrawable(homeIcon);
        getBackButton().setImageDrawable(backIcon);

        updateRecentsIcon();

        // Update IME button visibility, a11y and rotate button always overrides the appearance
        final boolean showImeButton =
                !mShowAccessibilityButton &&
                        !mShowRotateButton &&
                        ((mNavigationIconHints & StatusBarManager.NAVIGATION_HINT_IME_SHOWN) != 0);
        getImeSwitchButton().setVisibility(showImeButton ? View.VISIBLE : View.INVISIBLE);
        getImeSwitchButton().setImageDrawable(mImeIcon);

        // Update menu button, visibility logic in method
        setMenuVisibility(mShowMenu, true);
        getMenuButton().setImageDrawable(mMenuIcon);

        // Update rotate button, visibility altered by a11y button logic
        getRotateSuggestionButton().setImageDrawable(mRotateSuggestionIcon);

        // Update a11y button, visibility logic in state method
        setAccessibilityButtonState(mShowAccessibilityButton, mLongClickableAccessibilityButton);
        getAccessibilityButton().setImageDrawable(mAccessibilityIcon);

        mBarTransitions.reapplyDarkIntensity();

        boolean disableHome = ((mDisabledFlags & View.STATUS_BAR_DISABLE_HOME) != 0);

        // Always disable recents when alternate car mode UI is active.
        boolean disableRecent = mUseCarModeUi || !isOverviewEnabled();

        boolean disableBack = ((mDisabledFlags & View.STATUS_BAR_DISABLE_BACK) != 0) && !useAltBack;

        // When screen pinning, don't hide back and home when connected service or back and
        // recents buttons when disconnected from launcher service in screen pinning mode,
        // as they are used for exiting.
        final boolean pinningActive = ActivityManagerWrapper.getInstance().isScreenPinningActive();
        if (mOverviewProxyService.isEnabled()) {
            // Use interaction flags to show/hide navigation buttons but will be shown if required
            // to exit screen pinning.
            final int flags = mOverviewProxyService.getInteractionFlags();
            disableRecent |= (flags & FLAG_SHOW_OVERVIEW_BUTTON) == 0;
            if (pinningActive) {
                disableBack = disableHome = false;
            }
        } else if (pinningActive) {
            disableBack = disableRecent = false;
        }

        if (mPulse != null) {
            mPulse.setScreenPinningState(pinningActive);
        }

        ViewGroup navButtons = (ViewGroup) getCurrentView().findViewById(R.id.nav_buttons);
        if (navButtons != null) {
            LayoutTransition lt = navButtons.getLayoutTransition();
            if (lt != null) {
                if (!lt.getTransitionListeners().contains(mTransitionListener)) {
                    lt.addTransitionListener(mTransitionListener);
                }
            }
        }

        boolean forceShowBack = pinningActive || (disableHome && !disableBack);

        getBackButton().setVisibility(disableBack || (!forceShowBack && mFullGestureMode)
                ? View.INVISIBLE : View.VISIBLE);
        getHomeButton().setVisibility(disableHome ? View.INVISIBLE : View.VISIBLE);
        getRecentsButton().setVisibility(disableRecent ? View.INVISIBLE : View.VISIBLE);
    }

    public boolean inScreenPinning() {
        return ActivityManagerWrapper.getInstance().isScreenPinningActive();
    }

    public void setFullGestureMode(boolean full, boolean dt2s) {
        mFullGestureMode = full;
        mDt2s = dt2s;
    }

    public boolean isFullGestureMode() {
        return mFullGestureMode;
    }

     public boolean isDt2s() {
        return mDt2s;
    }

    public void setLayoutTransitionsEnabled(boolean enabled) {
        mLayoutTransitionsEnabled = enabled;
        updateLayoutTransitionsEnabled();
    }

    public void setWakeAndUnlocking(boolean wakeAndUnlocking) {
        setUseFadingAnimations(!wakeAndUnlocking);
        mWakeAndUnlocking = wakeAndUnlocking;
        updateLayoutTransitionsEnabled();
    }

    private void updateLayoutTransitionsEnabled() {
        boolean enabled = !mWakeAndUnlocking && mLayoutTransitionsEnabled;
        ViewGroup navButtons = (ViewGroup) getCurrentView().findViewById(R.id.nav_buttons);
        LayoutTransition lt = navButtons.getLayoutTransition();
        if (lt != null) {
            if (enabled) {
                lt.enableTransitionType(LayoutTransition.APPEARING);
                lt.enableTransitionType(LayoutTransition.DISAPPEARING);
                lt.enableTransitionType(LayoutTransition.CHANGE_APPEARING);
                lt.enableTransitionType(LayoutTransition.CHANGE_DISAPPEARING);
            } else {
                lt.disableTransitionType(LayoutTransition.APPEARING);
                lt.disableTransitionType(LayoutTransition.DISAPPEARING);
                lt.disableTransitionType(LayoutTransition.CHANGE_APPEARING);
                lt.disableTransitionType(LayoutTransition.CHANGE_DISAPPEARING);
            }
        }
    }

    private void setUseFadingAnimations(boolean useFadingAnimations) {
        WindowManager.LayoutParams lp = (WindowManager.LayoutParams) ((ViewGroup) getParent())
                .getLayoutParams();
        if (lp != null) {
            boolean old = lp.windowAnimations != 0;
            if (!old && useFadingAnimations) {
                lp.windowAnimations = R.style.Animation_NavigationBarFadeIn;
            } else if (old && !useFadingAnimations) {
                lp.windowAnimations = 0;
            } else {
                return;
            }
            WindowManager wm = (WindowManager)getContext().getSystemService(Context.WINDOW_SERVICE);
            wm.updateViewLayout((View) getParent(), lp);
        }
    }

    public void onNavigationButtonLongPress(View v) {
        mGestureHelper.onNavigationButtonLongPress(v);
    }

    public void onPanelExpandedChange(boolean expanded) {
        updateSlippery();
    }

    public void updateStates() {
        final boolean showSwipeUpUI = mOverviewProxyService.shouldShowSwipeUpUI();

        if (mNavigationInflaterView != null) {
            // Reinflate the navbar if needed, no-op unless the swipe up state changes
            mNavigationInflaterView.onLikelyDefaultLayoutChange();
        }

        updateSlippery();
        reloadNavIcons();
        updateNavButtonIcons();
        setUpSwipeUpOnboarding(isQuickStepSwipeUpEnabled());
        WindowManagerWrapper.getInstance().setNavBarVirtualKeyHapticFeedbackEnabled(!showSwipeUpUI);
        getHomeButton().setAccessibilityDelegate(
                showSwipeUpUI ? mQuickStepAccessibilityDelegate : null);
    }

<<<<<<< HEAD
    private void updateSlippery() {
        setSlippery(!isQuickStepSwipeUpEnabled() ||
                (mPanelView != null && mPanelView.isFullyExpanded()));
=======
    public void updateSlippery() {
        setSlippery(!isQuickStepSwipeUpEnabled() || mPanelView.isFullyExpanded());
>>>>>>> 19463c58
    }

    private void setSlippery(boolean slippery) {
        boolean changed = false;
        final ViewGroup navbarView = ((ViewGroup) getParent());
        final WindowManager.LayoutParams lp = (WindowManager.LayoutParams) navbarView
                .getLayoutParams();
        if (lp == null) {
            return;
        }
        if (slippery && (lp.flags & WindowManager.LayoutParams.FLAG_SLIPPERY) == 0) {
            lp.flags |= WindowManager.LayoutParams.FLAG_SLIPPERY;
            changed = true;
        } else if (!slippery && (lp.flags & WindowManager.LayoutParams.FLAG_SLIPPERY) != 0) {
            lp.flags &= ~WindowManager.LayoutParams.FLAG_SLIPPERY;
            changed = true;
        }
        if (changed) {
            WindowManager wm = (WindowManager)getContext().getSystemService(Context.WINDOW_SERVICE);
            wm.updateViewLayout(navbarView, lp);
        }
    }

    public void setMenuVisibility(final boolean show) {
        setMenuVisibility(show, false);
    }

    public void setMenuVisibility(final boolean show, final boolean force) {
        if (!force && mShowMenu == show) return;

        mShowMenu = show;

        // Only show Menu if IME switcher, rotate and Accessibility buttons are not shown.
        final boolean shouldShow = mShowMenu &&
                !mShowAccessibilityButton &&
                !mShowRotateButton &&
                ((mNavigationIconHints & StatusBarManager.NAVIGATION_HINT_IME_SHOWN) == 0);

        getMenuButton().setVisibility(shouldShow ? View.VISIBLE : View.INVISIBLE);
    }

    public void setAccessibilityButtonState(final boolean visible, final boolean longClickable) {
        mShowAccessibilityButton = visible;
        mLongClickableAccessibilityButton = longClickable;
        if (visible) {
            // Accessibility button overrides Menu, IME switcher and rotate buttons.
            setMenuVisibility(false, true);
            getImeSwitchButton().setVisibility(View.INVISIBLE);
            setRotateButtonVisibility(false);
        }

        getAccessibilityButton().setVisibility(visible ? View.VISIBLE : View.INVISIBLE);
        getAccessibilityButton().setLongClickable(longClickable);
    }

    public void updateRotateSuggestionButtonStyle(@StyleRes int style, boolean setIcon) {
        mRotateBtnStyle = style;
        final Context ctx = getContext();

        // Extract the dark and light tints
        final int dualToneDarkTheme = Utils.getThemeAttr(ctx, R.attr.darkIconTheme);
        final int dualToneLightTheme = Utils.getThemeAttr(ctx, R.attr.lightIconTheme);
        Context darkContext = new ContextThemeWrapper(ctx, dualToneDarkTheme);
        Context lightContext = new ContextThemeWrapper(ctx, dualToneLightTheme);
        final int lightColor = Utils.getColorAttr(lightContext, R.attr.singleToneColor);
        final int darkColor = Utils.getColorAttr(darkContext, R.attr.singleToneColor);

        // Use the supplied style to set the icon's rotation parameters
        Context rotateContext = new ContextThemeWrapper(ctx, style);

        // Recreate the icon and set it if needed
        TintedKeyButtonDrawable priorIcon = mRotateSuggestionIcon;
        mRotateSuggestionIcon = getDrawable(rotateContext, R.drawable.ic_sysbar_rotate_button,
                lightColor, darkColor);

        // Apply any prior set dark intensity
        if (priorIcon != null && priorIcon.isDarkIntensitySet()) {
            mRotateSuggestionIcon.setDarkIntensity(priorIcon.getDarkIntensity());
        }

        if (setIcon) getRotateSuggestionButton().setImageDrawable(mRotateSuggestionIcon);
    }

    public int setRotateButtonVisibility(final boolean visible) {
        // Never show if a11y is visible
        final boolean adjVisible = visible && !mShowAccessibilityButton;
        final int vis = adjVisible ? View.VISIBLE : View.INVISIBLE;

        // No need to do anything if the request matches the current state
        if (vis == getRotateSuggestionButton().getVisibility()) return vis;

        getRotateSuggestionButton().setVisibility(vis);
        mShowRotateButton = visible;

        // Stop any active animations if hidden
        if (!visible) {
            Drawable d = mRotateSuggestionIcon.getDrawable(0);
            if (d instanceof AnimatedVectorDrawable) {
                AnimatedVectorDrawable avd = (AnimatedVectorDrawable) d;
                avd.clearAnimationCallbacks();
                avd.reset();
            }
        }

        // Hide/restore other button visibility, if necessary
        updateNavButtonIcons();

        // Return applied visibility
        return vis;
    }

    public boolean isRotateButtonVisible() { return mShowRotateButton; }

    /**
     * @return the button at the given {@param x} and {@param y}.
     */
    ButtonDispatcher getButtonAtPosition(int x, int y) {
        for (int i = 0; i < mButtonDispatchers.size(); i++) {
            ButtonDispatcher button = mButtonDispatchers.valueAt(i);
            View buttonView = button.getCurrentView();
            if (buttonView != null) {
                buttonView.getHitRect(mTmpRect);
                offsetDescendantRectToMyCoords(buttonView, mTmpRect);
                if (mTmpRect.contains(x, y)) {
                    return button;
                }
            }
        }
        return null;
    }

    public void swiftNavigationBarItems(int horizontalShift, int verticalShift) {
        if (mNavigationBarContents == null) {
            return;
        }

        mNavigationBarContents.setPaddingRelative(mBasePaddingLeft + horizontalShift,
                                              mBasePaddingTop + verticalShift,
                                              mBasePaddingRight + horizontalShift,
                                              mBasePaddingBottom - verticalShift);
        invalidate();
    }

    @Override
    public void onFinishInflate() {
        mNavigationInflaterView = findViewById(R.id.navigation_inflater);
        mNavigationInflaterView.setButtonDispatchers(mButtonDispatchers);

        getImeSwitchButton().setOnClickListener(mImeSwitcherClickListener);

        mNavigationBarContents = (ViewGroup) findViewById(R.id.nav_buttons);

        mBasePaddingLeft = mNavigationBarContents.getPaddingStart();
        mBasePaddingTop = mNavigationBarContents.getPaddingTop();
        mBasePaddingRight = mNavigationBarContents.getPaddingEnd();
        mBasePaddingBottom = mNavigationBarContents.getPaddingBottom();

        DockedStackExistsListener.register(mDockedListener);
        updateRotatedViews();
    }

    public void onDarkIntensityChange(float intensity) {
        if (mGestureHelper != null) {
            mGestureHelper.onDarkIntensityChange(intensity);
        }
    }

    @Override
    protected void onDraw(Canvas canvas) {
        mGestureHelper.onDraw(canvas);
        mDeadZone.onDraw(canvas);
        if (mPulse != null) {
            mPulse.onDraw(canvas);
        }
        super.onDraw(canvas);
    }

    @Override
    protected void onLayout(boolean changed, int left, int top, int right, int bottom) {
        super.onLayout(changed, left, top, right, bottom);
        updateButtonLocationOnScreen(getBackButton(), mBackButtonBounds);
        updateButtonLocationOnScreen(getHomeButton(), mHomeButtonBounds);
        updateButtonLocationOnScreen(getRecentsButton(), mRecentsButtonBounds);
        updateButtonLocationOnScreen(getRotateSuggestionButton(), mRotationButtonBounds);
        mGestureHelper.onLayout(changed, left, top, right, bottom);
        mRecentsOnboarding.setNavBarHeight(getMeasuredHeight());
    }

    private void updateButtonLocationOnScreen(ButtonDispatcher button, Rect buttonBounds) {
        View view = button.getCurrentView();
        if (view == null) {
            buttonBounds.setEmpty();
            return;
        }
        // Temporarily reset the translation back to origin to get the position in window
        final float posX = view.getTranslationX();
        final float posY = view.getTranslationY();
        view.setTranslationX(0);
        view.setTranslationY(0);
        view.getLocationInWindow(mTmpPosition);
        buttonBounds.set(mTmpPosition[0], mTmpPosition[1],
                mTmpPosition[0] + view.getMeasuredWidth(),
                mTmpPosition[1] + view.getMeasuredHeight());
        view.setTranslationX(posX);
        view.setTranslationY(posY);
    }

    private void updateRotatedViews() {
        mRotatedViews[Surface.ROTATION_0] =
                mRotatedViews[Surface.ROTATION_180] = findViewById(R.id.rot0);
        mRotatedViews[Surface.ROTATION_270] =
                mRotatedViews[Surface.ROTATION_90] = findViewById(R.id.rot90);

        updateCurrentView();
    }

    public boolean needsReorient(int rotation) {
        return mCurrentRotation != rotation;
    }

    private void updateCurrentView() {
        final int rot = mDisplay.getRotation();
        for (int i=0; i<4; i++) {
            mRotatedViews[i].setVisibility(View.GONE);
        }
        mCurrentView = mRotatedViews[rot];
        mCurrentView.setVisibility(View.VISIBLE);
        mNavigationInflaterView.setAlternativeOrder(rot == Surface.ROTATION_90);
        mNavigationInflaterView.updateButtonDispatchersCurrentView();
        updateLayoutTransitionsEnabled();
        mCurrentRotation = rot;
    }

    private void updateRecentsIcon() {
        mDockedIcon.setRotation(mDockedStackExists && mVertical ? 90 : 0);
        getRecentsButton().setImageDrawable(mDockedStackExists ? mDockedIcon : mRecentIcon);
        mBarTransitions.reapplyDarkIntensity();
    }

    public boolean isVertical() {
        return mVertical;
    }

    public void setPulseController(PulseController pc) {
        mPulse = pc;
        mPulse.setPulseObserver(this);
    }

    public final void setKeyguardShowing(boolean showing) {
        if (mKeyguardShowing != showing) {
            mKeyguardShowing = showing;
            if (mPulse != null) {
                mPulse.setKeyguardShowing(showing);
            }
            //onKeyguardShowing(showing);
        }
    }

    public void notifyPulseScreenOn(boolean screenOn) {
        if (mPulse != null) {
            mPulse.notifyScreenOn(screenOn);
        }
    }

    public void sendIntentToPulse(Intent intent) {
        if (mPulse != null) {
            mPulse.onReceive(intent);
        }
    }

    public final void dispose() {
        if (mPulse != null) {
            mPulse.doUnlinkVisualizer();
        }
    }

    public final void notifyInflateFromUser() {
        if (mPulse != null) {
            mPulse.notifyScreenOn(true);
        }
    }

    public void setLeftInLandscape(boolean leftInLandscape) {
        if (mPulse != null) {
            mPulse.setLeftInLandscape(leftInLandscape);
        }
    }

    public void setPulseColors(boolean colorizedMedia, int[] colors) {
        if (mPulse != null) {
            mPulse.setPulseColors(colorizedMedia, colors);
        }
    }

    @Override
    public boolean onStartPulse(Animation animatePulseIn) {
        // TODO add buttons alpha animation
        mPulse.turnOnPulse();
        return true;
    }

    @Override
    public void onStopPulse(Animation animatePulseOut) {
        // TODO add buttons alpha animation
    }

    public boolean isBarPulseFaded() {
        if (mPulse == null) {
            return false;
        } else {
            return mPulse.shouldDrawPulse();
        }
    }

    public void setMediaPlaying(boolean playing) {
        if (mPulse != null) {
            mPulse.setMediaPlaying(playing);
        }
    }

    public void reorient() {
        updateCurrentView();

        ((NavigationBarFrame) getRootView()).setDeadZone(mDeadZone);
        mDeadZone.onConfigurationChanged(mCurrentRotation);

        // force the low profile & disabled states into compliance
        mBarTransitions.init();
        setMenuVisibility(mShowMenu, true /* force */);

        if (DEBUG) {
            Log.d(TAG, "reorient(): rot=" + mCurrentRotation);
        }

        // Resolve layout direction if not resolved since components changing layout direction such
        // as changing languages will recreate this view and the direction will be resolved later
        if (!isLayoutDirectionResolved()) {
            resolveLayoutDirection();
        }
        updateTaskSwitchHelper();
        updateNavButtonIcons();

        getHomeButton().setVertical(mVertical);
    }

    private void updateTaskSwitchHelper() {
        if (mGestureHelper == null) return;
        boolean isRtl = (getLayoutDirection() == View.LAYOUT_DIRECTION_RTL);
        mGestureHelper.setBarState(mVertical, isRtl);
    }

    @Override
    protected void onSizeChanged(int w, int h, int oldw, int oldh) {
        if (DEBUG) Log.d(TAG, String.format(
                    "onSizeChanged: (%dx%d) old: (%dx%d)", w, h, oldw, oldh));

        final boolean newVertical = w > 0 && h > w;
        if (newVertical != mVertical) {
            mVertical = newVertical;
            //Log.v(TAG, String.format("onSizeChanged: h=%d, w=%d, vert=%s", h, w, mVertical?"y":"n"));
            reorient();
            notifyVerticalChangedListener(newVertical);
        }

        postCheckForInvalidLayout("sizeChanged");
        if (mPulse != null) {
            mPulse.onSizeChanged(w, h, oldw, oldh);
        }
        super.onSizeChanged(w, h, oldw, oldh);
    }

    private void notifyVerticalChangedListener(boolean newVertical) {
        if (mOnVerticalChangedListener != null) {
            mOnVerticalChangedListener.onVerticalChanged(newVertical);
        }
    }

    @Override
    protected void onConfigurationChanged(Configuration newConfig) {
        super.onConfigurationChanged(newConfig);
        boolean uiCarModeChanged = updateCarMode(newConfig);
        updateTaskSwitchHelper();
        updateIcons(getContext(), mConfiguration, newConfig);
        updateRecentsIcon();
        mRecentsOnboarding.onConfigurationChanged(newConfig);
        if (uiCarModeChanged || mConfiguration.densityDpi != newConfig.densityDpi
                || mConfiguration.getLayoutDirection() != newConfig.getLayoutDirection()) {
            // If car mode or density changes, we need to reset the icons.
            updateNavButtonIcons();
        }
        mConfiguration.updateFrom(newConfig);
    }

    /**
     * If the configuration changed, update the carmode and return that it was updated.
     */
    private boolean updateCarMode(Configuration newConfig) {
        boolean uiCarModeChanged = false;
        if (newConfig != null) {
            int uiMode = newConfig.uiMode & Configuration.UI_MODE_TYPE_MASK;
            final boolean isCarMode = (uiMode == Configuration.UI_MODE_TYPE_CAR);

            if (isCarMode != mInCarMode) {
                mInCarMode = isCarMode;
                if (ALTERNATE_CAR_MODE_UI) {
                    mUseCarModeUi = isCarMode;
                    uiCarModeChanged = true;
                } else {
                    // Don't use car mode behavior if ALTERNATE_CAR_MODE_UI not set.
                    mUseCarModeUi = false;
                }
            }
        }
        return uiCarModeChanged;
    }

    /*
    @Override
    protected void onLayout (boolean changed, int left, int top, int right, int bottom) {
        if (DEBUG) Log.d(TAG, String.format(
                    "onLayout: %s (%d,%d,%d,%d)",
                    changed?"changed":"notchanged", left, top, right, bottom));
        super.onLayout(changed, left, top, right, bottom);
    }

    // uncomment this for extra defensiveness in WORKAROUND_INVALID_LAYOUT situations: if all else
    // fails, any touch on the display will fix the layout.
    @Override
    public boolean onInterceptTouchEvent(MotionEvent ev) {
        if (DEBUG) Log.d(TAG, "onInterceptTouchEvent: " + ev.toString());
        if (ev.getAction() == MotionEvent.ACTION_DOWN) {
            postCheckForInvalidLayout("touch");
        }
        return super.onInterceptTouchEvent(ev);
    }
    */


    private String getResourceName(int resId) {
        if (resId != 0) {
            final android.content.res.Resources res = getContext().getResources();
            try {
                return res.getResourceName(resId);
            } catch (android.content.res.Resources.NotFoundException ex) {
                return "(unknown)";
            }
        } else {
            return "(null)";
        }
    }

    private void postCheckForInvalidLayout(final String how) {
        mHandler.obtainMessage(MSG_CHECK_INVALID_LAYOUT, 0, 0, how).sendToTarget();
    }

    private static String visibilityToString(int vis) {
        switch (vis) {
            case View.INVISIBLE:
                return "INVISIBLE";
            case View.GONE:
                return "GONE";
            default:
                return "VISIBLE";
        }
    }

    @Override
    protected void onAttachedToWindow() {
        super.onAttachedToWindow();
        requestApplyInsets();
        reorient();
        onPluginDisconnected(null); // Create default gesture helper
        Dependency.get(PluginManager.class).addPluginListener(this,
                NavGesture.class, false /* Only one */);
        setUpSwipeUpOnboarding(isQuickStepSwipeUpEnabled());
    }

    @Override
    protected void onDetachedFromWindow() {
        super.onDetachedFromWindow();
        Dependency.get(PluginManager.class).removePluginListener(this);
        if (mGestureHelper != null) {
            mGestureHelper.destroy();
        }
        setUpSwipeUpOnboarding(false);
    }

    private void setUpSwipeUpOnboarding(boolean connectedToOverviewProxy) {
        if (connectedToOverviewProxy) {
            mRecentsOnboarding.onConnectedToLauncher();
        } else {
            mRecentsOnboarding.onDisconnectedFromLauncher();
        }
    }

    @Override
    public void onPluginConnected(NavGesture plugin, Context context) {
        mGestureHelper = plugin.getGestureHelper();
        updateTaskSwitchHelper();
    }

    @Override
    public void onPluginDisconnected(NavGesture plugin) {
        NavigationBarGestureHelper defaultHelper = new NavigationBarGestureHelper(getContext());
        defaultHelper.setComponents(mRecentsComponent, mDivider, this);
        if (mGestureHelper != null) {
            mGestureHelper.destroy();
        }
        mGestureHelper = defaultHelper;
        updateTaskSwitchHelper();
    }

    public void dump(FileDescriptor fd, PrintWriter pw, String[] args) {
        pw.println("NavigationBarView {");
        final Rect r = new Rect();
        final Point size = new Point();
        mDisplay.getRealSize(size);

        pw.println(String.format("      this: " + StatusBar.viewInfo(this)
                        + " " + visibilityToString(getVisibility())));

        getWindowVisibleDisplayFrame(r);
        final boolean offscreen = r.right > size.x || r.bottom > size.y;
        pw.println("      window: "
                + r.toShortString()
                + " " + visibilityToString(getWindowVisibility())
                + (offscreen ? " OFFSCREEN!" : ""));

        pw.println(String.format("      mCurrentView: id=%s (%dx%d) %s %f",
                        getResourceName(getCurrentView().getId()),
                        getCurrentView().getWidth(), getCurrentView().getHeight(),
                        visibilityToString(getCurrentView().getVisibility()),
                        getCurrentView().getAlpha()));

        pw.println(String.format("      disabled=0x%08x vertical=%s menu=%s",
                        mDisabledFlags,
                        mVertical ? "true" : "false",
                        mShowMenu ? "true" : "false"));

        dumpButton(pw, "back", getBackButton());
        dumpButton(pw, "home", getHomeButton());
        dumpButton(pw, "rcnt", getRecentsButton());
        dumpButton(pw, "menu", getMenuButton());
        dumpButton(pw, "a11y", getAccessibilityButton());

        mRecentsOnboarding.dump(pw);

        pw.println("    }");
    }

    @Override
    public WindowInsets onApplyWindowInsets(WindowInsets insets) {
        setPadding(insets.getSystemWindowInsetLeft(), insets.getSystemWindowInsetTop(),
                insets.getSystemWindowInsetRight(), insets.getSystemWindowInsetBottom());
        return super.onApplyWindowInsets(insets);
    }

    private static void dumpButton(PrintWriter pw, String caption, ButtonDispatcher button) {
        pw.print("      " + caption + ": ");
        if (button == null) {
            pw.print("null");
        } else {
            pw.print(visibilityToString(button.getVisibility())
                    + " alpha=" + button.getAlpha()
                    );
        }
        pw.println();
    }

    public interface OnVerticalChangedListener {
        void onVerticalChanged(boolean isVertical);
    }

    private final Consumer<Boolean> mDockedListener = exists -> mHandler.post(() -> {
        mDockedStackExists = exists;
        updateRecentsIcon();
    });
}<|MERGE_RESOLUTION|>--- conflicted
+++ resolved
@@ -352,18 +352,12 @@
 
     @Override
     public boolean onInterceptTouchEvent(MotionEvent event) {
-<<<<<<< HEAD
         boolean onehandedEnabled = Settings.System.getIntForUser(mContext.getContentResolver(),
                     Settings.System.ONE_HAND_MODE_ENABLED, 0, UserHandle.USER_CURRENT) == 1;
         if (onehandedEnabled) {
             mSlideTouchEvent.handleTouchEvent(event);
         }
-        if (shouldDeadZoneConsumeTouchEvents(event)) {
-            return true;
-        }
-=======
         final boolean deadZoneConsumed = shouldDeadZoneConsumeTouchEvents(event);
->>>>>>> 19463c58
         switch (event.getActionMasked()) {
             case ACTION_DOWN:
                 int x = (int) event.getX();
@@ -388,18 +382,12 @@
 
     @Override
     public boolean onTouchEvent(MotionEvent event) {
-<<<<<<< HEAD
         boolean onehandEnabled = Settings.System.getIntForUser(mContext.getContentResolver(),
                     Settings.System.ONE_HAND_MODE_ENABLED, 0, UserHandle.USER_CURRENT) == 1;
         if (onehandEnabled) {
             mSlideTouchEvent.handleTouchEvent(event);
         }
-        if (shouldDeadZoneConsumeTouchEvents(event)) {
-            return true;
-        }
-=======
         shouldDeadZoneConsumeTouchEvents(event);
->>>>>>> 19463c58
         if (mGestureHelper.onTouchEvent(event)) {
             return true;
         }
@@ -831,14 +819,9 @@
                 showSwipeUpUI ? mQuickStepAccessibilityDelegate : null);
     }
 
-<<<<<<< HEAD
-    private void updateSlippery() {
+    public void updateSlippery() {
         setSlippery(!isQuickStepSwipeUpEnabled() ||
                 (mPanelView != null && mPanelView.isFullyExpanded()));
-=======
-    public void updateSlippery() {
-        setSlippery(!isQuickStepSwipeUpEnabled() || mPanelView.isFullyExpanded());
->>>>>>> 19463c58
     }
 
     private void setSlippery(boolean slippery) {
