--- conflicted
+++ resolved
@@ -247,7 +247,6 @@
 import com.android.systemui.statusbar.policy.UserInfoControllerImpl;
 import com.android.systemui.statusbar.policy.UserSwitcherController;
 import com.android.systemui.statusbar.policy.ZenModeController;
-import com.android.systemui.tuner.TunerService;
 import com.android.systemui.util.InjectionInflationController;
 import com.android.systemui.volume.VolumeComponent;
 
@@ -624,16 +623,11 @@
 
     private KeyguardUserSwitcher mKeyguardUserSwitcher;
     protected UserSwitcherController mUserSwitcherController;
-<<<<<<< HEAD
-    private CurrentUserTracker mUserTracker;
-    private NetworkController mNetworkController;
-    private KeyguardMonitor mKeyguardMonitor = Dependency.get(KeyguardMonitor.class);
-    private BatteryController mBatteryController;
-=======
     protected NetworkController mNetworkController;
     protected KeyguardMonitor mKeyguardMonitor;
     protected BatteryController mBatteryController;
->>>>>>> 2327d933
+    private CurrentUserTracker mUserTracker;
+
     protected boolean mPanelExpanded;
     private UiModeManager mUiModeManager;
     protected boolean mIsKeyguard;
@@ -721,20 +715,9 @@
 
         mUiModeManager = mContext.getSystemService(UiModeManager.class);
         mKeyguardViewMediator = getComponent(KeyguardViewMediator.class);
-<<<<<<< HEAD
-        mColorExtractor = Dependency.get(SysuiColorExtractor.class);
-        mDeviceProvisionedController = Dependency.get(DeviceProvisionedController.class);
-        mNavigationBarController = Dependency.get(NavigationBarController.class);
         mNavigationBarSystemUiVisibility = mNavigationBarController.createSystemUiVisibility();
-        mBubbleController = Dependency.get(BubbleController.class);
-        mBubbleController.setExpandListener(mBubbleExpandListener);
         mActivityIntentHelper = new ActivityIntentHelper(mContext);
         final KeyguardSliceProvider sliceProvider = KeyguardSliceProviderGoogle.getAttachedInstance();
-=======
-        mActivityIntentHelper = new ActivityIntentHelper(mContext);
-
-        KeyguardSliceProvider sliceProvider = KeyguardSliceProvider.getAttachedInstance();
->>>>>>> 2327d933
         if (sliceProvider != null) {
             sliceProvider.initDependencies(mMediaManager, mStatusBarStateController,
                     mKeyguardBypassController, DozeParameters.getInstance(mContext));
@@ -809,7 +792,6 @@
 
         createAndAddWindows(result);
 
-<<<<<<< HEAD
         mSbSettingsObserver.observe();
         mSbSettingsObserver.update();
 
@@ -821,12 +803,6 @@
         };
         mUserTracker.startTracking();
 
-        // Make sure we always have the most current wallpaper info.
-        IntentFilter wallpaperChangedFilter = new IntentFilter(Intent.ACTION_WALLPAPER_CHANGED);
-        mContext.registerReceiverAsUser(mWallpaperChangedReceiver, UserHandle.ALL,
-                wallpaperChangedFilter, null /* broadcastPermission */, null /* scheduler */);
-        mWallpaperChangedReceiver.onReceive(mContext, null);
-=======
         if (mWallpaperSupported) {
             // Make sure we always have the most current wallpaper info.
             IntentFilter wallpaperChangedFilter = new IntentFilter(Intent.ACTION_WALLPAPER_CHANGED);
@@ -836,7 +812,6 @@
         } else if (DEBUG) {
             Log.v(TAG, "start(): no wallpaper service ");
         }
->>>>>>> 2327d933
 
         // Set up the initial notification state. This needs to happen before CommandQueue.disable()
         setUpPresenter();
@@ -1088,33 +1063,7 @@
                 mStatusBarWindow::onShowingLaunchAffordanceChanged);
 
         // Set up the quick settings tile panel
-<<<<<<< HEAD
-        View container = mStatusBarWindow.findViewById(R.id.qs_frame);
-        if (container != null) {
-            FragmentHostManager fragmentHostManager = FragmentHostManager.get(container);
-            ExtensionFragmentListener.attachExtensonToFragment(container, QS.TAG, R.id.qs_frame,
-                    Dependency.get(ExtensionController.class)
-                            .newExtension(QS.class)
-                            .withPlugin(QS.class)
-                            .withDefault(this::createDefaultQSFragment)
-                            .build());
-            mBrightnessMirrorController = new BrightnessMirrorController(mContext, mStatusBarWindow,
-                    (visible) -> {
-                        mBrightnessMirrorVisible = visible;
-                        updateScrimController();
-                    });
-            fragmentHostManager.addTagListener(QS.TAG, (tag, f) -> {
-                QS qs = (QS) f;
-                if (qs instanceof QSFragment) {
-                    mQSPanel = ((QSFragment) qs).getQsPanel();
-                    mQSPanel.setBrightnessMirror(mBrightnessMirrorController);
-                    mQuickQSPanel = ((QSFragment) qs).getQuickQsPanel();
-                }
-            });
-        }
-=======
         setUpQuickSettingsTilePanel();
->>>>>>> 2327d933
 
         mReportRejectedTouch = mStatusBarWindow.findViewById(R.id.report_rejected_touch);
         if (mReportRejectedTouch != null) {
@@ -1409,7 +1358,7 @@
                             .withPlugin(QS.class)
                             .withDefault(this::createDefaultQSFragment)
                             .build());
-            mBrightnessMirrorController = new BrightnessMirrorController(mStatusBarWindow,
+            mBrightnessMirrorController = new BrightnessMirrorController(mContext, mStatusBarWindow,
                     (visible) -> {
                         mBrightnessMirrorVisible = visible;
                         updateScrimController();
@@ -1419,6 +1368,7 @@
                 if (qs instanceof QSFragment) {
                     mQSPanel = ((QSFragment) qs).getQsPanel();
                     mQSPanel.setBrightnessMirror(mBrightnessMirrorController);
+                    mQuickQSPanel = ((QSFragment) qs).getQuickQsPanel();
                 }
             });
         }
