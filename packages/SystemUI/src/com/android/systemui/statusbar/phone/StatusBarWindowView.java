--- conflicted
+++ resolved
@@ -47,11 +47,8 @@
 import android.util.AttributeSet;
 import android.util.Log;
 import android.view.ActionMode;
-<<<<<<< HEAD
+import android.view.DisplayCutout;
 import android.view.GestureDetector;
-=======
-import android.view.DisplayCutout;
->>>>>>> 19463c58
 import android.view.InputDevice;
 import android.view.InputQueue;
 import android.view.KeyEvent;
@@ -110,20 +107,18 @@
     private boolean mExpandAnimationRunning;
     private boolean mExpandAnimationPending;
 
-<<<<<<< HEAD
     private int mStatusBarHeaderHeight;
 
     private boolean mDoubleTapToSleepEnabled;
     private GestureDetector mDoubleTapGesture;
     private Handler mHandler = new Handler();
     private SettingsObserver mSettingsObserver;
-=======
+
     /**
      * If set to true, the current gesture started below the notch and we need to dispatch touch
      * events manually as it's outside of the regular view bounds.
      */
     private boolean mExpandingBelowNotch;
->>>>>>> 19463c58
 
     public StatusBarWindowView(Context context, AttributeSet attrs) {
         super(context, attrs);
