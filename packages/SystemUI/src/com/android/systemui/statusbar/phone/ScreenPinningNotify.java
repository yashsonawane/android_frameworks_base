--- conflicted
+++ resolved
@@ -42,20 +42,16 @@
 
     /** Show "Screen pinned" toast. */
     public void showPinningStartToast() {
-        makeAllUserToastAndShow(mContext.getString(R.string.screen_pinning_start));
+        makeAllUserToastAndShow(R.string.screen_pinning_start);
     }
 
     /** Show "Screen unpinned" toast. */
     public void showPinningExitToast() {
-        makeAllUserToastAndShow(mContext.getString(R.string.screen_pinning_exit));
+        makeAllUserToastAndShow(R.string.screen_pinning_exit);
     }
 
     /** Show a toast that describes the gesture the user should use to escape pinned mode. */
-<<<<<<< HEAD
-    public void showEscapeToast(boolean isRecentsButtonVisible, boolean isGesturalMode) {
-=======
     public void showEscapeToast(boolean isGestureNavEnabled, boolean isRecentsButtonVisible) {
->>>>>>> 0d7e17eb
         long showToastTime = SystemClock.elapsedRealtime();
         if ((showToastTime - mLastShowToastTime) < SHOW_TOAST_MINIMUM_INTERVAL) {
             Slog.i(TAG, "Ignore toast since it is requested in very short interval.");
@@ -64,25 +60,16 @@
         if (mLastToast != null) {
             mLastToast.cancel();
         }
-<<<<<<< HEAD
-        String gesturalText = mContext.getString(R.string.screen_pinning_title) +
-                "\n\n" + mContext.getString(R.string.screen_pinning_description_gestural);
-        mLastToast = makeAllUserToastAndShow(isRecentsButtonVisible
-                ? mContext.getString(R.string.screen_pinning_toast)
-                : isGesturalMode ? gesturalText
-                : mContext.getString(R.string.screen_pinning_toast_recents_invisible));
-=======
         mLastToast = makeAllUserToastAndShow(isGestureNavEnabled
                 ? R.string.screen_pinning_toast_gesture_nav
                 : isRecentsButtonVisible
                         ? R.string.screen_pinning_toast
                         : R.string.screen_pinning_toast_recents_invisible);
->>>>>>> 0d7e17eb
         mLastShowToastTime = showToastTime;
     }
 
-    private Toast makeAllUserToastAndShow(String text) {
-        Toast toast = SysUIToast.makeText(mContext, text, Toast.LENGTH_LONG);
+    private Toast makeAllUserToastAndShow(int resId) {
+        Toast toast = SysUIToast.makeText(mContext, resId, Toast.LENGTH_LONG);
         toast.show();
         return toast;
     }
