--- conflicted
+++ resolved
@@ -566,18 +566,10 @@
         if (aodWallpaperTimeout || occludedKeyguard) {
             mCurrentBehindAlpha = 1;
         }
-<<<<<<< HEAD
 
         setScrimInFrontAlpha(mCurrentInFrontAlpha);
         setScrimBehindAlpha(mCurrentBehindAlpha);
 
-=======
-        setScrimAlpha(mScrimInFront, mInFrontAlpha);
-        setScrimAlpha(mScrimBehind, mBehindAlpha);
-        setScrimAlpha(mScrimForBubble, mBubbleAlpha);
-        // The animation could have all already finished, let's call onFinished just in case
-        onFinished();
->>>>>>> ca91ceeb
         dispatchScrimsVisible();
     }
 
@@ -622,7 +614,6 @@
     }
 
     private void setScrimAlpha(ScrimView scrim, float alpha) {
-        if (DEBUG) Log.d(TAG, "setScrimAlpha " + getScrimName(scrim) + " " + alpha);
         if (alpha == 0f) {
             scrim.setClickable(false);
         } else {
@@ -676,9 +667,9 @@
 
             @Override
             public void onAnimationEnd(Animator animation) {
+                onFinished(lastCallback);
+
                 scrim.setTag(TAG_KEY_ANIM, null);
-                onFinished(lastCallback);
-
                 dispatchScrimsVisible();
 
                 if (!mDeferFinishedListener && mOnAnimationFinished != null) {
@@ -738,19 +729,6 @@
     }
 
     private void onFinished(Callback callback) {
-<<<<<<< HEAD
-=======
-        if (isAnimating(mScrimBehind)
-            || isAnimating(mScrimInFront)
-            || isAnimating(mScrimForBubble)) {
-            if (callback != null && callback != mCallback) {
-                // Since we only notify the callback that we're finished once everything has
-                // finished, we need to make sure that any changing callbacks are also invoked
-                callback.onFinished();
-            }
-            return;
-        }
->>>>>>> ca91ceeb
         if (mWakeLockHeld) {
             mWakeLock.release(TAG);
             mWakeLockHeld = false;
@@ -827,7 +805,10 @@
             } else {
                 // update the alpha directly
                 updateScrimColor(scrim, alpha, getCurrentScrimTint(scrim));
-            }
+                onFinished();
+            }
+        } else {
+            onFinished();
         }
     }
 
