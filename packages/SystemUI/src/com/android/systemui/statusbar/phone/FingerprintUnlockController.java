/*
 * Copyright (C) 2015 The Android Open Source Project
 *
 * Licensed under the Apache License, Version 2.0 (the "License");
 * you may not use this file except in compliance with the License.
 * You may obtain a copy of the License at
 *
 *      http://www.apache.org/licenses/LICENSE-2.0
 *
 * Unless required by applicable law or agreed to in writing, software
 * distributed under the License is distributed on an "AS IS" BASIS,
 * WITHOUT WARRANTIES OR CONDITIONS OF ANY KIND, either express or implied.
 * See the License for the specific language governing permissions and
 * limitations under the License
 */

package com.android.systemui.statusbar.phone;

import android.content.Context;
import android.os.Handler;
import android.os.PowerManager;
import android.os.SystemClock;
import android.os.Trace;
import android.util.Log;

import com.android.keyguard.KeyguardConstants;
import com.android.keyguard.KeyguardUpdateMonitor;
import com.android.keyguard.KeyguardUpdateMonitorCallback;
import com.android.internal.util.LatencyTracker;
import com.android.systemui.Dependency;
import com.android.systemui.keyguard.KeyguardViewMediator;
import com.android.systemui.keyguard.ScreenLifecycle;
import com.android.systemui.keyguard.WakefulnessLifecycle;

import java.io.PrintWriter;

/**
 * Controller which coordinates all the fingerprint unlocking actions with the UI.
 */
public class FingerprintUnlockController extends KeyguardUpdateMonitorCallback {

    private static final String TAG = "FingerprintController";
    private static final boolean DEBUG_FP_WAKELOCK = KeyguardConstants.DEBUG_FP_WAKELOCK;
    private static final long FINGERPRINT_WAKELOCK_TIMEOUT_MS = 15 * 1000;
    private static final String FINGERPRINT_WAKE_LOCK_NAME = "wake-and-unlock wakelock";

    /**
     * Mode in which we don't need to wake up the device when we get a fingerprint.
     */
    public static final int MODE_NONE = 0;

    /**
     * Mode in which we wake up the device, and directly dismiss Keyguard. Active when we acquire
     * a fingerprint while the screen is off and the device was sleeping.
     */
    public static final int MODE_WAKE_AND_UNLOCK = 1;

    /**
     * Mode in which we wake the device up, and fade out the Keyguard contents because they were
     * already visible while pulsing in doze mode.
     */
    public static final int MODE_WAKE_AND_UNLOCK_PULSING = 2;

    /**
     * Mode in which we wake up the device, but play the normal dismiss animation. Active when we
     * acquire a fingerprint pulsing in doze mode.
     */
    public static final int MODE_SHOW_BOUNCER = 3;

    /**
     * Mode in which we only wake up the device, and keyguard was not showing when we acquired a
     * fingerprint.
     * */
    public static final int MODE_ONLY_WAKE = 4;

    /**
     * Mode in which fingerprint unlocks the device.
     */
    public static final int MODE_UNLOCK = 5;

    /**
     * Mode in which fingerprint brings up the bouncer because fingerprint unlocking is currently
     * not allowed.
     */
    public static final int MODE_DISMISS_BOUNCER = 6;

    /**
     * Mode in which fingerprint wakes and unlocks the device from a dream.
     */
    public static final int MODE_WAKE_AND_UNLOCK_FROM_DREAM = 7;

    /**
     * How much faster we collapse the lockscreen when authenticating with fingerprint.
     */
    private static final float FINGERPRINT_COLLAPSE_SPEEDUP_FACTOR = 1.1f;

    private PowerManager mPowerManager;
    private Handler mHandler = new Handler();
    private PowerManager.WakeLock mWakeLock;
    private KeyguardUpdateMonitor mUpdateMonitor;
    private int mMode;
    private StatusBarKeyguardViewManager mStatusBarKeyguardViewManager;
    private StatusBarWindowManager mStatusBarWindowManager;
    private DozeScrimController mDozeScrimController;
    private KeyguardViewMediator mKeyguardViewMediator;
    private ScrimController mScrimController;
    private StatusBar mStatusBar;
    private final UnlockMethodCache mUnlockMethodCache;
    private final Context mContext;
    private int mPendingAuthenticatedUserId = -1;
    private boolean mPendingShowBouncer;
    private boolean mHasScreenTurnedOnSinceAuthenticating;

    public FingerprintUnlockController(Context context,
            DozeScrimController dozeScrimController,
            KeyguardViewMediator keyguardViewMediator,
            ScrimController scrimController,
            StatusBar statusBar,
            UnlockMethodCache unlockMethodCache) {
        mContext = context;
        mPowerManager = context.getSystemService(PowerManager.class);
        mUpdateMonitor = KeyguardUpdateMonitor.getInstance(context);
        mUpdateMonitor.registerCallback(this);
        Dependency.get(WakefulnessLifecycle.class).addObserver(mWakefulnessObserver);
        Dependency.get(ScreenLifecycle.class).addObserver(mScreenObserver);
        mStatusBarWindowManager = Dependency.get(StatusBarWindowManager.class);
        mDozeScrimController = dozeScrimController;
        mKeyguardViewMediator = keyguardViewMediator;
        mScrimController = scrimController;
        mStatusBar = statusBar;
        mUnlockMethodCache = unlockMethodCache;
    }

    public void setStatusBarKeyguardViewManager(
            StatusBarKeyguardViewManager statusBarKeyguardViewManager) {
        mStatusBarKeyguardViewManager = statusBarKeyguardViewManager;
    }

    private final Runnable mReleaseFingerprintWakeLockRunnable = new Runnable() {
        @Override
        public void run() {
            if (DEBUG_FP_WAKELOCK) {
                Log.i(TAG, "fp wakelock: TIMEOUT!!");
            }
            releaseFingerprintWakeLock();
        }
    };

    private void releaseFingerprintWakeLock() {
        if (mWakeLock != null) {
            mHandler.removeCallbacks(mReleaseFingerprintWakeLockRunnable);
            if (DEBUG_FP_WAKELOCK) {
                Log.i(TAG, "releasing fp wakelock");
            }
            mWakeLock.release();
            mWakeLock = null;
        }
    }

    @Override
    public void onFingerprintAcquired() {
        Trace.beginSection("FingerprintUnlockController#onFingerprintAcquired");
        releaseFingerprintWakeLock();
        if (!mUpdateMonitor.isDeviceInteractive()) {
            if (LatencyTracker.isEnabled(mContext)) {
                LatencyTracker.getInstance(mContext).onActionStart(
                        LatencyTracker.ACTION_FINGERPRINT_WAKE_AND_UNLOCK);
            }
            mWakeLock = mPowerManager.newWakeLock(
                    PowerManager.PARTIAL_WAKE_LOCK, FINGERPRINT_WAKE_LOCK_NAME);
            Trace.beginSection("acquiring wake-and-unlock");
            mWakeLock.acquire();
            Trace.endSection();
            if (DEBUG_FP_WAKELOCK) {
                Log.i(TAG, "fingerprint acquired, grabbing fp wakelock");
            }
            mHandler.postDelayed(mReleaseFingerprintWakeLockRunnable,
                    FINGERPRINT_WAKELOCK_TIMEOUT_MS);
        }
        Trace.endSection();
    }

    private boolean pulsingOrAod() {
        final ScrimState scrimState = mScrimController.getState();
        return scrimState == ScrimState.AOD
                || scrimState == ScrimState.PULSING;
    }

    @Override
    public void onFingerprintAuthenticated(int userId) {
        Trace.beginSection("FingerprintUnlockController#onFingerprintAuthenticated");
        if (mUpdateMonitor.isGoingToSleep()) {
            mPendingAuthenticatedUserId = userId;
            Trace.endSection();
            return;
        }
        startWakeAndUnlock(calculateMode());
    }

    public void startWakeAndUnlock(int mode) {
        // TODO(b/62444020): remove when this bug is fixed
        Log.v(TAG, "startWakeAndUnlock(" + mode + ")");
        boolean wasDeviceInteractive = mUpdateMonitor.isDeviceInteractive();
        mMode = mode;
        mHasScreenTurnedOnSinceAuthenticating = false;
        if (pulsingOrAod()) {
            // If we are waking the device up while we are pulsing the clock and the
            // notifications would light up first, creating an unpleasant animation.
            // Defer changing the screen brightness by forcing doze brightness on our window
            // until the clock and the notifications are faded out.
            mStatusBarWindowManager.setForceDozeBrightness(true);
        }
        // During wake and unlock, we need to draw black before waking up to avoid abrupt
        // brightness changes due to display state transitions.
        boolean alwaysOnEnabled = DozeParameters.getInstance(mContext).getAlwaysOn();
        boolean delayWakeUp = mode == MODE_WAKE_AND_UNLOCK && alwaysOnEnabled;
        Runnable wakeUp = ()-> {
            if (!wasDeviceInteractive) {
                if (DEBUG_FP_WAKELOCK) {
                    Log.i(TAG, "fp wakelock: Authenticated, waking up...");
                }
                mPowerManager.wakeUp(SystemClock.uptimeMillis(), "android.policy:FINGERPRINT");
            }
            if (delayWakeUp) {
                mKeyguardViewMediator.onWakeAndUnlocking();
            }
            Trace.beginSection("release wake-and-unlock");
            releaseFingerprintWakeLock();
            Trace.endSection();
        };

        if (!delayWakeUp) {
            wakeUp.run();
        }
        switch (mMode) {
            case MODE_DISMISS_BOUNCER:
                Trace.beginSection("MODE_DISMISS");
                mStatusBarKeyguardViewManager.notifyKeyguardAuthenticated(
                        false /* strongAuth */);
                Trace.endSection();
                break;
            case MODE_UNLOCK:
                if (pulsingOrAod()) {
                    mKeyguardViewMediator.onWakeAndUnlocking();
                    if (mStatusBar.getNavigationBarView() != null) {
                        mStatusBar.getNavigationBarView().setWakeAndUnlocking(true);
                    }
                    break;
                }
            case MODE_SHOW_BOUNCER:
                Trace.beginSection("MODE_UNLOCK or MODE_SHOW_BOUNCER");
                if (!wasDeviceInteractive) {
                    mStatusBarKeyguardViewManager.notifyDeviceWakeUpRequested();
                    mPendingShowBouncer = true;
                } else {
                    showBouncer();
                }
                Trace.endSection();
                break;
            case MODE_WAKE_AND_UNLOCK_FROM_DREAM:
            case MODE_WAKE_AND_UNLOCK_PULSING:
            case MODE_WAKE_AND_UNLOCK:
                if (mMode == MODE_WAKE_AND_UNLOCK_PULSING) {
                    Trace.beginSection("MODE_WAKE_AND_UNLOCK_PULSING");
                    mStatusBar.updateMediaMetaData(false /* metaDataChanged */,
                            true /* allowEnterAnimation */);
                } else if (mMode == MODE_WAKE_AND_UNLOCK){
                    Trace.beginSection("MODE_WAKE_AND_UNLOCK");
                } else {
                    Trace.beginSection("MODE_WAKE_AND_UNLOCK_FROM_DREAM");
                    mUpdateMonitor.awakenFromDream();
                }
                mStatusBarWindowManager.setStatusBarFocusable(false);
<<<<<<< HEAD
                mKeyguardViewMediator.onWakeAndUnlocking();
                if (mStatusBar.getNavigationBarView() != null && mStatusBar.getNavigationBarWindow() != null) {
=======
                if (delayWakeUp) {
                    mHandler.postDelayed(wakeUp, 50);
                } else {
                    mKeyguardViewMediator.onWakeAndUnlocking();
                }
                if (mStatusBar.getNavigationBarView() != null) {
>>>>>>> 19463c58
                    mStatusBar.getNavigationBarView().setWakeAndUnlocking(true);
                }
                Trace.endSection();
                break;
            case MODE_ONLY_WAKE:
            case MODE_NONE:
                break;
        }

        mStatusBar.notifyFpAuthModeChanged();
        Trace.endSection();
    }

    private void showBouncer() {
        if (calculateMode() == MODE_SHOW_BOUNCER) {
            mStatusBarKeyguardViewManager.showBouncer(false);
        }
        mStatusBarKeyguardViewManager.animateCollapsePanels(
                FINGERPRINT_COLLAPSE_SPEEDUP_FACTOR);
        mPendingShowBouncer = false;
    }

    @Override
    public void onStartedGoingToSleep(int why) {
        resetMode();
        mPendingAuthenticatedUserId = -1;
    }

    @Override
    public void onFinishedGoingToSleep(int why) {
        Trace.beginSection("FingerprintUnlockController#onFinishedGoingToSleep");
        if (mPendingAuthenticatedUserId != -1) {

            // Post this to make sure it's executed after the device is fully locked.
            mHandler.post(new Runnable() {
                @Override
                public void run() {
                    onFingerprintAuthenticated(mPendingAuthenticatedUserId);
                }
            });
        }
        mPendingAuthenticatedUserId = -1;
        Trace.endSection();
    }

    public boolean hasPendingAuthentication() {
        return mPendingAuthenticatedUserId != -1
                && mUpdateMonitor.isUnlockingWithFingerprintAllowed()
                && mPendingAuthenticatedUserId == KeyguardUpdateMonitor.getCurrentUser();
    }

    public int getMode() {
        return mMode;
    }

    private int calculateMode() {
        boolean unlockingAllowed = mUpdateMonitor.isUnlockingWithFingerprintAllowed();
        boolean deviceDreaming = mUpdateMonitor.isDreaming();

        if (!mUpdateMonitor.isDeviceInteractive()) {
            if (!mStatusBarKeyguardViewManager.isShowing()) {
                return MODE_ONLY_WAKE;
            } else if (pulsingOrAod() && unlockingAllowed) {
                return MODE_UNLOCK;
            } else if (unlockingAllowed || !mUnlockMethodCache.isMethodSecure()) {
                return MODE_WAKE_AND_UNLOCK;
            } else {
                return MODE_SHOW_BOUNCER;
            }
        }
        if (unlockingAllowed && deviceDreaming) {
            return MODE_WAKE_AND_UNLOCK_FROM_DREAM;
        }
        if (mStatusBarKeyguardViewManager.isShowing()) {
            if (mStatusBarKeyguardViewManager.isBouncerShowing() && unlockingAllowed) {
                return MODE_DISMISS_BOUNCER;
            } else if (unlockingAllowed) {
                return MODE_UNLOCK;
            } else if (!mStatusBarKeyguardViewManager.isBouncerShowing()) {
                return MODE_SHOW_BOUNCER;
            }
        }
        return MODE_NONE;
    }

    @Override
    public void onFingerprintAuthFailed() {
        cleanup();
    }

    @Override
    public void onFingerprintError(int msgId, String errString) {
        cleanup();
    }

    private void cleanup() {
        releaseFingerprintWakeLock();
    }

    public void startKeyguardFadingAway() {

        // Disable brightness override when the ambient contents are fully invisible.
        mHandler.postDelayed(new Runnable() {
            @Override
            public void run() {
                mStatusBarWindowManager.setForceDozeBrightness(false);
            }
        }, StatusBar.FADE_KEYGUARD_DURATION_PULSING);
    }

    public void finishKeyguardFadingAway() {
        resetMode();
    }

    private void resetMode() {
        mMode = MODE_NONE;
        mStatusBarWindowManager.setForceDozeBrightness(false);
        if (mStatusBar.getNavigationBarView() != null) {
            mStatusBar.getNavigationBarView().setWakeAndUnlocking(false);
        }
        mStatusBar.notifyFpAuthModeChanged();
    }

    private final WakefulnessLifecycle.Observer mWakefulnessObserver =
            new WakefulnessLifecycle.Observer() {
        @Override
        public void onFinishedWakingUp() {
            if (mPendingShowBouncer) {
                FingerprintUnlockController.this.showBouncer();
            }
        }
    };

    private final ScreenLifecycle.Observer mScreenObserver =
            new ScreenLifecycle.Observer() {
                @Override
                public void onScreenTurnedOn() {
                    mHasScreenTurnedOnSinceAuthenticating = true;
                }
            };

    public boolean hasScreenTurnedOnSinceAuthenticating() {
        return mHasScreenTurnedOnSinceAuthenticating;
    }

    public void dump(PrintWriter pw) {
        pw.println(" FingerprintUnlockController:");
        pw.print("   mMode="); pw.println(mMode);
        pw.print("   mWakeLock="); pw.println(mWakeLock);
    }

    /**
     * Successful authentication with fingerprint that wakes up the device.
     */
    public boolean isWakeAndUnlock() {
        return mMode == MODE_WAKE_AND_UNLOCK
                || mMode == MODE_WAKE_AND_UNLOCK_PULSING
                || mMode == MODE_WAKE_AND_UNLOCK_FROM_DREAM;
    }

    /**
     * Successful authentication with fingerprint when the screen was either on or off.
     */
    public boolean isFingerprintUnlock() {
        return isWakeAndUnlock() || mMode == MODE_UNLOCK;
    }
}<|MERGE_RESOLUTION|>--- conflicted
+++ resolved
@@ -271,17 +271,12 @@
                     mUpdateMonitor.awakenFromDream();
                 }
                 mStatusBarWindowManager.setStatusBarFocusable(false);
-<<<<<<< HEAD
-                mKeyguardViewMediator.onWakeAndUnlocking();
-                if (mStatusBar.getNavigationBarView() != null && mStatusBar.getNavigationBarWindow() != null) {
-=======
                 if (delayWakeUp) {
                     mHandler.postDelayed(wakeUp, 50);
                 } else {
                     mKeyguardViewMediator.onWakeAndUnlocking();
                 }
-                if (mStatusBar.getNavigationBarView() != null) {
->>>>>>> 19463c58
+                if (mStatusBar.getNavigationBarView() != null && mStatusBar.getNavigationBarWindow() != null) {
                     mStatusBar.getNavigationBarView().setWakeAndUnlocking(true);
                 }
                 Trace.endSection();
