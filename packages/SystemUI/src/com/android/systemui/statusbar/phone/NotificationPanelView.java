/*
 * Copyright (C) 2012 The Android Open Source Project
 *
 * Licensed under the Apache License, Version 2.0 (the "License");
 * you may not use this file except in compliance with the License.
 * You may obtain a copy of the License at
 *
 *      http://www.apache.org/licenses/LICENSE-2.0
 *
 * Unless required by applicable law or agreed to in writing, software
 * distributed under the License is distributed on an "AS IS" BASIS,
 * WITHOUT WARRANTIES OR CONDITIONS OF ANY KIND, either express or implied.
 * See the License for the specific language governing permissions and
 * limitations under the License.
 */

package com.android.systemui.statusbar.phone;

import static com.android.systemui.SysUiServiceProvider.getComponent;
import static com.android.systemui.statusbar.notification.ActivityLaunchAnimator.ExpandAnimationParameters;
import static com.android.systemui.statusbar.notification.stack.NotificationStackScrollLayout.ROWS_ALL;
import static com.android.systemui.util.InjectionInflationController.VIEW_CONTEXT;

import android.animation.Animator;
import android.animation.AnimatorListenerAdapter;
import android.animation.ValueAnimator;
import android.app.ActivityManager;
import android.app.Fragment;
import android.app.StatusBarManager;
import android.content.ContentResolver;
import android.content.Context;
import android.content.pm.ResolveInfo;
import android.content.res.Configuration;
import android.content.res.Resources;
import android.database.ContentObserver;
import android.graphics.Canvas;
import android.graphics.Color;
import android.graphics.Paint;
import android.graphics.PointF;
import android.graphics.PorterDuff;
import android.graphics.PorterDuffXfermode;
import android.graphics.Rect;
import android.graphics.Region;
<<<<<<< HEAD
import android.net.Uri;
import android.os.Handler;
=======
import android.hardware.biometrics.BiometricSourceType;
>>>>>>> 0d7e17eb
import android.os.PowerManager;
import android.os.SystemClock;
import android.os.UserHandle;
import android.provider.Settings;
import android.util.AttributeSet;
import android.util.Log;
import android.util.MathUtils;
import android.view.LayoutInflater;
import android.view.GestureDetector;
import android.view.MotionEvent;
import android.view.VelocityTracker;
import android.view.View;
import android.view.ViewGroup;
import android.view.WindowInsets;
import android.view.accessibility.AccessibilityManager;
import android.widget.FrameLayout;

import com.android.internal.annotations.VisibleForTesting;
import com.android.internal.logging.MetricsLogger;
import com.android.internal.logging.nano.MetricsProto.MetricsEvent;
import com.android.internal.util.havoc.Utils;
import com.android.keyguard.KeyguardClockSwitch;
import com.android.internal.widget.LockPatternUtils;
import com.android.keyguard.KeyguardStatusView;
import com.android.keyguard.KeyguardUpdateMonitor;
import com.android.keyguard.KeyguardUpdateMonitorCallback;
import com.android.systemui.DejankUtils;
import com.android.systemui.Dependency;
import com.android.systemui.Interpolators;
import com.android.systemui.R;
import com.android.systemui.fragments.FragmentHostManager;
import com.android.systemui.fragments.FragmentHostManager.FragmentListener;
import com.android.systemui.havoc.NotificationLightsView;
import com.android.systemui.plugins.FalsingManager;
import com.android.systemui.plugins.qs.QS;
import com.android.systemui.plugins.statusbar.StatusBarStateController;
import com.android.systemui.plugins.statusbar.StatusBarStateController.StateListener;
import com.android.systemui.qs.QSFragment;
import com.android.systemui.statusbar.CommandQueue;
import com.android.systemui.statusbar.FlingAnimationUtils;
import com.android.systemui.statusbar.GestureRecorder;
import com.android.systemui.statusbar.KeyguardAffordanceView;
import com.android.systemui.statusbar.KeyguardIndicationController;
import com.android.systemui.statusbar.NotificationLockscreenUserManager;
import com.android.systemui.statusbar.NotificationShelf;
import com.android.systemui.statusbar.PulseExpansionHandler;
import com.android.systemui.statusbar.RemoteInputController;
import com.android.systemui.statusbar.StatusBarState;
import com.android.systemui.statusbar.notification.ActivityLaunchAnimator;
import com.android.systemui.statusbar.notification.AnimatableProperty;
import com.android.systemui.statusbar.notification.DynamicPrivacyController;
import com.android.systemui.statusbar.notification.NotificationEntryManager;
import com.android.systemui.statusbar.notification.NotificationWakeUpCoordinator;
import com.android.systemui.statusbar.notification.PropertyAnimator;
import com.android.systemui.statusbar.notification.collection.NotificationEntry;
import com.android.systemui.statusbar.notification.row.ActivatableNotificationView;
import com.android.systemui.statusbar.notification.row.ExpandableNotificationRow;
import com.android.systemui.statusbar.notification.row.ExpandableView;
import com.android.systemui.statusbar.notification.stack.AnimationProperties;
import com.android.systemui.statusbar.notification.stack.NotificationStackScrollLayout;
import com.android.systemui.statusbar.notification.stack.StackStateAnimator;
import com.android.systemui.statusbar.policy.ConfigurationController;
import com.android.systemui.statusbar.policy.KeyguardMonitor;
import com.android.systemui.statusbar.policy.KeyguardUserSwitcher;
import com.android.systemui.statusbar.policy.OnHeadsUpChangedListener;
import com.android.systemui.statusbar.policy.ZenModeController;
import com.android.systemui.util.InjectionInflationController;

import java.io.FileDescriptor;
import java.io.PrintWriter;
import java.util.ArrayList;
import java.util.Collections;
import java.util.List;
import java.util.function.Consumer;

import javax.inject.Inject;
import javax.inject.Named;

public class NotificationPanelView extends PanelView implements
        ExpandableView.OnHeightChangedListener,
        View.OnClickListener, NotificationStackScrollLayout.OnOverscrollTopChangedListener,
        KeyguardAffordanceHelper.Callback, NotificationStackScrollLayout.OnEmptySpaceClickListener,
        OnHeadsUpChangedListener, QS.HeightListener, ZenModeController.Callback,
        ConfigurationController.ConfigurationListener, StateListener,
        PulseExpansionHandler.ExpansionCallback, DynamicPrivacyController.Listener,
        NotificationWakeUpCoordinator.WakeUpListener {

    private static final boolean DEBUG = false;

    /**
     * Fling expanding QS.
     */
    public static final int FLING_EXPAND = 0;

    /**
     * Fling collapsing QS, potentially stopping when QS becomes QQS.
     */
    public static final int FLING_COLLAPSE = 1;

    /**
     * Fling until QS is completely hidden.
     */
    public static final int FLING_HIDE = 2;

    // Cap and total height of Roboto font. Needs to be adjusted when font for the big clock is
    // changed.
    private static final int CAP_HEIGHT = 1456;
    private static final int FONT_HEIGHT = 2163;

    /**
     * Maximum time before which we will expand the panel even for slow motions when getting a
     * touch passed over from launcher.
     */
    private static final int MAX_TIME_TO_OPEN_WHEN_FLINGING_FROM_LAUNCHER = 300;

    static final String COUNTER_PANEL_OPEN = "panel_open";
    static final String COUNTER_PANEL_OPEN_QS = "panel_open_qs";
    private static final String COUNTER_PANEL_OPEN_PEEK = "panel_open_peek";

    private static final Rect mDummyDirtyRect = new Rect(0, 0, 1, 1);
    private static final Rect mEmptyRect = new Rect();

    private static final AnimationProperties CLOCK_ANIMATION_PROPERTIES = new AnimationProperties()
            .setDuration(StackStateAnimator.ANIMATION_DURATION_STANDARD);
    private static final AnimatableProperty KEYGUARD_HEADS_UP_SHOWING_AMOUNT
            = AnimatableProperty.from("KEYGUARD_HEADS_UP_SHOWING_AMOUNT",
            NotificationPanelView::setKeyguardHeadsUpShowingAmount,
            NotificationPanelView::getKeyguardHeadsUpShowingAmount,
            R.id.keyguard_hun_animator_tag,
            R.id.keyguard_hun_animator_end_tag,
            R.id.keyguard_hun_animator_start_tag);
    private static final AnimationProperties KEYGUARD_HUN_PROPERTIES =
            new AnimationProperties().setDuration(StackStateAnimator.ANIMATION_DURATION_STANDARD);
    @VisibleForTesting
    final KeyguardUpdateMonitorCallback mKeyguardUpdateCallback =
            new KeyguardUpdateMonitorCallback() {

                @Override
                public void onBiometricAuthenticated(int userId,
                        BiometricSourceType biometricSourceType) {
                    if (mFirstBypassAttempt && mUpdateMonitor.isUnlockingWithBiometricAllowed()) {
                        mDelayShowingKeyguardStatusBar = true;
                    }
                }

                @Override
                public void onBiometricRunningStateChanged(boolean running,
                        BiometricSourceType biometricSourceType) {
                    boolean keyguardOrShadeLocked = mBarState == StatusBarState.KEYGUARD
                            || mBarState == StatusBarState.SHADE_LOCKED;
                    if (!running && mFirstBypassAttempt && keyguardOrShadeLocked && !mDozing
                            && !mDelayShowingKeyguardStatusBar) {
                        mFirstBypassAttempt = false;
                        animateKeyguardStatusBarIn(StackStateAnimator.ANIMATION_DURATION_STANDARD);
                    }
                }

                @Override
                public void onFinishedGoingToSleep(int why) {
                    mFirstBypassAttempt = mKeyguardBypassController.getBypassEnabled();
                    mDelayShowingKeyguardStatusBar = false;
                }
            };
    private final KeyguardMonitor.Callback mKeyguardMonitorCallback =
            new KeyguardMonitor.Callback() {
                @Override
                public void onKeyguardFadingAwayChanged() {
                    if (!mKeyguardMonitor.isKeyguardFadingAway()) {
                        mFirstBypassAttempt = false;
                        mDelayShowingKeyguardStatusBar = false;
                    }
                }
            };

    private final InjectionInflationController mInjectionInflationController;
    private final PowerManager mPowerManager;
    private final AccessibilityManager mAccessibilityManager;
    private final NotificationWakeUpCoordinator mWakeUpCoordinator;
    private final PulseExpansionHandler mPulseExpansionHandler;
    private final KeyguardBypassController mKeyguardBypassController;
    @VisibleForTesting
    protected KeyguardUpdateMonitor mUpdateMonitor;
    @VisibleForTesting
    protected KeyguardAffordanceHelper mAffordanceHelper;
    private KeyguardUserSwitcher mKeyguardUserSwitcher;
    @VisibleForTesting
    protected KeyguardStatusBarView mKeyguardStatusBar;
    @VisibleForTesting
    protected ViewGroup mBigClockContainer;
    private QS mQs;
    @VisibleForTesting
    protected FrameLayout mQsFrame;
    @VisibleForTesting
    protected KeyguardStatusView mKeyguardStatusView;
    private View mQsNavbarScrim;
    protected NotificationsQuickSettingsContainer mNotificationContainerParent;
    protected NotificationStackScrollLayout mNotificationStackScroller;
    private boolean mAnimateNextPositionUpdate;

    private int mTrackingPointer;
    private VelocityTracker mQsVelocityTracker;
    private boolean mQsTracking;

    /**
     * If set, the ongoing touch gesture might both trigger the expansion in {@link PanelView} and
     * the expansion for quick settings.
     */
    private boolean mConflictingQsExpansionGesture;

    /**
     * Whether we are currently handling a motion gesture in #onInterceptTouchEvent, but haven't
     * intercepted yet.
     */
    private boolean mIntercepting;
    private boolean mPanelExpanded;
    private boolean mQsExpanded;
    private boolean mQsExpandedWhenExpandingStarted;
    private boolean mQsFullyExpanded;
    private boolean mKeyguardShowing;
    private boolean mKeyguardOrShadeShowing;
    private boolean mDozing;
    private boolean mDozingOnDown;
    protected int mBarState;
    private float mInitialHeightOnTouch;
    private float mInitialTouchX;
    private float mInitialTouchY;
    private float mLastTouchX;
    private float mLastTouchY;
    protected float mQsExpansionHeight;
    protected int mQsMinExpansionHeight;
    protected int mQsMaxExpansionHeight;
    private int mQsPeekHeight;
    private boolean mStackScrollerOverscrolling;
    private boolean mQsExpansionFromOverscroll;
    private float mLastOverscroll;
    protected boolean mQsExpansionEnabled = true;
    private ValueAnimator mQsExpansionAnimator;
    private FlingAnimationUtils mFlingAnimationUtils;
    private int mStatusBarMinHeight;
    private int mNotificationsHeaderCollideDistance;
    private int mUnlockMoveDistance;
    private float mEmptyDragAmount;
    private float mDownX;
    private float mDownY;

    private final KeyguardClockPositionAlgorithm mClockPositionAlgorithm =
            new KeyguardClockPositionAlgorithm();
    private final KeyguardClockPositionAlgorithm.Result mClockPositionResult =
            new KeyguardClockPositionAlgorithm.Result();
    private boolean mIsExpanding;

    private boolean mBlockTouches;
    // Used for two finger gesture as well as accessibility shortcut to QS.
    private boolean mQsExpandImmediate;
    private boolean mTwoFingerQsExpandPossible;

    /**
     * If we are in a panel collapsing motion, we reset scrollY of our scroll view but still
     * need to take this into account in our panel height calculation.
     */
    private boolean mQsAnimatorExpand;
    private boolean mIsLaunchTransitionFinished;
    private boolean mIsLaunchTransitionRunning;
    private Runnable mLaunchAnimationEndRunnable;
    private boolean mOnlyAffordanceInThisMotion;
    private boolean mKeyguardStatusViewAnimating;
    private ValueAnimator mQsSizeChangeAnimator;

    private boolean mShowEmptyShadeView;

    private boolean mQsScrimEnabled = true;
    private boolean mLastAnnouncementWasQuickSettings;
    private boolean mQsTouchAboveFalsingThreshold;
    private int mQsFalsingThreshold;

    private float mKeyguardStatusBarAnimateAlpha = 1f;
    private int mOldLayoutDirection;
    private HeadsUpTouchHelper mHeadsUpTouchHelper;
    private boolean mIsExpansionFromHeadsUp;
    private boolean mListenForHeadsUp;
    private int mNavigationBarBottomHeight;
    private boolean mExpandingFromHeadsUp;
    private boolean mCollapsedOnDown;
    private int mPositionMinSideMargin;
    private int mMaxFadeoutHeight;
    private int mLastOrientation = -1;
    private boolean mClosingWithAlphaFadeOut;
    private boolean mHeadsUpAnimatingAway;
    private boolean mLaunchingAffordance;
    private boolean mAffordanceHasPreview;
    private FalsingManager mFalsingManager;
    private String mLastCameraLaunchSource = KeyguardBottomAreaView.CAMERA_LAUNCH_SOURCE_AFFORDANCE;
    private LockPatternUtils mLockPatternUtils;
    private NotificationLightsView mPulseLightsView;

    private boolean mStatusBarShownOnSecureKeyguard;

    private Runnable mHeadsUpExistenceChangedRunnable = new Runnable() {
        @Override
        public void run() {
            setHeadsUpAnimatingAway(false);
            notifyBarPanelExpansionChanged();
        }
    };
    private NotificationGroupManager mGroupManager;
    private boolean mShowIconsWhenExpanded;
    private int mIndicationBottomPadding;
    private int mAmbientIndicationBottomPadding;
    private boolean mIsFullWidth;
    private boolean mBlockingExpansionForCurrentTouch;

    /**
     * Following variables maintain state of events when input focus transfer may occur.
     */
    private boolean mExpectingSynthesizedDown; // expecting to see synthesized DOWN event
    private boolean mLastEventSynthesizedDown; // last event was synthesized DOWN event

    /**
     * Current dark amount that follows regular interpolation curve of animation.
     */
    private float mInterpolatedDarkAmount;

    /**
     * Dark amount that animates from 0 to 1 or vice-versa in linear manner, even if the
     * interpolation curve is different.
     */
    private float mLinearDarkAmount;

    private boolean mPulsing;
    private LockscreenGestureLogger mLockscreenGestureLogger = new LockscreenGestureLogger();
    private boolean mNoVisibleNotifications = true;
    private boolean mUserSetupComplete;
    private int mQsNotificationTopPadding;
    private float mExpandOffset;
    private boolean mHideIconsDuringNotificationLaunch = true;
    private int mStackScrollerMeasuringPass;
    private ArrayList<Consumer<ExpandableNotificationRow>> mTrackingHeadsUpListeners
            = new ArrayList<>();
    private ArrayList<Runnable> mVerticalTranslationListener = new ArrayList<>();
    private HeadsUpAppearanceController mHeadsUpAppearanceController;

    private SettingsObserver mSettingsObserver;
    private Handler mHandler = new Handler();

    private int mPanelAlpha;
    private int mCurrentPanelAlpha;
    private final Paint mAlphaPaint = new Paint();
    private Runnable mPanelAlphaEndAction;
    private float mBottomAreaShadeAlpha;
    private final ValueAnimator mBottomAreaShadeAlphaAnimator;
    private AnimatorListenerAdapter mAnimatorListenerAdapter = new AnimatorListenerAdapter() {
        @Override
        public void onAnimationEnd(Animator animation) {
            if (mPanelAlphaEndAction != null) {
                mPanelAlphaEndAction.run();
            }
        }
    };
    private final AnimatableProperty PANEL_ALPHA = AnimatableProperty.from(
            "panelAlpha",
            NotificationPanelView::setPanelAlphaInternal,
            NotificationPanelView::getCurrentPanelAlpha,
            R.id.panel_alpha_animator_tag,
            R.id.panel_alpha_animator_start_tag,
            R.id.panel_alpha_animator_end_tag);
    private final AnimationProperties PANEL_ALPHA_OUT_PROPERTIES = new AnimationProperties()
            .setDuration(150)
            .setCustomInterpolator(PANEL_ALPHA.getProperty(), Interpolators.ALPHA_OUT);
    private final AnimationProperties PANEL_ALPHA_IN_PROPERTIES = new AnimationProperties()
            .setDuration(200)
            .setAnimationFinishListener(mAnimatorListenerAdapter)
            .setCustomInterpolator(PANEL_ALPHA.getProperty(), Interpolators.ALPHA_IN);
    private final NotificationEntryManager mEntryManager =
            Dependency.get(NotificationEntryManager.class);

    private final CommandQueue mCommandQueue;
    private final NotificationLockscreenUserManager mLockscreenUserManager =
            Dependency.get(NotificationLockscreenUserManager.class);
    private final ShadeController mShadeController =
            Dependency.get(ShadeController.class);
    private int mDisplayId;

    private int mStatusBarHeaderHeight;
    private GestureDetector mDoubleTapGesture;
    private GestureDetector mLockscreenDoubleTapToSleep;
    private boolean mIsLockscreenDoubleTapEnabled;

    /**
     * Cache the resource id of the theme to avoid unnecessary work in onThemeChanged.
     *
     * onThemeChanged is forced when the theme might not have changed. So, to avoid unncessary
     * work, check the current id with the cached id.
     */
    private int mThemeResId;
    private KeyguardIndicationController mKeyguardIndicationController;
    private Consumer<Boolean> mAffordanceLaunchListener;
    private int mShelfHeight;
    private Runnable mOnReinflationListener;
    private int mDarkIconSize;
    private int mHeadsUpInset;
    private boolean mHeadsUpPinnedMode;
    private float mKeyguardHeadsUpShowingAmount = 0.0f;
    private boolean mShowingKeyguardHeadsUp;
    private boolean mAllowExpandForSmallExpansion;
    private Runnable mExpandAfterLayoutRunnable;

<<<<<<< HEAD
    private int mOneFingerQuickSettingsIntercept;
=======
    /**
     * If face auth with bypass is running for the first time after you turn on the screen.
     * (From aod or screen off)
     */
    private boolean mFirstBypassAttempt;
    /**
     * If auth happens successfully during {@code mFirstBypassAttempt}, and we should wait until
     * the keyguard is dismissed to show the status bar.
     */
    private boolean mDelayShowingKeyguardStatusBar;
>>>>>>> 0d7e17eb

    @Inject
    public NotificationPanelView(@Named(VIEW_CONTEXT) Context context, AttributeSet attrs,
            InjectionInflationController injectionInflationController,
            NotificationWakeUpCoordinator coordinator,
            PulseExpansionHandler pulseExpansionHandler,
            DynamicPrivacyController dynamicPrivacyController,
            KeyguardBypassController bypassController,
            FalsingManager falsingManager) {
        super(context, attrs);
        setWillNotDraw(!DEBUG);
        mInjectionInflationController = injectionInflationController;
        mFalsingManager = falsingManager;
        mPowerManager = context.getSystemService(PowerManager.class);
        mWakeUpCoordinator = coordinator;
        mAccessibilityManager = context.getSystemService(AccessibilityManager.class);
        setAccessibilityPaneTitle(determineAccessibilityPaneTitle());
        mAlphaPaint.setXfermode(new PorterDuffXfermode(PorterDuff.Mode.MULTIPLY));
        setPanelAlpha(255, false /* animate */);
        mCommandQueue = getComponent(context, CommandQueue.class);
        mDisplayId = context.getDisplayId();
        mPulseExpansionHandler = pulseExpansionHandler;
        pulseExpansionHandler.setPulseExpandAbortListener(() -> {
            if (mQs != null) {
                mQs.animateHeaderSlidingOut();
            }
        });
        mThemeResId = context.getThemeResId();
        mKeyguardBypassController = bypassController;
        mUpdateMonitor = KeyguardUpdateMonitor.getInstance(mContext);
        mFirstBypassAttempt = mKeyguardBypassController.getBypassEnabled();
        mKeyguardMonitor.addCallback(mKeyguardMonitorCallback);
        dynamicPrivacyController.addListener(this);

        mBottomAreaShadeAlphaAnimator = ValueAnimator.ofFloat(1f, 0);
        mBottomAreaShadeAlphaAnimator.addUpdateListener(animation -> {
            mBottomAreaShadeAlpha = (float) animation.getAnimatedValue();
            updateKeyguardBottomAreaAlpha();
        });
        mBottomAreaShadeAlphaAnimator.setDuration(160);
        mBottomAreaShadeAlphaAnimator.setInterpolator(Interpolators.ALPHA_OUT);
        mSettingsObserver = new SettingsObserver(mHandler);
        mLockPatternUtils = new LockPatternUtils(mContext);
        mDoubleTapGesture = new GestureDetector(mContext, new GestureDetector.SimpleOnGestureListener() {
            @Override
            public boolean onDoubleTap(MotionEvent e) {
                Utils.switchScreenOff(context);
                // quick pulldown can trigger those values
                // on double tap - so reset them
                mQsExpandImmediate = false;
                requestPanelHeightUpdate();
                setListening(false);
                return true;
            }
        });
        mLockscreenDoubleTapToSleep = new GestureDetector(context,
                new GestureDetector.SimpleOnGestureListener() {
            @Override
            public boolean onDoubleTap(MotionEvent e) {
                Utils.switchScreenOff(context);
                return true;
            }
        });
    }

    /**
     * Returns if there's a custom clock being presented.
     */
    public boolean hasCustomClock() {
        return mKeyguardStatusView.hasCustomClock();
    }

    public KeyguardStatusView getKeyguardStatusView() {
        return mKeyguardStatusView;
    }

    private void setStatusBar(StatusBar bar) {
        mStatusBar = bar;
        mKeyguardBottomArea.setStatusBar(mStatusBar);
    }

    @Override
    protected void onFinishInflate() {
        super.onFinishInflate();
        mKeyguardStatusBar = findViewById(R.id.keyguard_header);
        mKeyguardStatusView = findViewById(R.id.keyguard_status_view);

        KeyguardClockSwitch keyguardClockSwitch = findViewById(R.id.keyguard_clock_container);
        mBigClockContainer = findViewById(R.id.big_clock_container);
        keyguardClockSwitch.setBigClockContainer(mBigClockContainer);

        mNotificationContainerParent = findViewById(R.id.notification_container_parent);
        mNotificationStackScroller = findViewById(R.id.notification_stack_scroller);
        mNotificationStackScroller.setOnHeightChangedListener(this);
        mNotificationStackScroller.setOverscrollTopChangedListener(this);
        mNotificationStackScroller.setOnEmptySpaceClickListener(this);
        addTrackingHeadsUpListener(mNotificationStackScroller::setTrackingHeadsUp);
        mKeyguardBottomArea = findViewById(R.id.keyguard_bottom_area);
        mQsNavbarScrim = findViewById(R.id.qs_navbar_scrim);
        mLastOrientation = getResources().getConfiguration().orientation;
        mPulseLightsView = (NotificationLightsView) findViewById(R.id.lights_container);

        initBottomArea();

        mWakeUpCoordinator.setStackScroller(mNotificationStackScroller);
        mQsFrame = findViewById(R.id.qs_frame);
        mPulseExpansionHandler.setUp(mNotificationStackScroller, this, mShadeController);
        mWakeUpCoordinator.addListener(new NotificationWakeUpCoordinator.WakeUpListener() {
            @Override
            public void onFullyHiddenChanged(boolean isFullyHidden) {
                updateKeyguardStatusBarForHeadsUp();
            }

            @Override
            public void onPulseExpansionChanged(boolean expandingChanged) {
                if (mKeyguardBypassController.getBypassEnabled()) {
                    // Position the notifications while dragging down while pulsing
                    requestScrollerTopPaddingUpdate(false /* animate */);
                    updateQSPulseExpansion();
                }
            }
        });
    }

    @Override
    protected void onAttachedToWindow() {
        super.onAttachedToWindow();
        mSettingsObserver.observe();
        FragmentHostManager.get(this).addTagListener(QS.TAG, mFragmentListener);
        Dependency.get(StatusBarStateController.class).addCallback(this);
        Dependency.get(ZenModeController.class).addCallback(this);
        Dependency.get(ConfigurationController.class).addCallback(this);
        mUpdateMonitor.registerCallback(mKeyguardUpdateCallback);
        // Theme might have changed between inflating this view and attaching it to the window, so
        // force a call to onThemeChanged
        onThemeChanged();
    }

    @Override
    protected void onDetachedFromWindow() {
        super.onDetachedFromWindow();
        mSettingsObserver.unobserve();
        FragmentHostManager.get(this).removeTagListener(QS.TAG, mFragmentListener);
        Dependency.get(StatusBarStateController.class).removeCallback(this);
        Dependency.get(ZenModeController.class).removeCallback(this);
        Dependency.get(ConfigurationController.class).removeCallback(this);
        mUpdateMonitor.removeCallback(mKeyguardUpdateCallback);
    }

    @Override
    protected void loadDimens() {
        super.loadDimens();
        mFlingAnimationUtils = new FlingAnimationUtils(getContext(), 0.4f);
        mStatusBarMinHeight = getResources().getDimensionPixelSize(
                com.android.internal.R.dimen.status_bar_height);
        mQsPeekHeight = getResources().getDimensionPixelSize(R.dimen.qs_peek_height);
        mNotificationsHeaderCollideDistance =
                getResources().getDimensionPixelSize(R.dimen.header_notifications_collide_distance);
        mUnlockMoveDistance = getResources().getDimensionPixelOffset(R.dimen.unlock_move_distance);
        mClockPositionAlgorithm.loadDimens(getResources());
        mQsFalsingThreshold = getResources().getDimensionPixelSize(
                R.dimen.qs_falsing_threshold);
        mPositionMinSideMargin = getResources().getDimensionPixelSize(
                R.dimen.notification_panel_min_side_margin);
        mMaxFadeoutHeight = getResources().getDimensionPixelSize(
                R.dimen.max_notification_fadeout_height);
        mIndicationBottomPadding = getResources().getDimensionPixelSize(
                R.dimen.keyguard_indication_bottom_padding);
        mQsNotificationTopPadding = getResources().getDimensionPixelSize(
                R.dimen.qs_notification_padding);
        mShelfHeight = getResources().getDimensionPixelSize(R.dimen.notification_shelf_height);
        mDarkIconSize = getResources().getDimensionPixelSize(
                R.dimen.status_bar_icon_drawing_size_dark);
        mStatusBarHeaderHeight = getResources().getDimensionPixelSize(
                com.android.internal.R.dimen.status_bar_height);
        mHeadsUpInset = mStatusBarHeaderHeight + getResources().getDimensionPixelSize(
                R.dimen.heads_up_status_bar_padding);
    }

    /**
     * @see #launchCamera(boolean, int)
     * @see #setLaunchingAffordance(boolean)
     */
    public void setLaunchAffordanceListener(Consumer<Boolean> listener) {
        mAffordanceLaunchListener = listener;
    }

    public void updateResources() {
        Resources res = getResources();
        int qsWidth = res.getDimensionPixelSize(R.dimen.qs_panel_width);
        int panelGravity = getResources().getInteger(R.integer.notification_panel_layout_gravity);
        FrameLayout.LayoutParams lp =
                (FrameLayout.LayoutParams) mQsFrame.getLayoutParams();
        if (lp.width != qsWidth || lp.gravity != panelGravity) {
            lp.width = qsWidth;
            lp.gravity = panelGravity;
            mQsFrame.setLayoutParams(lp);
        }

        int panelWidth = res.getDimensionPixelSize(R.dimen.notification_panel_width);
        lp = (FrameLayout.LayoutParams) mNotificationStackScroller.getLayoutParams();
        if (lp.width != panelWidth || lp.gravity != panelGravity) {
            lp.width = panelWidth;
            lp.gravity = panelGravity;
            mNotificationStackScroller.setLayoutParams(lp);
        }
    }

    @Override
    public void onDensityOrFontScaleChanged() {
        updateShowEmptyShadeView();
    }

    @Override
    public void onThemeChanged() {
        final int themeResId = getContext().getThemeResId();
        if (mThemeResId == themeResId) {
            return;
        }
        mThemeResId = themeResId;

        reInflateViews();
    }

    @Override
    public void onOverlayChanged() {
        reInflateViews();
    }

    private void reInflateViews() {
        updateShowEmptyShadeView();

        // Re-inflate the status view group.
        int index = indexOfChild(mKeyguardStatusView);
        removeView(mKeyguardStatusView);
        mKeyguardStatusView = (KeyguardStatusView) mInjectionInflationController
                .injectable(LayoutInflater.from(mContext)).inflate(
                        R.layout.keyguard_status_view,
                        this,
                        false);
        addView(mKeyguardStatusView, index);

        // Re-associate the clock container with the keyguard clock switch.
        mBigClockContainer.removeAllViews();
        KeyguardClockSwitch keyguardClockSwitch = findViewById(R.id.keyguard_clock_container);
        keyguardClockSwitch.setBigClockContainer(mBigClockContainer);

        // Update keyguard bottom area
        index = indexOfChild(mKeyguardBottomArea);
        removeView(mKeyguardBottomArea);
        KeyguardBottomAreaView oldBottomArea = mKeyguardBottomArea;
        mKeyguardBottomArea = (KeyguardBottomAreaView) mInjectionInflationController
                .injectable(LayoutInflater.from(mContext)).inflate(
                        R.layout.keyguard_bottom_area,
                        this,
                        false);
        mKeyguardBottomArea.initFrom(oldBottomArea);
        addView(mKeyguardBottomArea, index);
        initBottomArea();
        mKeyguardIndicationController.setIndicationArea(mKeyguardBottomArea);
        onDozeAmountChanged(mStatusBarStateController.getDozeAmount(),
                mStatusBarStateController.getInterpolatedDozeAmount());

        if (mKeyguardStatusBar != null) {
            mKeyguardStatusBar.onThemeChanged();
        }

        setKeyguardStatusViewVisibility(mBarState, false, false);
        setKeyguardBottomAreaVisibility(mBarState, false);
        if (mOnReinflationListener != null) {
            mOnReinflationListener.run();
        }
    }

    private void initBottomArea() {
        mAffordanceHelper = new KeyguardAffordanceHelper(this, getContext(), mFalsingManager);
        mKeyguardBottomArea.setAffordanceHelper(mAffordanceHelper);
        mKeyguardBottomArea.setStatusBar(mStatusBar);
        mKeyguardBottomArea.setUserSetupComplete(mUserSetupComplete);
    }

    public void setKeyguardIndicationController(KeyguardIndicationController indicationController) {
        mKeyguardIndicationController = indicationController;
        mKeyguardIndicationController.setIndicationArea(mKeyguardBottomArea);
    }

    @Override
    protected void onLayout(boolean changed, int left, int top, int right, int bottom) {
        super.onLayout(changed, left, top, right, bottom);
        setIsFullWidth(mNotificationStackScroller.getWidth() == getWidth());

        // Update Clock Pivot
        mKeyguardStatusView.setPivotX(getWidth() / 2);
        mKeyguardStatusView.setPivotY((FONT_HEIGHT - CAP_HEIGHT) / 2048f *
                mKeyguardStatusView.getClockTextSize());

        // Calculate quick setting heights.
        int oldMaxHeight = mQsMaxExpansionHeight;
        if (mQs != null) {
            mQsMinExpansionHeight = mKeyguardShowing ? 0 : mQs.getQsMinExpansionHeight();
            mQsMaxExpansionHeight = mQs.getDesiredHeight();
            mNotificationStackScroller.setMaxTopPadding(
                    mQsMaxExpansionHeight + mQsNotificationTopPadding);
        }
        positionClockAndNotifications();
        if (mQsExpanded && mQsFullyExpanded) {
            mQsExpansionHeight = mQsMaxExpansionHeight;
            requestScrollerTopPaddingUpdate(false /* animate */);
            requestPanelHeightUpdate();

            // Size has changed, start an animation.
            if (mQsMaxExpansionHeight != oldMaxHeight) {
                startQsSizeChangeAnimation(oldMaxHeight, mQsMaxExpansionHeight);
            }
        } else if (!mQsExpanded) {
            setQsExpansion(mQsMinExpansionHeight + mLastOverscroll);
        }
        updateExpandedHeight(getExpandedHeight());
        updateHeader();

        // If we are running a size change animation, the animation takes care of the height of
        // the container. However, if we are not animating, we always need to make the QS container
        // the desired height so when closing the QS detail, it stays smaller after the size change
        // animation is finished but the detail view is still being animated away (this animation
        // takes longer than the size change animation).
        if (mQsSizeChangeAnimator == null && mQs != null) {
            mQs.setHeightOverride(mQs.getDesiredHeight());
        }
        updateMaxHeadsUpTranslation();
        updateGestureExclusionRect();
        if (mExpandAfterLayoutRunnable != null) {
            mExpandAfterLayoutRunnable.run();
            mExpandAfterLayoutRunnable = null;
        }
    }

    private void updateGestureExclusionRect() {
        Rect exclusionRect = calculateGestureExclusionRect();
        setSystemGestureExclusionRects(exclusionRect.isEmpty()
                ? Collections.EMPTY_LIST
                : Collections.singletonList(exclusionRect));
    }

    private Rect calculateGestureExclusionRect() {
        Rect exclusionRect = null;
        Region touchableRegion = mHeadsUpManager.calculateTouchableRegion();
        if (isFullyCollapsed() && touchableRegion != null) {
            // Note: The heads up manager also calculates the non-pinned touchable region
            exclusionRect = touchableRegion.getBounds();
        }
        return exclusionRect != null
                ? exclusionRect
                : mEmptyRect;
    }

    private void setIsFullWidth(boolean isFullWidth) {
        mIsFullWidth = isFullWidth;
        mNotificationStackScroller.setIsFullWidth(isFullWidth);
    }

    private void startQsSizeChangeAnimation(int oldHeight, final int newHeight) {
        if (mQsSizeChangeAnimator != null) {
            oldHeight = (int) mQsSizeChangeAnimator.getAnimatedValue();
            mQsSizeChangeAnimator.cancel();
        }
        mQsSizeChangeAnimator = ValueAnimator.ofInt(oldHeight, newHeight);
        mQsSizeChangeAnimator.setDuration(300);
        mQsSizeChangeAnimator.setInterpolator(Interpolators.FAST_OUT_SLOW_IN);
        mQsSizeChangeAnimator.addUpdateListener(new ValueAnimator.AnimatorUpdateListener() {
            @Override
            public void onAnimationUpdate(ValueAnimator animation) {
                requestScrollerTopPaddingUpdate(false /* animate */);
                requestPanelHeightUpdate();
                int height = (int) mQsSizeChangeAnimator.getAnimatedValue();
                mQs.setHeightOverride(height);
            }
        });
        mQsSizeChangeAnimator.addListener(new AnimatorListenerAdapter() {
            @Override
            public void onAnimationEnd(Animator animation) {
                mQsSizeChangeAnimator = null;
            }
        });
        mQsSizeChangeAnimator.start();
    }

    /**
     * Positions the clock and notifications dynamically depending on how many notifications are
     * showing.
     */
    private void positionClockAndNotifications() {
        boolean animate = mNotificationStackScroller.isAddOrRemoveAnimationPending();
        boolean animateClock = animate || mAnimateNextPositionUpdate;
        int stackScrollerPadding;
        if (mBarState != StatusBarState.KEYGUARD) {
            stackScrollerPadding = getUnlockedStackScrollerPadding();
        } else {
            int totalHeight = getHeight();
            int bottomPadding = Math.max(mIndicationBottomPadding, mAmbientIndicationBottomPadding);
            int clockPreferredY = mKeyguardStatusView.getClockPreferredY(totalHeight);
            boolean bypassEnabled = mKeyguardBypassController.getBypassEnabled();
            final boolean hasVisibleNotifications =
                    !bypassEnabled && mNotificationStackScroller.getVisibleNotificationCount() != 0;
            mKeyguardStatusView.setHasVisibleNotifications(hasVisibleNotifications);
            mClockPositionAlgorithm.setup(
                    mStatusBarMinHeight,
                    totalHeight - bottomPadding,
                    mNotificationStackScroller.getIntrinsicContentHeight(),
                    getExpandedFraction(),
                    totalHeight,
                    (int) (mKeyguardStatusView.getHeight()
                            - mShelfHeight / 2.0f - mDarkIconSize / 2.0f),
                    clockPreferredY,
                    hasCustomClock(),
                    hasVisibleNotifications,
                    mInterpolatedDarkAmount,
                    mEmptyDragAmount,
                    bypassEnabled,
                    getUnlockedStackScrollerPadding());
            mClockPositionAlgorithm.run(mClockPositionResult);
            PropertyAnimator.setProperty(mKeyguardStatusView, AnimatableProperty.X,
                    mClockPositionResult.clockX, CLOCK_ANIMATION_PROPERTIES, animateClock);
            PropertyAnimator.setProperty(mKeyguardStatusView, AnimatableProperty.Y,
                    mClockPositionResult.clockY, CLOCK_ANIMATION_PROPERTIES, animateClock);
            updateNotificationTranslucency();
            updateClock();
            stackScrollerPadding = mClockPositionResult.stackScrollerPaddingExpanded;
        }
        mNotificationStackScroller.setIntrinsicPadding(stackScrollerPadding);
        mKeyguardBottomArea.setAntiBurnInOffsetX(mClockPositionResult.clockX);

        mStackScrollerMeasuringPass++;
        requestScrollerTopPaddingUpdate(animate);
        mStackScrollerMeasuringPass = 0;
        mAnimateNextPositionUpdate = false;
    }

    /**
     * @return the padding of the stackscroller when unlocked
     */
    private int getUnlockedStackScrollerPadding() {
        return (mQs != null ? mQs.getHeader().getHeight() : 0) + mQsPeekHeight
                + mQsNotificationTopPadding;
    }

    /**
     * @param maximum the maximum to return at most
     * @return the maximum keyguard notifications that can fit on the screen
     */
    public int computeMaxKeyguardNotifications(int maximum) {
        float minPadding = mClockPositionAlgorithm.getMinStackScrollerPadding();
        int notificationPadding = Math.max(1, getResources().getDimensionPixelSize(
                R.dimen.notification_divider_height));
        NotificationShelf shelf = mNotificationStackScroller.getNotificationShelf();
        float shelfSize = shelf.getVisibility() == GONE ? 0
                : shelf.getIntrinsicHeight() + notificationPadding;
        float availableSpace = mNotificationStackScroller.getHeight() - minPadding - shelfSize
                - Math.max(mIndicationBottomPadding, mAmbientIndicationBottomPadding)
                - mKeyguardStatusView.getLogoutButtonHeight();
        int count = 0;
        for (int i = 0; i < mNotificationStackScroller.getChildCount(); i++) {
            ExpandableView child = (ExpandableView) mNotificationStackScroller.getChildAt(i);
            if (!(child instanceof ExpandableNotificationRow)) {
                continue;
            }
            ExpandableNotificationRow row = (ExpandableNotificationRow) child;
            boolean suppressedSummary = mGroupManager != null
                    && mGroupManager.isSummaryOfSuppressedGroup(row.getStatusBarNotification());
            if (suppressedSummary) {
                continue;
            }
            if (!mLockscreenUserManager.shouldShowOnKeyguard(row.getEntry())) {
                continue;
            }
            if (row.isRemoved()) {
                continue;
            }
            availableSpace -= child.getMinHeight(true /* ignoreTemporaryStates */)
                    + notificationPadding;
            if (availableSpace >= 0 && count < maximum) {
                count++;
            } else if (availableSpace > -shelfSize) {
                // if we are exactly the last view, then we can show us still!
                for (int j = i + 1; j < mNotificationStackScroller.getChildCount(); j++) {
                    if (mNotificationStackScroller.getChildAt(j)
                            instanceof ExpandableNotificationRow) {
                        return count;
                    }
                }
                count++;
                return count;
            } else {
                return count;
            }
        }
        return count;
    }

    private void updateClock() {
        if (!mKeyguardStatusViewAnimating) {
            mKeyguardStatusView.setAlpha(mClockPositionResult.clockAlpha);
        }
    }

    public void animateToFullShade(long delay) {
        mNotificationStackScroller.goToFullShade(delay);
        requestLayout();
        mAnimateNextPositionUpdate = true;
    }

    private boolean isQSEventBlocked() {
        return mLockPatternUtils.isSecure(KeyguardUpdateMonitor.getCurrentUser())
            && !mStatusBarShownOnSecureKeyguard && mKeyguardOrShadeShowing;
    }

    public void setQsExpansionEnabled(boolean qsExpansionEnabled) {
        mQsExpansionEnabled = qsExpansionEnabled;
        if (mQs == null) return;
        mQs.setHeaderClickable(mQsExpansionEnabled);
    }

    @Override
    public void resetViews(boolean animate) {
        mIsLaunchTransitionFinished = false;
        mBlockTouches = false;
        if (!mLaunchingAffordance) {
            mAffordanceHelper.reset(false);
            mLastCameraLaunchSource = KeyguardBottomAreaView.CAMERA_LAUNCH_SOURCE_AFFORDANCE;
        }
        mStatusBar.getGutsManager().closeAndSaveGuts(true /* leavebehind */, true /* force */,
                true /* controls */, -1 /* x */, -1 /* y */, true /* resetMenu */);
        if (animate) {
            animateCloseQs(true /* animateAway */);
        } else {
            closeQs();
        }
        mNotificationStackScroller.setOverScrollAmount(0f, true /* onTop */, animate,
                !animate /* cancelAnimators */);
        mNotificationStackScroller.resetScrollPosition();
    }

    @Override
    public void collapse(boolean delayed, float speedUpFactor) {
        if (!canPanelBeCollapsed()) {
            return;
        }

        if (mQsExpanded) {
            mQsExpandImmediate = true;
            mNotificationStackScroller.setShouldShowShelfOnly(true);
        }
        super.collapse(delayed, speedUpFactor);
    }

    public void closeQs() {
        cancelQsAnimation();
        setQsExpansion(mQsMinExpansionHeight);
    }

    /**
     * Animate QS closing by flinging it.
     * If QS is expanded, it will collapse into QQS and stop.
     *
     * @param animateAway Do not stop when QS becomes QQS. Fling until QS isn't visible anymore.
     */
    public void animateCloseQs(boolean animateAway) {
        if (mQsExpansionAnimator != null) {
            if (!mQsAnimatorExpand) {
                return;
            }
            float height = mQsExpansionHeight;
            mQsExpansionAnimator.cancel();
            setQsExpansion(height);
        }
        flingSettings(0 /* vel */, animateAway ? FLING_HIDE : FLING_COLLAPSE);
    }

    public void expandWithQs() {
        if (mQsExpansionEnabled && !isQSEventBlocked()) {
            mQsExpandImmediate = true;
            mNotificationStackScroller.setShouldShowShelfOnly(true);
        }
        if (isFullyCollapsed()) {
            expand(true /* animate */);
        } else {
            flingSettings(0 /* velocity */, FLING_EXPAND);
        }
    }

    public void expandWithoutQs() {
        if (isQsExpanded()) {
            flingSettings(0 /* velocity */, FLING_COLLAPSE);
        } else {
            expand(true /* animate */);
        }
    }

    @Override
    public void fling(float vel, boolean expand) {
        GestureRecorder gr = ((PhoneStatusBarView) mBar).mBar.getGestureRecorder();
        if (gr != null) {
            gr.tag("fling " + ((vel > 0) ? "open" : "closed"), "notifications,v=" + vel);
        }
        super.fling(vel, expand);
    }

    @Override
    protected void flingToHeight(float vel, boolean expand, float target,
            float collapseSpeedUpFactor, boolean expandBecauseOfFalsing) {
        mHeadsUpTouchHelper.notifyFling(!expand);
        setClosingWithAlphaFadeout(!expand && !isOnKeyguard() && getFadeoutAlpha() == 1.0f);
        super.flingToHeight(vel, expand, target, collapseSpeedUpFactor, expandBecauseOfFalsing);
    }

    @Override
    public boolean onInterceptTouchEvent(MotionEvent event) {
        if (mBlockTouches || mQsFullyExpanded && mQs.onInterceptTouchEvent(event)) {
            return false;
        }
        initDownStates(event);
        // Do not let touches go to shade or QS if the bouncer is visible,
        // but still let user swipe down to expand the panel, dismissing the bouncer.
        if (mStatusBar.isBouncerShowing()) {
            return true;
        }
        if (mBar.panelEnabled() && mHeadsUpTouchHelper.onInterceptTouchEvent(event)) {
            mIsExpansionFromHeadsUp = true;
            MetricsLogger.count(mContext, COUNTER_PANEL_OPEN, 1);
            MetricsLogger.count(mContext, COUNTER_PANEL_OPEN_PEEK, 1);
            return true;
        }
        if (!shouldQuickSettingsIntercept(mDownX, mDownY, 0)
                && mPulseExpansionHandler.onInterceptTouchEvent(event)) {
            return true;
        }

        if (!isFullyCollapsed() && onQsIntercept(event)) {
            return true;
        }
        return super.onInterceptTouchEvent(event);
    }

    private boolean onQsIntercept(MotionEvent event) {
        int pointerIndex = event.findPointerIndex(mTrackingPointer);
        if (pointerIndex < 0) {
            pointerIndex = 0;
            mTrackingPointer = event.getPointerId(pointerIndex);
        }
        final float x = event.getX(pointerIndex);
        final float y = event.getY(pointerIndex);

        switch (event.getActionMasked()) {
            case MotionEvent.ACTION_DOWN:
                mIntercepting = true;
                mInitialTouchY = y;
                mInitialTouchX = x;
                initVelocityTracker();
                trackMovement(event);
                if (shouldQuickSettingsIntercept(mInitialTouchX, mInitialTouchY, 0)) {
                    getParent().requestDisallowInterceptTouchEvent(true);
                }
                if (mQsExpansionAnimator != null) {
                    onQsExpansionStarted();
                    mInitialHeightOnTouch = mQsExpansionHeight;
                    mQsTracking = true;
                    mIntercepting = false;
                    mNotificationStackScroller.cancelLongPress();
                }
                break;
            case MotionEvent.ACTION_POINTER_UP:
                final int upPointer = event.getPointerId(event.getActionIndex());
                if (mTrackingPointer == upPointer) {
                    // gesture is ongoing, find a new pointer to track
                    final int newIndex = event.getPointerId(0) != upPointer ? 0 : 1;
                    mTrackingPointer = event.getPointerId(newIndex);
                    mInitialTouchX = event.getX(newIndex);
                    mInitialTouchY = event.getY(newIndex);
                }
                break;

            case MotionEvent.ACTION_MOVE:
                final float h = y - mInitialTouchY;
                trackMovement(event);
                if (mQsTracking) {

                    // Already tracking because onOverscrolled was called. We need to update here
                    // so we don't stop for a frame until the next touch event gets handled in
                    // onTouchEvent.
                    setQsExpansion(h + mInitialHeightOnTouch);
                    trackMovement(event);
                    mIntercepting = false;
                    return true;
                }
                if (Math.abs(h) > mTouchSlop && Math.abs(h) > Math.abs(x - mInitialTouchX)
                        && shouldQuickSettingsIntercept(mInitialTouchX, mInitialTouchY, h)) {
                    mQsTracking = true;
                    onQsExpansionStarted();
                    notifyExpandingFinished();
                    mInitialHeightOnTouch = mQsExpansionHeight;
                    mInitialTouchY = y;
                    mInitialTouchX = x;
                    mIntercepting = false;
                    mNotificationStackScroller.cancelLongPress();
                    return true;
                }
                break;

            case MotionEvent.ACTION_CANCEL:
            case MotionEvent.ACTION_UP:
                trackMovement(event);
                if (mQsTracking) {
                    flingQsWithCurrentVelocity(y,
                            event.getActionMasked() == MotionEvent.ACTION_CANCEL);
                    mQsTracking = false;
                }
                mIntercepting = false;
                break;
        }
        return false;
    }

    @Override
    protected boolean isInContentBounds(float x, float y) {
        float stackScrollerX = mNotificationStackScroller.getX();
        return !mNotificationStackScroller.isBelowLastNotification(x - stackScrollerX, y)
                && stackScrollerX < x && x < stackScrollerX + mNotificationStackScroller.getWidth();
    }

    private void initDownStates(MotionEvent event) {
        if (event.getActionMasked() == MotionEvent.ACTION_DOWN) {
            mOnlyAffordanceInThisMotion = false;
            mQsTouchAboveFalsingThreshold = mQsFullyExpanded;
            mDozingOnDown = isDozing();
            mDownX = event.getX();
            mDownY = event.getY();
            mCollapsedOnDown = isFullyCollapsed();
            mListenForHeadsUp = mCollapsedOnDown && mHeadsUpManager.hasPinnedHeadsUp();
            mAllowExpandForSmallExpansion = mExpectingSynthesizedDown;
            mTouchSlopExceededBeforeDown = mExpectingSynthesizedDown;
            if (mExpectingSynthesizedDown) {
                mLastEventSynthesizedDown = true;
            } else {
                // down but not synthesized motion event.
                mLastEventSynthesizedDown = false;
            }
        } else {
            // not down event at all.
            mLastEventSynthesizedDown = false;
        }
    }

    private void flingQsWithCurrentVelocity(float y, boolean isCancelMotionEvent) {
        float vel = getCurrentQSVelocity();
        final boolean expandsQs = flingExpandsQs(vel);
        if (expandsQs) {
            logQsSwipeDown(y);
        }
        flingSettings(vel, expandsQs && !isCancelMotionEvent ? FLING_EXPAND : FLING_COLLAPSE);
    }

    private void logQsSwipeDown(float y) {
        float vel = getCurrentQSVelocity();
        final int gesture = mBarState == StatusBarState.KEYGUARD
                ? MetricsEvent.ACTION_LS_QS
                : MetricsEvent.ACTION_SHADE_QS_PULL;
        mLockscreenGestureLogger.write(gesture,
                (int) ((y - mInitialTouchY) / mStatusBar.getDisplayDensity()),
                (int) (vel / mStatusBar.getDisplayDensity()));
    }

    private boolean flingExpandsQs(float vel) {
        if (mFalsingManager.isUnlockingDisabled() || isFalseTouch()) {
            return false;
        }
        if (Math.abs(vel) < mFlingAnimationUtils.getMinVelocityPxPerSecond()) {
            return getQsExpansionFraction() > 0.5f;
        } else {
            return vel > 0;
        }
    }

    private boolean isFalseTouch() {
        if (!needsAntiFalsing()) {
            return false;
        }
        if (mFalsingManager.isClassiferEnabled()) {
            return mFalsingManager.isFalseTouch();
        }
        return !mQsTouchAboveFalsingThreshold;
    }

    private float getQsExpansionFraction() {
        return Math.min(1f, (mQsExpansionHeight - mQsMinExpansionHeight)
                / (mQsMaxExpansionHeight - mQsMinExpansionHeight));
    }

    @Override
    protected boolean shouldExpandWhenNotFlinging() {
        if (super.shouldExpandWhenNotFlinging()) {
            return true;
        }
        if (mAllowExpandForSmallExpansion) {
            // When we get a touch that came over from launcher, the velocity isn't always correct
            // Let's err on expanding if the gesture has been reasonably slow
            long timeSinceDown = SystemClock.uptimeMillis() - mDownTime;
            return timeSinceDown <= MAX_TIME_TO_OPEN_WHEN_FLINGING_FROM_LAUNCHER;
        }
        return false;
    }

    @Override
    protected float getOpeningHeight() {
        return mNotificationStackScroller.getOpeningHeight();
    }

    @Override
    public boolean onTouchEvent(MotionEvent event) {
        if (mBlockTouches || (mQs != null && mQs.isCustomizing())) {
            return false;
        }

        // Do not allow panel expansion if bouncer is scrimmed, otherwise user would be able to
        // pull down QS or expand the shade.
        if (mStatusBar.isBouncerShowingScrimmed()) {
            return false;
        }
        if (!mQsExpanded
                && mDoubleTapToSleepEnabled
                && event.getY() < mStatusBarHeaderHeight) {
            if (mDoubleTapGesture.onTouchEvent(event)) {
                return false;
            }
        }
        if (mIsLockscreenDoubleTapEnabled && !mPulsing && !mDozing
                && mBarState == StatusBarState.KEYGUARD) {
            mLockscreenDoubleTapToSleep.onTouchEvent(event);
        }
        // Make sure the next touch won't the blocked after the current ends.
        if (event.getAction() == MotionEvent.ACTION_UP
                || event.getAction() == MotionEvent.ACTION_CANCEL) {
            mBlockingExpansionForCurrentTouch = false;
        }
        // When touch focus transfer happens, ACTION_DOWN->ACTION_UP may happen immediately
        // without any ACTION_MOVE event.
        // In such case, simply expand the panel instead of being stuck at the bottom bar.
        if (mLastEventSynthesizedDown && event.getAction() == MotionEvent.ACTION_UP) {
            expand(true /* animate */);
        }
        initDownStates(event);
        if (!mIsExpanding && !shouldQuickSettingsIntercept(mDownX, mDownY, 0)
                && mPulseExpansionHandler.onTouchEvent(event)) {
            // We're expanding all the other ones shouldn't get this anymore
            return true;
        }
        if (mListenForHeadsUp && !mHeadsUpTouchHelper.isTrackingHeadsUp()
                && mHeadsUpTouchHelper.onInterceptTouchEvent(event)) {
            mIsExpansionFromHeadsUp = true;
            MetricsLogger.count(mContext, COUNTER_PANEL_OPEN_PEEK, 1);
        }
        boolean handled = false;
        if ((!mIsExpanding || mHintAnimationRunning)
                && !mQsExpanded
                && mBarState != StatusBarState.SHADE
                && !mDozing) {
            handled |= mAffordanceHelper.onTouchEvent(event);
        }
        if (mOnlyAffordanceInThisMotion) {
            return true;
        }
        handled |= mHeadsUpTouchHelper.onTouchEvent(event);

        if (!mHeadsUpTouchHelper.isTrackingHeadsUp() && handleQsTouch(event)) {
            return true;
        }
        if (event.getActionMasked() == MotionEvent.ACTION_DOWN && isFullyCollapsed()) {
            MetricsLogger.count(mContext, COUNTER_PANEL_OPEN, 1);
            updateVerticalPanelPosition(event.getX());
            handled = true;
        }
        handled |= super.onTouchEvent(event);
        return !mDozing || mPulsing || handled;
    }

    public void setLockscreenDoubleTapToSleep(boolean isDoubleTapEnabled) {
        mIsLockscreenDoubleTapEnabled = isDoubleTapEnabled;
    }

    private boolean handleQsTouch(MotionEvent event) {
        final int action = event.getActionMasked();
        if (action == MotionEvent.ACTION_DOWN && getExpandedFraction() == 1f
                && mBarState != StatusBarState.KEYGUARD && !mQsExpanded
                && mQsExpansionEnabled && !isQSEventBlocked()) {

            // Down in the empty area while fully expanded - go to QS.
            mQsTracking = true;
            mConflictingQsExpansionGesture = true;
            onQsExpansionStarted();
            mInitialHeightOnTouch = mQsExpansionHeight;
            mInitialTouchY = event.getX();
            mInitialTouchX = event.getY();
        }
        if (!isFullyCollapsed()) {
            handleQsDown(event);
        }
        if (!mQsExpandImmediate && mQsTracking) {
            onQsTouch(event);
            if (!mConflictingQsExpansionGesture) {
                return true;
            }
        }
        if (action == MotionEvent.ACTION_CANCEL || action == MotionEvent.ACTION_UP) {
            mConflictingQsExpansionGesture = false;
        }
        if (action == MotionEvent.ACTION_DOWN && isFullyCollapsed()
                && mQsExpansionEnabled) {
            mTwoFingerQsExpandPossible = true;
        }
        if (mTwoFingerQsExpandPossible && isOpenQsEvent(event)
                && event.getY(event.getActionIndex()) < mStatusBarMinHeight) {
            MetricsLogger.count(mContext, COUNTER_PANEL_OPEN_QS, 1);
            mQsExpandImmediate = true;
            mNotificationStackScroller.setShouldShowShelfOnly(true);
            requestPanelHeightUpdate();

            // Normally, we start listening when the panel is expanded, but here we need to start
            // earlier so the state is already up to date when dragging down.
            setListening(true);
        }
        return false;
    }

    private boolean isInQsArea(float x, float y) {
        return (x >= mQsFrame.getX()
                && x <= mQsFrame.getX() + mQsFrame.getWidth())
                && (y <= mNotificationStackScroller.getBottomMostNotificationBottom()
                || y <= mQs.getView().getY() + mQs.getView().getHeight());
    }

    private boolean isOpenQsEvent(MotionEvent event) {
        final int pointerCount = event.getPointerCount();
        final int action = event.getActionMasked();

        final boolean twoFingerDrag = action == MotionEvent.ACTION_POINTER_DOWN
                && pointerCount == 2;

        final boolean stylusButtonClickDrag = action == MotionEvent.ACTION_DOWN
                && (event.isButtonPressed(MotionEvent.BUTTON_STYLUS_PRIMARY)
                || event.isButtonPressed(MotionEvent.BUTTON_STYLUS_SECONDARY));

        final boolean mouseButtonClickDrag = action == MotionEvent.ACTION_DOWN
                && (event.isButtonPressed(MotionEvent.BUTTON_SECONDARY)
                || event.isButtonPressed(MotionEvent.BUTTON_TERTIARY));

        final float w = getMeasuredWidth();
        final float x = event.getX();
        float region = w * 1.f / 4.f; // TODO overlay region fraction?
        boolean showQsOverride = false;

        switch (mOneFingerQuickSettingsIntercept) {
            case 1: // Right side pulldown
                showQsOverride = isLayoutRtl() ? x < region : w - region < x;
                break;
            case 2: // Left side pulldown
                showQsOverride = isLayoutRtl() ? w - region < x : x < region;
                break;
        }
        showQsOverride &= mBarState == StatusBarState.SHADE;

        return twoFingerDrag || showQsOverride || stylusButtonClickDrag || mouseButtonClickDrag;
    }

    private void handleQsDown(MotionEvent event) {
        if (event.getActionMasked() == MotionEvent.ACTION_DOWN
                && shouldQuickSettingsIntercept(event.getX(), event.getY(), -1)) {
            mFalsingManager.onQsDown();
            mQsTracking = true;
            onQsExpansionStarted();
            mInitialHeightOnTouch = mQsExpansionHeight;
            mInitialTouchY = event.getX();
            mInitialTouchX = event.getY();

            // If we interrupt an expansion gesture here, make sure to update the state correctly.
            notifyExpandingFinished();
        }
    }

    /**
     * Input focus transfer is about to happen.
     */
    public void startWaitingForOpenPanelGesture() {
        if (!isFullyCollapsed()) {
            return;
        }
        mExpectingSynthesizedDown = true;
        onTrackingStarted();
        updatePanelExpanded();
    }

    /**
     * Called when this view is no longer waiting for input focus transfer.
     *
     * There are two scenarios behind this function call. First, input focus transfer
     * has successfully happened and this view already received synthetic DOWN event.
     * (mExpectingSynthesizedDown == false). Do nothing.
     *
     * Second, before input focus transfer finished, user may have lifted finger
     * in previous window and this window never received synthetic DOWN event.
     * (mExpectingSynthesizedDown == true).
     * In this case, we use the velocity to trigger fling event.
     *
     * @param velocity unit is in px / millis
     */
    public void stopWaitingForOpenPanelGesture(final float velocity) {
        if (mExpectingSynthesizedDown) {
            mExpectingSynthesizedDown = false;
            maybeVibrateOnOpening();
            Runnable runnable = () -> fling(velocity > 1f ? 1000f * velocity : 0,
                    true /* expand */);
            if (mStatusBar.getStatusBarWindow().getHeight()
                    != mStatusBar.getStatusBarHeight()) {
                // The panel is already expanded to its full size, let's expand directly
                runnable.run();
            } else {
                mExpandAfterLayoutRunnable = runnable;
            }
            onTrackingStopped(false);
        }
    }

    @Override
    protected boolean flingExpands(float vel, float vectorVel, float x, float y) {
        boolean expands = super.flingExpands(vel, vectorVel, x, y);

        // If we are already running a QS expansion, make sure that we keep the panel open.
        if (mQsExpansionAnimator != null) {
            expands = true;
        }
        return expands;
    }

    @Override
    protected boolean shouldGestureWaitForTouchSlop() {
        if (mExpectingSynthesizedDown) {
            mExpectingSynthesizedDown = false;
            return false;
        }
        return isFullyCollapsed() || mBarState != StatusBarState.SHADE;
    }

    @Override
    protected boolean shouldGestureIgnoreXTouchSlop(float x, float y) {
        return !mAffordanceHelper.isOnAffordanceIcon(x, y);
    }

    private void onQsTouch(MotionEvent event) {
        int pointerIndex = event.findPointerIndex(mTrackingPointer);
        if (pointerIndex < 0) {
            pointerIndex = 0;
            mTrackingPointer = event.getPointerId(pointerIndex);
        }
        final float y = event.getY(pointerIndex);
        final float x = event.getX(pointerIndex);
        final float h = y - mInitialTouchY;

        switch (event.getActionMasked()) {
            case MotionEvent.ACTION_DOWN:
                mQsTracking = true;
                mInitialTouchY = y;
                mInitialTouchX = x;
                onQsExpansionStarted();
                mInitialHeightOnTouch = mQsExpansionHeight;
                initVelocityTracker();
                trackMovement(event);
                break;

            case MotionEvent.ACTION_POINTER_UP:
                final int upPointer = event.getPointerId(event.getActionIndex());
                if (mTrackingPointer == upPointer) {
                    // gesture is ongoing, find a new pointer to track
                    final int newIndex = event.getPointerId(0) != upPointer ? 0 : 1;
                    final float newY = event.getY(newIndex);
                    final float newX = event.getX(newIndex);
                    mTrackingPointer = event.getPointerId(newIndex);
                    mInitialHeightOnTouch = mQsExpansionHeight;
                    mInitialTouchY = newY;
                    mInitialTouchX = newX;
                }
                break;

            case MotionEvent.ACTION_MOVE:
                setQsExpansion(h + mInitialHeightOnTouch);
                if (h >= getFalsingThreshold()) {
                    mQsTouchAboveFalsingThreshold = true;
                }
                trackMovement(event);
                break;

            case MotionEvent.ACTION_UP:
            case MotionEvent.ACTION_CANCEL:
                mQsTracking = false;
                mTrackingPointer = -1;
                trackMovement(event);
                float fraction = getQsExpansionFraction();
                if (fraction != 0f || y >= mInitialTouchY) {
                    flingQsWithCurrentVelocity(y,
                            event.getActionMasked() == MotionEvent.ACTION_CANCEL);
                }
                if (mQsVelocityTracker != null) {
                    mQsVelocityTracker.recycle();
                    mQsVelocityTracker = null;
                }
                break;
        }
    }

    private int getFalsingThreshold() {
        float factor = mStatusBar.isWakeUpComingFromTouch() ? 1.5f : 1.0f;
        return (int) (mQsFalsingThreshold * factor);
    }

    @Override
    public void onOverscrollTopChanged(float amount, boolean isRubberbanded) {
        cancelQsAnimation();
        if (!mQsExpansionEnabled || isQSEventBlocked()) {
            amount = 0f;
        }
        float rounded = amount >= 1f ? amount : 0f;
        setOverScrolling(rounded != 0f && isRubberbanded);
        mQsExpansionFromOverscroll = rounded != 0f;
        mLastOverscroll = rounded;
        updateQsState();
        setQsExpansion(mQsMinExpansionHeight + rounded);
    }

    @Override
    public void flingTopOverscroll(float velocity, boolean open) {
        mLastOverscroll = 0f;
        mQsExpansionFromOverscroll = false;
        setQsExpansion(mQsExpansionHeight);
        flingSettings(!mQsExpansionEnabled && open ? 0f : velocity,
                open && mQsExpansionEnabled ? FLING_EXPAND : FLING_COLLAPSE,
                new Runnable() {
                    @Override
                    public void run() {
                        mStackScrollerOverscrolling = false;
                        setOverScrolling(false);
                        updateQsState();
                    }
                }, false /* isClick */);
    }

    private void setOverScrolling(boolean overscrolling) {
        mStackScrollerOverscrolling = overscrolling;
        if (mQs == null) return;
        mQs.setOverscrolling(overscrolling);
    }

    private void onQsExpansionStarted() {
        onQsExpansionStarted(0);
    }

    protected void onQsExpansionStarted(int overscrollAmount) {
        cancelQsAnimation();
        cancelHeightAnimator();

        // Reset scroll position and apply that position to the expanded height.
        float height = mQsExpansionHeight - overscrollAmount;
        setQsExpansion(height);
        requestPanelHeightUpdate();
        mNotificationStackScroller.checkSnoozeLeavebehind();

        // When expanding QS, let's authenticate the user if possible,
        // this will speed up notification actions.
        if (height == 0) {
            mStatusBar.requestFaceAuth();
        }
    }

    private void setQsExpanded(boolean expanded) {
        boolean changed = mQsExpanded != expanded;
        if (changed) {
            mQsExpanded = expanded;
            updateQsState();
            requestPanelHeightUpdate();
            mFalsingManager.setQsExpanded(expanded);
            mStatusBar.setQsExpanded(expanded);
            mNotificationContainerParent.setQsExpanded(expanded);
            mPulseExpansionHandler.setQsExpanded(expanded);
            mKeyguardBypassController.setQSExpanded(expanded);
        }
    }

    @Override
    public void onStateChanged(int statusBarState) {
        boolean goingToFullShade = mStatusBarStateController.goingToFullShade();
        boolean keyguardFadingAway = mKeyguardMonitor.isKeyguardFadingAway();
        int oldState = mBarState;
        boolean keyguardShowing = statusBarState == StatusBarState.KEYGUARD;
        boolean keyguardOrShadeShowing = statusBarState == StatusBarState.KEYGUARD
                || statusBarState == StatusBarState.SHADE_LOCKED;
        setKeyguardStatusViewVisibility(statusBarState, keyguardFadingAway, goingToFullShade);
        setKeyguardBottomAreaVisibility(statusBarState, goingToFullShade);

        mBarState = statusBarState;
        mKeyguardShowing = keyguardShowing;
        mKeyguardOrShadeShowing = keyguardOrShadeShowing;

        if (oldState == StatusBarState.KEYGUARD
                && (goingToFullShade || statusBarState == StatusBarState.SHADE_LOCKED)) {
            animateKeyguardStatusBarOut();
            long delay = mBarState == StatusBarState.SHADE_LOCKED
                    ? 0 : mKeyguardMonitor.calculateGoingToFullShadeDelay();
            mQs.animateHeaderSlidingIn(delay);
        } else if (oldState == StatusBarState.SHADE_LOCKED
                && statusBarState == StatusBarState.KEYGUARD) {
            animateKeyguardStatusBarIn(StackStateAnimator.ANIMATION_DURATION_STANDARD);
            mNotificationStackScroller.resetScrollPosition();
            // Only animate header if the header is visible. If not, it will partially animate out
            // the top of QS
            if (!mQsExpanded) {
                mQs.animateHeaderSlidingOut();
            }
        } else {
            mKeyguardStatusBar.setAlpha(1f);
            mKeyguardStatusBar.setVisibility(keyguardShowing ? View.VISIBLE : View.INVISIBLE);
            if (keyguardShowing) {
                mKeyguardStatusBar.toggleContents(true);
            }
            if (keyguardShowing && oldState != mBarState) {
                if (mQs != null) {
                    mQs.hideImmediately();
                }
            }
        }
        updateKeyguardStatusBarForHeadsUp();
        if (keyguardShowing) {
            updateDozingVisibilities(false /* animate */);
        }
        // THe update needs to happen after the headerSlide in above, otherwise the translation
        // would reset
        updateQSPulseExpansion();
        maybeAnimateBottomAreaAlpha();
        resetHorizontalPanelPosition();
        updateQsState();
    }

    private void maybeAnimateBottomAreaAlpha() {
        mBottomAreaShadeAlphaAnimator.cancel();
        if (mBarState == StatusBarState.SHADE_LOCKED) {
            mBottomAreaShadeAlphaAnimator.start();
        } else {
            mBottomAreaShadeAlpha = 1f;
        }
    }

    private final Runnable mAnimateKeyguardStatusViewInvisibleEndRunnable = new Runnable() {
        @Override
        public void run() {
            mKeyguardStatusViewAnimating = false;
            mKeyguardStatusView.setVisibility(View.INVISIBLE);
        }
    };

    private final Runnable mAnimateKeyguardStatusViewGoneEndRunnable = new Runnable() {
        @Override
        public void run() {
            mKeyguardStatusViewAnimating = false;
            mKeyguardStatusView.setVisibility(View.GONE);
        }
    };

    private final Runnable mAnimateKeyguardStatusViewVisibleEndRunnable = new Runnable() {
        @Override
        public void run() {
            mKeyguardStatusViewAnimating = false;
        }
    };

    private final Runnable mAnimateKeyguardStatusBarInvisibleEndRunnable = new Runnable() {
        @Override
        public void run() {
            mKeyguardStatusBar.setVisibility(View.INVISIBLE);
            mKeyguardStatusBar.setAlpha(1f);
            mKeyguardStatusBarAnimateAlpha = 1f;
        }
    };

    private void animateKeyguardStatusBarOut() {
        ValueAnimator anim = ValueAnimator.ofFloat(mKeyguardStatusBar.getAlpha(), 0f);
        anim.addUpdateListener(mStatusBarAnimateAlphaListener);
        anim.setStartDelay(mKeyguardMonitor.isKeyguardFadingAway()
                ? mKeyguardMonitor.getKeyguardFadingAwayDelay()
                : 0);

        long duration;
        if (mKeyguardMonitor.isKeyguardFadingAway()) {
            duration = mKeyguardMonitor.getShortenedFadingAwayDuration();
        } else {
            duration = StackStateAnimator.ANIMATION_DURATION_STANDARD;
        }
        anim.setDuration(duration);

        anim.setInterpolator(Interpolators.LINEAR_OUT_SLOW_IN);
        anim.addListener(new AnimatorListenerAdapter() {
            @Override
            public void onAnimationEnd(Animator animation) {
                mAnimateKeyguardStatusBarInvisibleEndRunnable.run();
            }
        });
        anim.start();
    }

    private final ValueAnimator.AnimatorUpdateListener mStatusBarAnimateAlphaListener =
            new ValueAnimator.AnimatorUpdateListener() {
                @Override
                public void onAnimationUpdate(ValueAnimator animation) {
                    mKeyguardStatusBarAnimateAlpha = (float) animation.getAnimatedValue();
                    updateHeaderKeyguardAlpha();
                }
            };

    private void animateKeyguardStatusBarIn(long duration) {
        mKeyguardStatusBar.setVisibility(View.VISIBLE);
        mKeyguardStatusBar.setAlpha(0f);
        ValueAnimator anim = ValueAnimator.ofFloat(0f, 1f);
        anim.addUpdateListener(mStatusBarAnimateAlphaListener);
        anim.setDuration(duration);
        anim.setInterpolator(Interpolators.LINEAR_OUT_SLOW_IN);
        anim.start();
    }

    private final Runnable mAnimateKeyguardBottomAreaInvisibleEndRunnable = new Runnable() {
        @Override
        public void run() {
            mKeyguardBottomArea.setVisibility(View.GONE);
        }
    };

    private void setKeyguardBottomAreaVisibility(int statusBarState, boolean goingToFullShade) {
        mKeyguardBottomArea.animate().cancel();
        if (goingToFullShade) {
            mKeyguardBottomArea.animate()
                    .alpha(0f)
                    .setStartDelay(mKeyguardMonitor.getKeyguardFadingAwayDelay())
                    .setDuration(mKeyguardMonitor.getShortenedFadingAwayDuration())
                    .setInterpolator(Interpolators.ALPHA_OUT)
                    .withEndAction(mAnimateKeyguardBottomAreaInvisibleEndRunnable)
                    .start();
        } else if (statusBarState == StatusBarState.KEYGUARD
                || statusBarState == StatusBarState.SHADE_LOCKED) {
            mKeyguardBottomArea.setVisibility(View.VISIBLE);
            mKeyguardBottomArea.setAlpha(1f);
        } else {
            mKeyguardBottomArea.setVisibility(View.GONE);
        }
    }

    private void setKeyguardStatusViewVisibility(int statusBarState, boolean keyguardFadingAway,
            boolean goingToFullShade) {
        mKeyguardStatusView.animate().cancel();
        mKeyguardStatusViewAnimating = false;
        if ((!keyguardFadingAway && mBarState == StatusBarState.KEYGUARD
                && statusBarState != StatusBarState.KEYGUARD) || goingToFullShade) {
            mKeyguardStatusViewAnimating = true;
            mKeyguardStatusView.animate()
                    .alpha(0f)
                    .setStartDelay(0)
                    .setDuration(160)
                    .setInterpolator(Interpolators.ALPHA_OUT)
                    .withEndAction(mAnimateKeyguardStatusViewGoneEndRunnable);
            if (keyguardFadingAway) {
                mKeyguardStatusView.animate()
                        .setStartDelay(mKeyguardMonitor.getKeyguardFadingAwayDelay())
                        .setDuration(mKeyguardMonitor.getShortenedFadingAwayDuration())
                        .start();
            }
        } else if (mBarState == StatusBarState.SHADE_LOCKED
                && statusBarState == StatusBarState.KEYGUARD) {
            mKeyguardStatusView.setVisibility(View.VISIBLE);
            mKeyguardStatusViewAnimating = true;
            mKeyguardStatusView.setAlpha(0f);
            mKeyguardStatusView.animate()
                    .alpha(1f)
                    .setStartDelay(0)
                    .setDuration(320)
                    .setInterpolator(Interpolators.ALPHA_IN)
                    .withEndAction(mAnimateKeyguardStatusViewVisibleEndRunnable);
        } else if (statusBarState == StatusBarState.KEYGUARD) {
            if (keyguardFadingAway) {
                mKeyguardStatusViewAnimating = true;
                mKeyguardStatusView.animate()
                        .alpha(0)
                        .translationYBy(-getHeight() * 0.05f)
                        .setInterpolator(Interpolators.FAST_OUT_LINEAR_IN)
                        .setDuration(125)
                        .setStartDelay(0)
                        .withEndAction(mAnimateKeyguardStatusViewInvisibleEndRunnable)
                        .start();
            } else {
                mKeyguardStatusView.setVisibility(View.VISIBLE);
                mKeyguardStatusView.setAlpha(1f);
            }
        } else {
            mKeyguardStatusView.setVisibility(View.GONE);
            mKeyguardStatusView.setAlpha(1f);
        }
    }

    private void updateQsState() {
        mNotificationStackScroller.setQsExpanded(mQsExpanded);
        mNotificationStackScroller.setScrollingEnabled(
                mBarState != StatusBarState.KEYGUARD && (!mQsExpanded
                        || mQsExpansionFromOverscroll));
        updateEmptyShadeView();
        mQsNavbarScrim.setVisibility(mBarState == StatusBarState.SHADE && mQsExpanded
                && !mStackScrollerOverscrolling && mQsScrimEnabled
                ? View.VISIBLE
                : View.INVISIBLE);
        if (mKeyguardUserSwitcher != null && mQsExpanded && !mStackScrollerOverscrolling) {
            mKeyguardUserSwitcher.hideIfNotSimple(true /* animate */);
        }
        if (mQs == null) return;
        mQs.setExpanded(mQsExpanded);
    }

    private void setQsExpansion(float height) {
        height = Math.min(Math.max(height, mQsMinExpansionHeight), mQsMaxExpansionHeight);
        mQsFullyExpanded = height == mQsMaxExpansionHeight && mQsMaxExpansionHeight != 0;
        if (height > mQsMinExpansionHeight && !mQsExpanded && !mStackScrollerOverscrolling
                && !mDozing) {
            setQsExpanded(true);
        } else if (height <= mQsMinExpansionHeight && mQsExpanded) {
            setQsExpanded(false);
        }
        mQsExpansionHeight = height;
        updateQsExpansion();
        requestScrollerTopPaddingUpdate(false /* animate */);
        updateHeaderKeyguardAlpha();
        if (mBarState == StatusBarState.SHADE_LOCKED
                || mBarState == StatusBarState.KEYGUARD) {
            updateKeyguardBottomAreaAlpha();
            updateBigClockAlpha();
        }
        if (mBarState == StatusBarState.SHADE && mQsExpanded
                && !mStackScrollerOverscrolling && mQsScrimEnabled) {
            mQsNavbarScrim.setAlpha(getQsExpansionFraction());
        }

        if (mAccessibilityManager.isEnabled()) {
            setAccessibilityPaneTitle(determineAccessibilityPaneTitle());
        }

        if (!mFalsingManager.isUnlockingDisabled() && mQsFullyExpanded
                && mFalsingManager.shouldEnforceBouncer()) {
            mStatusBar.executeRunnableDismissingKeyguard(null, null /* cancelAction */,
                    false /* dismissShade */, true /* afterKeyguardGone */, false /* deferred */);
        }
        for (int i = 0; i < mExpansionListeners.size(); i++) {
            mExpansionListeners.get(i).onQsExpansionChanged(mQsMaxExpansionHeight != 0
                    ? mQsExpansionHeight / mQsMaxExpansionHeight : 0);
        }
        if (DEBUG) {
            invalidate();
        }
    }

    protected void updateQsExpansion() {
        if (mQs == null) return;
        float qsExpansionFraction = getQsExpansionFraction();
        mQs.setQsExpansion(qsExpansionFraction, getHeaderTranslation());
        mNotificationStackScroller.setQsExpansionFraction(qsExpansionFraction);
    }

    private String determineAccessibilityPaneTitle() {
        if (mQs != null && mQs.isCustomizing()) {
            return getContext().getString(R.string.accessibility_desc_quick_settings_edit);
        } else if (mQsExpansionHeight != 0.0f && mQsFullyExpanded) {
            // Upon initialisation when we are not layouted yet we don't want to announce that we
            // are fully expanded, hence the != 0.0f check.
            return getContext().getString(R.string.accessibility_desc_quick_settings);
        } else if (mBarState == StatusBarState.KEYGUARD) {
            return getContext().getString(R.string.accessibility_desc_lock_screen);
        } else {
            return getContext().getString(R.string.accessibility_desc_notification_shade);
        }
    }

    private float calculateQsTopPadding() {
        if (mKeyguardShowing
                && (mQsExpandImmediate || mIsExpanding && mQsExpandedWhenExpandingStarted)) {

            // Either QS pushes the notifications down when fully expanded, or QS is fully above the
            // notifications (mostly on tablets). maxNotificationPadding denotes the normal top
            // padding on Keyguard, maxQsPadding denotes the top padding from the quick settings
            // panel. We need to take the maximum and linearly interpolate with the panel expansion
            // for a nice motion.
            int maxNotificationPadding = getKeyguardNotificationStaticPadding();
            int maxQsPadding = mQsMaxExpansionHeight + mQsNotificationTopPadding;
            int max = mBarState == StatusBarState.KEYGUARD
                    ? Math.max(maxNotificationPadding, maxQsPadding)
                    : maxQsPadding;
            return (int) MathUtils.lerp((float) mQsMinExpansionHeight, (float) max,
                    getExpandedFraction());
        } else if (mQsSizeChangeAnimator != null) {
            return Math.max((int) mQsSizeChangeAnimator.getAnimatedValue(),
                    getKeyguardNotificationStaticPadding());
        } else if (mKeyguardShowing) {
            // We can only do the smoother transition on Keyguard when we also are not collapsing
            // from a scrolled quick settings.
            return MathUtils.lerp((float) getKeyguardNotificationStaticPadding(),
                    (float) (mQsMaxExpansionHeight + mQsNotificationTopPadding),
                    getQsExpansionFraction());
        } else {
            return mQsExpansionHeight + mQsNotificationTopPadding;
        }
    }

    /**
     * @return the topPadding of notifications when on keyguard not respecting quick settings
     *         expansion
     */
    private int getKeyguardNotificationStaticPadding() {
        if (!mKeyguardShowing) {
            return 0;
        }
        if (!mKeyguardBypassController.getBypassEnabled()) {
            return mClockPositionResult.stackScrollerPadding;
        }
        int collapsedPosition = mHeadsUpInset;
        if (!mNotificationStackScroller.isPulseExpanding()) {
            return collapsedPosition;
        } else {
            int expandedPosition = mClockPositionResult.stackScrollerPadding;
            return (int) MathUtils.lerp(collapsedPosition, expandedPosition,
                    mNotificationStackScroller.calculateAppearFractionBypass());
        }
    }


    protected void requestScrollerTopPaddingUpdate(boolean animate) {
        mNotificationStackScroller.updateTopPadding(calculateQsTopPadding(), animate);
        if (mKeyguardShowing && mKeyguardBypassController.getBypassEnabled()) {
            // update the position of the header
            updateQsExpansion();
        }
    }


    private void updateQSPulseExpansion() {
        if (mQs != null) {
            mQs.setShowCollapsedOnKeyguard(mKeyguardShowing
                    && mKeyguardBypassController.getBypassEnabled()
                    && mNotificationStackScroller.isPulseExpanding());
        }
    }

    private void trackMovement(MotionEvent event) {
        if (mQsVelocityTracker != null) mQsVelocityTracker.addMovement(event);
        mLastTouchX = event.getX();
        mLastTouchY = event.getY();
    }

    private void initVelocityTracker() {
        if (mQsVelocityTracker != null) {
            mQsVelocityTracker.recycle();
        }
        mQsVelocityTracker = VelocityTracker.obtain();
    }

    private float getCurrentQSVelocity() {
        if (mQsVelocityTracker == null) {
            return 0;
        }
        mQsVelocityTracker.computeCurrentVelocity(1000);
        return mQsVelocityTracker.getYVelocity();
    }

    private void cancelQsAnimation() {
        if (mQsExpansionAnimator != null) {
            mQsExpansionAnimator.cancel();
        }
    }

    /**
     * @see #flingSettings(float, int, Runnable, boolean)
     */
    public void flingSettings(float vel, int type) {
        flingSettings(vel, type, null, false /* isClick */);
    }

    /**
     * Animates QS or QQS as if the user had swiped up or down.
     *
     * @param vel Finger velocity or 0 when not initiated by touch events.
     * @param type Either {@link #FLING_EXPAND}, {@link #FLING_COLLAPSE} or {@link #FLING_HIDE}.
     * @param onFinishRunnable Runnable to be executed at the end of animation.
     * @param isClick If originated by click (different interpolator and duration.)
     */
    protected void flingSettings(float vel, int type, final Runnable onFinishRunnable,
            boolean isClick) {
        float target;
        switch (type) {
            case FLING_EXPAND:
                target = mQsMaxExpansionHeight;
                break;
            case FLING_COLLAPSE:
                target = mQsMinExpansionHeight;
                break;
            case FLING_HIDE:
            default:
                target = 0;
        }
        if (target == mQsExpansionHeight) {
            if (onFinishRunnable != null) {
                onFinishRunnable.run();
            }
            return;
        }

        // If we move in the opposite direction, reset velocity and use a different duration.
        boolean oppositeDirection = false;
        boolean expanding = type == FLING_EXPAND;
        if (vel > 0 && !expanding || vel < 0 && expanding) {
            vel = 0;
            oppositeDirection = true;
        }
        ValueAnimator animator = ValueAnimator.ofFloat(mQsExpansionHeight, target);
        if (isClick) {
            animator.setInterpolator(Interpolators.TOUCH_RESPONSE);
            animator.setDuration(368);
        } else {
            mFlingAnimationUtils.apply(animator, mQsExpansionHeight, target, vel);
        }
        if (oppositeDirection) {
            animator.setDuration(350);
        }
        animator.addUpdateListener(animation -> {
            setQsExpansion((Float) animation.getAnimatedValue());
        });
        animator.addListener(new AnimatorListenerAdapter() {
            @Override
            public void onAnimationEnd(Animator animation) {
                mNotificationStackScroller.resetCheckSnoozeLeavebehind();
                mQsExpansionAnimator = null;
                if (onFinishRunnable != null) {
                    onFinishRunnable.run();
                }
            }
        });
        animator.start();
        mQsExpansionAnimator = animator;
        mQsAnimatorExpand = expanding;
    }

    /**
     * @return Whether we should intercept a gesture to open Quick Settings.
     */
    private boolean shouldQuickSettingsIntercept(float x, float y, float yDiff) {
        if (!mQsExpansionEnabled || mCollapsedOnDown
                || (mKeyguardShowing && mKeyguardBypassController.getBypassEnabled()) || isQSEventBlocked()) {
            return false;
        }
        View header = mKeyguardShowing || mQs == null ? mKeyguardStatusBar : mQs.getHeader();
        final boolean onHeader = x >= mQsFrame.getX()
                && x <= mQsFrame.getX() + mQsFrame.getWidth()
                && y >= header.getTop() && y <= header.getBottom();
        if (mQsExpanded) {
            return onHeader || (yDiff < 0 && isInQsArea(x, y));
        } else {
            return onHeader;
        }
    }

    @Override
    protected boolean isScrolledToBottom() {
        if (!isInSettings()) {
            return mBarState == StatusBarState.KEYGUARD
                    || mNotificationStackScroller.isScrolledToBottom();
        } else {
            return true;
        }
    }

    @Override
    protected int getMaxPanelHeight() {
        if (mKeyguardBypassController.getBypassEnabled() && mBarState == StatusBarState.KEYGUARD) {
            return getMaxPanelHeightBypass();
        } else {
            return getMaxPanelHeightNonBypass();
        }
    }

    private int getMaxPanelHeightNonBypass() {
        int min = mStatusBarMinHeight;
        if (!(mBarState == StatusBarState.KEYGUARD)
                && mNotificationStackScroller.getNotGoneChildCount() == 0) {
            int minHeight = (int) (mQsMinExpansionHeight + getOverExpansionAmount());
            min = Math.max(min, minHeight);
        }
        int maxHeight;
        if (mQsExpandImmediate || mQsExpanded || mIsExpanding && mQsExpandedWhenExpandingStarted
                || mPulsing) {
            maxHeight = calculatePanelHeightQsExpanded();
        } else {
            maxHeight = calculatePanelHeightShade();
        }
        maxHeight = Math.max(maxHeight, min);
        return maxHeight;
    }

    private int getMaxPanelHeightBypass() {
        int position = mClockPositionAlgorithm.getExpandedClockPosition()
                + mKeyguardStatusView.getHeight();
        if (mNotificationStackScroller.getVisibleNotificationCount() != 0) {
            position += mShelfHeight / 2.0f + mDarkIconSize / 2.0f;
        }
        return position;
    }

    public boolean isInSettings() {
        return mQsExpanded;
    }

    public boolean isExpanding() {
        return mIsExpanding;
    }

    @Override
    protected void onHeightUpdated(float expandedHeight) {
        if (!mQsExpanded || mQsExpandImmediate || mIsExpanding && mQsExpandedWhenExpandingStarted) {
            // Updating the clock position will set the top padding which might
            // trigger a new panel height and re-position the clock.
            // This is a circular dependency and should be avoided, otherwise we'll have
            // a stack overflow.
            if (mStackScrollerMeasuringPass > 2) {
                if (DEBUG) Log.d(TAG, "Unstable notification panel height. Aborting.");
            } else {
                positionClockAndNotifications();
            }
        }
        if (mQsExpandImmediate || mQsExpanded && !mQsTracking && mQsExpansionAnimator == null
                && !mQsExpansionFromOverscroll) {
            float t;
            if (mKeyguardShowing) {

                // On Keyguard, interpolate the QS expansion linearly to the panel expansion
                t = expandedHeight / (getMaxPanelHeight());
            } else {
                // In Shade, interpolate linearly such that QS is closed whenever panel height is
                // minimum QS expansion + minStackHeight
                float panelHeightQsCollapsed = mNotificationStackScroller.getIntrinsicPadding()
                        + mNotificationStackScroller.getLayoutMinHeight();
                float panelHeightQsExpanded = calculatePanelHeightQsExpanded();
                t = (expandedHeight - panelHeightQsCollapsed)
                        / (panelHeightQsExpanded - panelHeightQsCollapsed);
            }
            setQsExpansion(mQsMinExpansionHeight
                    + t * (mQsMaxExpansionHeight - mQsMinExpansionHeight));
        }
        updateExpandedHeight(expandedHeight);
        updateHeader();
        updateNotificationTranslucency();
        updatePanelExpanded();
        updateGestureExclusionRect();
        if (DEBUG) {
            invalidate();
        }
    }

    private void updatePanelExpanded() {
        boolean isExpanded = !isFullyCollapsed() || mExpectingSynthesizedDown;
        if (mPanelExpanded != isExpanded) {
            mHeadsUpManager.setIsPanelExpanded(isExpanded);
            mStatusBar.setPanelExpanded(isExpanded);
            mPanelExpanded = isExpanded;
        }
    }

    private int calculatePanelHeightShade() {
        int emptyBottomMargin = mNotificationStackScroller.getEmptyBottomMargin();
        int maxHeight = mNotificationStackScroller.getHeight() - emptyBottomMargin;
        maxHeight += mNotificationStackScroller.getTopPaddingOverflow();

        if (mBarState == StatusBarState.KEYGUARD) {
            int minKeyguardPanelBottom = mClockPositionAlgorithm.getExpandedClockPosition()
                    + mKeyguardStatusView.getHeight()
                    + mNotificationStackScroller.getIntrinsicContentHeight();
            return Math.max(maxHeight, minKeyguardPanelBottom);
        } else {
            return maxHeight;
        }
    }

    private int calculatePanelHeightQsExpanded() {
        float notificationHeight = mNotificationStackScroller.getHeight()
                - mNotificationStackScroller.getEmptyBottomMargin()
                - mNotificationStackScroller.getTopPadding();

        // When only empty shade view is visible in QS collapsed state, simulate that we would have
        // it in expanded QS state as well so we don't run into troubles when fading the view in/out
        // and expanding/collapsing the whole panel from/to quick settings.
        if (mNotificationStackScroller.getNotGoneChildCount() == 0
                && mShowEmptyShadeView) {
            notificationHeight = mNotificationStackScroller.getEmptyShadeViewHeight();
        }
        int maxQsHeight = mQsMaxExpansionHeight;

        if (mKeyguardShowing) {
            maxQsHeight += mQsNotificationTopPadding;
        }

        // If an animation is changing the size of the QS panel, take the animated value.
        if (mQsSizeChangeAnimator != null) {
            maxQsHeight = (int) mQsSizeChangeAnimator.getAnimatedValue();
        }
        float totalHeight = Math.max(
                maxQsHeight, mBarState == StatusBarState.KEYGUARD
                        ? mClockPositionResult.stackScrollerPadding : 0)
                + notificationHeight + mNotificationStackScroller.getTopPaddingOverflow();
        if (totalHeight > mNotificationStackScroller.getHeight()) {
            float fullyCollapsedHeight = maxQsHeight
                    + mNotificationStackScroller.getLayoutMinHeight();
            totalHeight = Math.max(fullyCollapsedHeight, mNotificationStackScroller.getHeight());
        }
        return (int) totalHeight;
    }

    private void updateNotificationTranslucency() {
        float alpha = 1f;
        if (mClosingWithAlphaFadeOut && !mExpandingFromHeadsUp &&
                !mHeadsUpManager.hasPinnedHeadsUp()) {
            alpha = getFadeoutAlpha();
        }
        if (mBarState == StatusBarState.KEYGUARD && !mHintAnimationRunning
                && !mKeyguardBypassController.getBypassEnabled()) {
            alpha *= mClockPositionResult.clockAlpha;
        }
        mNotificationStackScroller.setAlpha(alpha);
    }

    private float getFadeoutAlpha() {
        float alpha;
        if (mQsMinExpansionHeight == 0) {
            return 1.0f;
        }
        alpha = getExpandedHeight() / mQsMinExpansionHeight;
        alpha = Math.max(0, Math.min(alpha, 1));
        alpha = (float) Math.pow(alpha, 0.75);
        return alpha;
    }

    @Override
    protected float getOverExpansionAmount() {
        return mNotificationStackScroller.getCurrentOverScrollAmount(true /* top */);
    }

    @Override
    protected float getOverExpansionPixels() {
        return mNotificationStackScroller.getCurrentOverScrolledPixels(true /* top */);
    }

    /**
     * Hides the header when notifications are colliding with it.
     */
    private void updateHeader() {
        if (mBarState == StatusBarState.KEYGUARD) {
            updateHeaderKeyguardAlpha();
        }
        updateQsExpansion();
    }

    protected float getHeaderTranslation() {
        if (mBarState == StatusBarState.KEYGUARD && !mKeyguardBypassController.getBypassEnabled()) {
            return -mQs.getQsMinExpansionHeight();
        }
        float appearAmount = mNotificationStackScroller.calculateAppearFraction(mExpandedHeight);
        float startHeight = -mQsExpansionHeight;
        if (mKeyguardBypassController.getBypassEnabled() && isOnKeyguard()
                && mNotificationStackScroller.isPulseExpanding()) {
            if (!mPulseExpansionHandler.isExpanding()
                    && !mPulseExpansionHandler.getLeavingLockscreen()) {
                // If we aborted the expansion we need to make sure the header doesn't reappear
                // again after the header has animated away
                appearAmount = 0;
            } else {
                appearAmount = mNotificationStackScroller.calculateAppearFractionBypass();
            }
            startHeight = -mQs.getQsMinExpansionHeight();
        }
        float translation = MathUtils.lerp(startHeight, 0,
                Math.min(1.0f, appearAmount))
                + mExpandOffset;
        return Math.min(0, translation);
    }

    /**
     * @return the alpha to be used to fade out the contents on Keyguard (status bar, bottom area)
     *         during swiping up
     */
    private float getKeyguardContentsAlpha() {
        float alpha;
        if (mBarState == StatusBarState.KEYGUARD) {

            // When on Keyguard, we hide the header as soon as we expanded close enough to the
            // header
            alpha = getExpandedHeight()
                    /
                    (mKeyguardStatusBar.getHeight() + mNotificationsHeaderCollideDistance);
        } else {

            // In SHADE_LOCKED, the top card is already really close to the header. Hide it as
            // soon as we start translating the stack.
            alpha = getExpandedHeight() / mKeyguardStatusBar.getHeight();
        }
        alpha = MathUtils.saturate(alpha);
        alpha = (float) Math.pow(alpha, 0.75);
        return alpha;
    }

    private void updateHeaderKeyguardAlpha() {
        if (!mKeyguardShowing) {
            return;
        }
        float alphaQsExpansion = 1 - Math.min(1, getQsExpansionFraction() * 2);
        float newAlpha = Math.min(getKeyguardContentsAlpha(), alphaQsExpansion)
                * mKeyguardStatusBarAnimateAlpha;
        newAlpha *= 1.0f - mKeyguardHeadsUpShowingAmount;
        mKeyguardStatusBar.setAlpha(newAlpha);
        boolean hideForBypass = mFirstBypassAttempt && mUpdateMonitor.shouldListenForFace()
                || mDelayShowingKeyguardStatusBar;
        mKeyguardStatusBar.setVisibility(newAlpha != 0f && !mDozing && !hideForBypass
                ? VISIBLE : INVISIBLE);
    }

    private void updateKeyguardBottomAreaAlpha() {
        // There are two possible panel expansion behaviors:
        // • User dragging up to unlock: we want to fade out as quick as possible
        //   (ALPHA_EXPANSION_THRESHOLD) to avoid seeing the bouncer over the bottom area.
        // • User tapping on lock screen: bouncer won't be visible but panel expansion will
        //   change due to "unlock hint animation." In this case, fading out the bottom area
        //   would also hide the message that says "swipe to unlock," we don't want to do that.
        float expansionAlpha = MathUtils.map(isUnlockHintRunning()
                        ? 0 : KeyguardBouncer.ALPHA_EXPANSION_THRESHOLD, 1f,
                0f, 1f, getExpandedFraction());
        float alpha = Math.min(expansionAlpha, 1 - getQsExpansionFraction());
        alpha *= mBottomAreaShadeAlpha;
        mKeyguardBottomArea.setAffordanceAlpha(alpha);
        mKeyguardBottomArea.setImportantForAccessibility(alpha == 0f
                ? IMPORTANT_FOR_ACCESSIBILITY_NO_HIDE_DESCENDANTS
                : IMPORTANT_FOR_ACCESSIBILITY_AUTO);
        View ambientIndicationContainer = mStatusBar.getAmbientIndicationContainer();
        if (ambientIndicationContainer != null) {
            ambientIndicationContainer.setAlpha(alpha);
        }
    }

    /**
     * Custom clock fades away when user drags up to unlock or pulls down quick settings.
     *
     * Updates alpha of custom clock to match the alpha of the KeyguardBottomArea. See
     * {@link updateKeyguardBottomAreaAlpha}.
     */
    private void updateBigClockAlpha() {
        float expansionAlpha = MathUtils.map(isUnlockHintRunning()
                ? 0 : KeyguardBouncer.ALPHA_EXPANSION_THRESHOLD, 1f, 0f, 1f, getExpandedFraction());
        float alpha = Math.min(expansionAlpha, 1 - getQsExpansionFraction());
        mBigClockContainer.setAlpha(alpha);
    }

    @Override
    protected void onExpandingStarted() {
        super.onExpandingStarted();
        mNotificationStackScroller.onExpansionStarted();
        mIsExpanding = true;
        mQsExpandedWhenExpandingStarted = mQsFullyExpanded;
        if (mQsExpanded) {
            onQsExpansionStarted();
        }
        // Since there are QS tiles in the header now, we need to make sure we start listening
        // immediately so they can be up to date.
        if (mQs == null) return;
        mQs.setHeaderListening(true);
    }

    @Override
    protected void onExpandingFinished() {
        super.onExpandingFinished();
        mNotificationStackScroller.onExpansionStopped();
        mHeadsUpManager.onExpandingFinished();
        mIsExpanding = false;
        if (isFullyCollapsed()) {
            DejankUtils.postAfterTraversal(new Runnable() {
                @Override
                public void run() {
                    setListening(false);
                }
            });

            // Workaround b/22639032: Make sure we invalidate something because else RenderThread
            // thinks we are actually drawing a frame put in reality we don't, so RT doesn't go
            // ahead with rendering and we jank.
            postOnAnimation(new Runnable() {
                @Override
                public void run() {
                    getParent().invalidateChild(NotificationPanelView.this, mDummyDirtyRect);
                }
            });
        } else {
            setListening(true);
        }
        mQsExpandImmediate = false;
        mNotificationStackScroller.setShouldShowShelfOnly(false);
        mTwoFingerQsExpandPossible = false;
        mIsExpansionFromHeadsUp = false;
        notifyListenersTrackingHeadsUp(null);
        mExpandingFromHeadsUp = false;
        setPanelScrimMinFraction(0.0f);
    }

    private void notifyListenersTrackingHeadsUp(ExpandableNotificationRow pickedChild) {
        for (int i = 0; i < mTrackingHeadsUpListeners.size(); i++) {
            Consumer<ExpandableNotificationRow> listener
                    = mTrackingHeadsUpListeners.get(i);
            listener.accept(pickedChild);
        }
    }

    private void setListening(boolean listening) {
        mKeyguardStatusBar.setListening(listening);
        if (mQs == null) return;
        mQs.setListening(listening);
    }

    @Override
    public void expand(boolean animate) {
        super.expand(animate);
        setListening(true);
    }

    @Override
    protected void setOverExpansion(float overExpansion, boolean isPixels) {
        if (mConflictingQsExpansionGesture || mQsExpandImmediate) {
            return;
        }
        if (mBarState != StatusBarState.KEYGUARD) {
            mNotificationStackScroller.setOnHeightChangedListener(null);
            if (isPixels) {
                mNotificationStackScroller.setOverScrolledPixels(
                        overExpansion, true /* onTop */, false /* animate */);
            } else {
                mNotificationStackScroller.setOverScrollAmount(
                        overExpansion, true /* onTop */, false /* animate */);
            }
            mNotificationStackScroller.setOnHeightChangedListener(this);
        }
    }

    @Override
    protected void onTrackingStarted() {
        mFalsingManager.onTrackingStarted(mStatusBar.isKeyguardCurrentlySecure());
        super.onTrackingStarted();
        if (mQsFullyExpanded) {
            mQsExpandImmediate = true;
            mNotificationStackScroller.setShouldShowShelfOnly(true);
        }
        if (mBarState == StatusBarState.KEYGUARD
                || mBarState == StatusBarState.SHADE_LOCKED) {
            mAffordanceHelper.animateHideLeftRightIcon();
        }
        mNotificationStackScroller.onPanelTrackingStarted();
    }

    @Override
    protected void onTrackingStopped(boolean expand) {
        mFalsingManager.onTrackingStopped();
        super.onTrackingStopped(expand);
        if (expand) {
            mNotificationStackScroller.setOverScrolledPixels(
                    0.0f, true /* onTop */, true /* animate */);
        }
        mNotificationStackScroller.onPanelTrackingStopped();
        if (expand && (mBarState == StatusBarState.KEYGUARD
                || mBarState == StatusBarState.SHADE_LOCKED)) {
            if (!mHintAnimationRunning) {
                mAffordanceHelper.reset(true);
            }
        }
    }

    @Override
    public void onHeightChanged(ExpandableView view, boolean needsAnimation) {

        // Block update if we are in quick settings and just the top padding changed
        // (i.e. view == null).
        if (view == null && mQsExpanded) {
            return;
        }
        if (needsAnimation && mInterpolatedDarkAmount == 0) {
            mAnimateNextPositionUpdate = true;
        }
        ExpandableView firstChildNotGone = mNotificationStackScroller.getFirstChildNotGone();
        ExpandableNotificationRow firstRow = firstChildNotGone instanceof ExpandableNotificationRow
                ? (ExpandableNotificationRow) firstChildNotGone
                : null;
        if (firstRow != null
                && (view == firstRow || (firstRow.getNotificationParent() == firstRow))) {
            requestScrollerTopPaddingUpdate(false /* animate */);
        }
        requestPanelHeightUpdate();
    }

    @Override
    public void onReset(ExpandableView view) {
    }

    public void onQsHeightChanged() {
        mQsMaxExpansionHeight = mQs != null ? mQs.getDesiredHeight() : 0;
        if (mQsExpanded && mQsFullyExpanded) {
            mQsExpansionHeight = mQsMaxExpansionHeight;
            requestScrollerTopPaddingUpdate(false /* animate */);
            requestPanelHeightUpdate();
        }
        if (mAccessibilityManager.isEnabled()) {
            setAccessibilityPaneTitle(determineAccessibilityPaneTitle());
        }
        mNotificationStackScroller.setMaxTopPadding(
                mQsMaxExpansionHeight + mQsNotificationTopPadding);
    }

    @Override
    protected void onConfigurationChanged(Configuration newConfig) {
        super.onConfigurationChanged(newConfig);
        mAffordanceHelper.onConfigurationChanged();
        if (newConfig.orientation != mLastOrientation) {
            resetHorizontalPanelPosition();
        }
        mLastOrientation = newConfig.orientation;
    }

    @Override
    public WindowInsets onApplyWindowInsets(WindowInsets insets) {
        mNavigationBarBottomHeight = insets.getStableInsetBottom();
        updateMaxHeadsUpTranslation();
        return insets;
    }

    private void updateMaxHeadsUpTranslation() {
        mNotificationStackScroller.setHeadsUpBoundaries(getHeight(), mNavigationBarBottomHeight);
    }

    @Override
    public void onRtlPropertiesChanged(int layoutDirection) {
        if (layoutDirection != mOldLayoutDirection) {
            mAffordanceHelper.onRtlPropertiesChanged();
            mOldLayoutDirection = layoutDirection;
        }
    }

    @Override
    public void onClick(View v) {
        onQsExpansionStarted();
        if (mQsExpanded) {
            flingSettings(0 /* vel */, FLING_COLLAPSE, null /* onFinishRunnable */,
                    true /* isClick */);
        } else if (mQsExpansionEnabled) {
            mLockscreenGestureLogger.write(MetricsEvent.ACTION_SHADE_QS_TAP, 0, 0);
            flingSettings(0 /* vel */, FLING_EXPAND, null /* onFinishRunnable */,
                    true /* isClick */);
        }
    }

    @Override
    public void onAnimationToSideStarted(boolean rightPage, float translation, float vel) {
        boolean start = getLayoutDirection() == LAYOUT_DIRECTION_RTL ? rightPage : !rightPage;
        mIsLaunchTransitionRunning = true;
        mLaunchAnimationEndRunnable = null;
        float displayDensity = mStatusBar.getDisplayDensity();
        int lengthDp = Math.abs((int) (translation / displayDensity));
        int velocityDp = Math.abs((int) (vel / displayDensity));
        if (start) {
            mLockscreenGestureLogger.write(MetricsEvent.ACTION_LS_DIALER, lengthDp, velocityDp);

            mFalsingManager.onLeftAffordanceOn();
            if (mFalsingManager.shouldEnforceBouncer()) {
                mStatusBar.executeRunnableDismissingKeyguard(new Runnable() {
                    @Override
                    public void run() {
                        mKeyguardBottomArea.launchLeftAffordance();
                    }
                }, null, true /* dismissShade */, false /* afterKeyguardGone */,
                        true /* deferred */);
            } else {
                mKeyguardBottomArea.launchLeftAffordance();
            }
        } else {
            if (KeyguardBottomAreaView.CAMERA_LAUNCH_SOURCE_AFFORDANCE.equals(
                    mLastCameraLaunchSource)) {
                mLockscreenGestureLogger.write(MetricsEvent.ACTION_LS_CAMERA, lengthDp, velocityDp);
            }
            mFalsingManager.onCameraOn();
            if (mFalsingManager.shouldEnforceBouncer()) {
                mStatusBar.executeRunnableDismissingKeyguard(new Runnable() {
                    @Override
                    public void run() {
                        mKeyguardBottomArea.launchCamera(mLastCameraLaunchSource);
                    }
                }, null, true /* dismissShade */, false /* afterKeyguardGone */,
                    true /* deferred */);
            }
            else {
                mKeyguardBottomArea.launchCamera(mLastCameraLaunchSource);
            }
        }
        mStatusBar.startLaunchTransitionTimeout();
        mBlockTouches = true;
    }

    @Override
    public void onAnimationToSideEnded() {
        mIsLaunchTransitionRunning = false;
        mIsLaunchTransitionFinished = true;
        if (mLaunchAnimationEndRunnable != null) {
            mLaunchAnimationEndRunnable.run();
            mLaunchAnimationEndRunnable = null;
        }
        mStatusBar.readyForKeyguardDone();
    }

    @Override
    protected void startUnlockHintAnimation() {
        if (mPowerManager.isPowerSaveMode()) {
            onUnlockHintStarted();
            onUnlockHintFinished();
            return;
        }
        super.startUnlockHintAnimation();
    }

    @Override
    public float getMaxTranslationDistance() {
        return (float) Math.hypot(getWidth(), getHeight());
    }

    @Override
    public void onSwipingStarted(boolean rightIcon) {
        mFalsingManager.onAffordanceSwipingStarted(rightIcon);
        boolean camera = getLayoutDirection() == LAYOUT_DIRECTION_RTL ? !rightIcon
                : rightIcon;
        if (camera) {
            mKeyguardBottomArea.bindCameraPrewarmService();
        }
        requestDisallowInterceptTouchEvent(true);
        mOnlyAffordanceInThisMotion = true;
        mQsTracking = false;
    }

    @Override
    public void onSwipingAborted() {
        mFalsingManager.onAffordanceSwipingAborted();
        mKeyguardBottomArea.unbindCameraPrewarmService(false /* launched */);
    }

    @Override
    public void onIconClicked(boolean rightIcon) {
        if (mHintAnimationRunning) {
            return;
        }
        mHintAnimationRunning = true;
        mAffordanceHelper.startHintAnimation(rightIcon, new Runnable() {
            @Override
            public void run() {
                mHintAnimationRunning = false;
                mStatusBar.onHintFinished();
            }
        });
        rightIcon = getLayoutDirection() == LAYOUT_DIRECTION_RTL ? !rightIcon : rightIcon;
        if (rightIcon) {
            mStatusBar.onCameraHintStarted();
        } else {
            if (mKeyguardBottomArea.isLeftVoiceAssist()) {
                mStatusBar.onVoiceAssistHintStarted();
            } else {
                mStatusBar.onPhoneHintStarted();
            }
        }
    }

    @Override
    protected void onUnlockHintFinished() {
        super.onUnlockHintFinished();
        mNotificationStackScroller.setUnlockHintRunning(false);
    }

    @Override
    protected void onUnlockHintStarted() {
        super.onUnlockHintStarted();
        mNotificationStackScroller.setUnlockHintRunning(true);
    }

    @Override
    public KeyguardAffordanceView getLeftIcon() {
        return getLayoutDirection() == LAYOUT_DIRECTION_RTL
                ? mKeyguardBottomArea.getRightView()
                : mKeyguardBottomArea.getLeftView();
    }

    @Override
    public KeyguardAffordanceView getRightIcon() {
        return getLayoutDirection() == LAYOUT_DIRECTION_RTL
                ? mKeyguardBottomArea.getLeftView()
                : mKeyguardBottomArea.getRightView();
    }

    @Override
    public View getLeftPreview() {
        return getLayoutDirection() == LAYOUT_DIRECTION_RTL
                ? mKeyguardBottomArea.getRightPreview()
                : mKeyguardBottomArea.getLeftPreview();
    }

    @Override
    public View getRightPreview() {
        return getLayoutDirection() == LAYOUT_DIRECTION_RTL
                ? mKeyguardBottomArea.getLeftPreview()
                : mKeyguardBottomArea.getRightPreview();
    }

    @Override
    public float getAffordanceFalsingFactor() {
        return mStatusBar.isWakeUpComingFromTouch() ? 1.5f : 1.0f;
    }

    @Override
    public boolean needsAntiFalsing() {
        return mBarState == StatusBarState.KEYGUARD;
    }

    @Override
    protected float getPeekHeight() {
        if (mNotificationStackScroller.getNotGoneChildCount() > 0) {
            return mNotificationStackScroller.getPeekHeight();
        } else {
            return mQsMinExpansionHeight;
        }
    }

    @Override
    protected boolean shouldUseDismissingAnimation() {
        return mBarState != StatusBarState.SHADE
                && (!mStatusBar.isKeyguardCurrentlySecure() || !isTracking());
    }

    @Override
    protected boolean fullyExpandedClearAllVisible() {
        return mNotificationStackScroller.isFooterViewNotGone()
                && mNotificationStackScroller.isScrolledToBottom() && !mQsExpandImmediate;
    }

    @Override
    protected boolean isClearAllVisible() {
        return mNotificationStackScroller.isFooterViewContentVisible();
    }

    @Override
    protected int getClearAllHeight() {
        return mNotificationStackScroller.getFooterViewHeight();
    }

    @Override
    protected boolean isTrackingBlocked() {
        return mConflictingQsExpansionGesture && mQsExpanded || mBlockingExpansionForCurrentTouch;
    }

    public boolean isQsExpanded() {
        return mQsExpanded;
    }

    public boolean isQsDetailShowing() {
        return mQs.isShowingDetail();
    }

    public void closeQsDetail() {
        mQs.closeDetail();
    }

    @Override
    public boolean shouldDelayChildPressedState() {
        return true;
    }

    public boolean isLaunchTransitionFinished() {
        return mIsLaunchTransitionFinished;
    }

    public boolean isLaunchTransitionRunning() {
        return mIsLaunchTransitionRunning;
    }

    public void setLaunchTransitionEndRunnable(Runnable r) {
        mLaunchAnimationEndRunnable = r;
    }

    public void setEmptyDragAmount(float amount) {
        mEmptyDragAmount = amount * 0.2f;
        positionClockAndNotifications();
    }

    private void updateDozingVisibilities(boolean animate) {
        mKeyguardBottomArea.setDozing(mDozing, animate);
        if (!mDozing && animate) {
            animateKeyguardStatusBarIn(StackStateAnimator.ANIMATION_DURATION_STANDARD);
        }
    }

    @Override
    public boolean isDozing() {
        return mDozing;
    }

    public void showEmptyShadeView(boolean emptyShadeViewVisible) {
        mShowEmptyShadeView = emptyShadeViewVisible;
        updateEmptyShadeView();
    }

    private void updateEmptyShadeView() {
        // Hide "No notifications" in QS.
        mNotificationStackScroller.updateEmptyShadeView(mShowEmptyShadeView && !mQsExpanded);
    }

    public void setQsScrimEnabled(boolean qsScrimEnabled) {
        boolean changed = mQsScrimEnabled != qsScrimEnabled;
        mQsScrimEnabled = qsScrimEnabled;
        if (changed) {
            updateQsState();
        }
    }

    public void setKeyguardUserSwitcher(KeyguardUserSwitcher keyguardUserSwitcher) {
        mKeyguardUserSwitcher = keyguardUserSwitcher;
    }

    public void onScreenTurningOn() {
        mKeyguardStatusView.dozeTimeTick();
    }

    @Override
    public void onEmptySpaceClicked(float x, float y) {
        onEmptySpaceClick(x);
    }

    @Override
    protected boolean onMiddleClicked() {
        switch (mBarState) {
            case StatusBarState.KEYGUARD:
                if (!mDozingOnDown) {
                    if (mKeyguardBypassController.getBypassEnabled()) {
                        mUpdateMonitor.requestFaceAuth();
                    } else {
                        mLockscreenGestureLogger.write(
                                MetricsEvent.ACTION_LS_HINT,
                                0 /* lengthDp - N/A */, 0 /* velocityDp - N/A */);
                        startUnlockHintAnimation();
                    }
                }
                return true;
            case StatusBarState.SHADE_LOCKED:
                if (!mQsExpanded) {
                    mShadeController.goToKeyguard();
                }
                return true;
            case StatusBarState.SHADE:

                // This gets called in the middle of the touch handling, where the state is still
                // that we are tracking the panel. Collapse the panel after this is done.
                post(mPostCollapseRunnable);
                return false;
            default:
                return true;
        }
    }

    @Override
    protected void dispatchDraw(Canvas canvas) {
        super.dispatchDraw(canvas);
        if (mCurrentPanelAlpha != 255) {
            canvas.drawRect(0, 0, canvas.getWidth(), canvas.getHeight(), mAlphaPaint);
        }
    }

    public float getCurrentPanelAlpha() {
        return mCurrentPanelAlpha;
    }

    public boolean setPanelAlpha(int alpha, boolean animate) {
        if (mPanelAlpha != alpha) {
            mPanelAlpha = alpha;
            PropertyAnimator.setProperty(this, PANEL_ALPHA, alpha,
                    alpha == 255 ? PANEL_ALPHA_IN_PROPERTIES : PANEL_ALPHA_OUT_PROPERTIES, animate);
            return true;
        }
        return false;
    }

    public void setPanelAlphaInternal(float alpha) {
        mCurrentPanelAlpha = (int) alpha;
        mAlphaPaint.setARGB(mCurrentPanelAlpha, 255, 255, 255);
        invalidate();
    }

    public void setPanelAlphaEndAction(Runnable r) {
        mPanelAlphaEndAction = r;
    }

    @Override
    protected void onDraw(Canvas canvas) {
        super.onDraw(canvas);

        if (DEBUG) {
            Paint p = new Paint();
            p.setColor(Color.RED);
            p.setStrokeWidth(2);
            p.setStyle(Paint.Style.STROKE);
            canvas.drawLine(0, getMaxPanelHeight(), getWidth(), getMaxPanelHeight(), p);
            p.setColor(Color.BLUE);
            canvas.drawLine(0, getExpandedHeight(), getWidth(), getExpandedHeight(), p);
            p.setColor(Color.GREEN);
            canvas.drawLine(0, calculatePanelHeightQsExpanded(), getWidth(),
                    calculatePanelHeightQsExpanded(), p);
            p.setColor(Color.YELLOW);
            canvas.drawLine(0, calculatePanelHeightShade(), getWidth(),
                    calculatePanelHeightShade(), p);
            p.setColor(Color.MAGENTA);
            canvas.drawLine(0, calculateQsTopPadding(), getWidth(),
                    calculateQsTopPadding(), p);
            p.setColor(Color.CYAN);
            canvas.drawLine(0, mClockPositionResult.stackScrollerPadding, getWidth(),
                    mNotificationStackScroller.getTopPadding(), p);
            p.setColor(Color.GRAY);
            canvas.drawLine(0, mClockPositionResult.clockY, getWidth(),
                    mClockPositionResult.clockY, p);
        }
    }

    @Override
    public void onHeadsUpPinnedModeChanged(final boolean inPinnedMode) {
        mNotificationStackScroller.setInHeadsUpPinnedMode(inPinnedMode);
        if (inPinnedMode) {
            mHeadsUpExistenceChangedRunnable.run();
            updateNotificationTranslucency();
        } else {
            setHeadsUpAnimatingAway(true);
            mNotificationStackScroller.runAfterAnimationFinished(
                    mHeadsUpExistenceChangedRunnable);
        }
        updateGestureExclusionRect();
        mHeadsUpPinnedMode = inPinnedMode;
        updateHeadsUpVisibility();
        updateKeyguardStatusBarForHeadsUp();
    }

    private void updateKeyguardStatusBarForHeadsUp() {
        boolean showingKeyguardHeadsUp = mKeyguardShowing
                && mHeadsUpAppearanceController.shouldBeVisible();
        if (mShowingKeyguardHeadsUp != showingKeyguardHeadsUp) {
            mShowingKeyguardHeadsUp = showingKeyguardHeadsUp;
            if (mKeyguardShowing) {
                PropertyAnimator.setProperty(this, KEYGUARD_HEADS_UP_SHOWING_AMOUNT,
                        showingKeyguardHeadsUp ? 1.0f : 0.0f, KEYGUARD_HUN_PROPERTIES,
                        true /* animate */);
            } else {
                PropertyAnimator.applyImmediately(this, KEYGUARD_HEADS_UP_SHOWING_AMOUNT, 0.0f);
            }
        }
    }

    private void setKeyguardHeadsUpShowingAmount(float amount) {
        mKeyguardHeadsUpShowingAmount = amount;
        updateHeaderKeyguardAlpha();
    }

    private float getKeyguardHeadsUpShowingAmount() {
        return mKeyguardHeadsUpShowingAmount;
    }

    public void setHeadsUpAnimatingAway(boolean headsUpAnimatingAway) {
        mHeadsUpAnimatingAway = headsUpAnimatingAway;
        mNotificationStackScroller.setHeadsUpAnimatingAway(headsUpAnimatingAway);
        updateHeadsUpVisibility();
    }

    private void updateHeadsUpVisibility() {
        ((PhoneStatusBarView) mBar).setHeadsUpVisible(mHeadsUpAnimatingAway || mHeadsUpPinnedMode);
    }

    @Override
    public void onHeadsUpPinned(NotificationEntry entry) {
        if (!isOnKeyguard()) {
            mNotificationStackScroller.generateHeadsUpAnimation(entry.getHeadsUpAnimationView(),
                    true);
        }
    }

    @Override
    public void onHeadsUpUnPinned(NotificationEntry entry) {

        // When we're unpinning the notification via active edge they remain heads-upped,
        // we need to make sure that an animation happens in this case, otherwise the notification
        // will stick to the top without any interaction.
        if (isFullyCollapsed() && entry.isRowHeadsUp() && !isOnKeyguard()) {
            mNotificationStackScroller.generateHeadsUpAnimation(
                    entry.getHeadsUpAnimationView(), false);
            entry.setHeadsUpIsVisible();
        }
    }

    @Override
    public void onHeadsUpStateChanged(NotificationEntry entry, boolean isHeadsUp) {
        mNotificationStackScroller.generateHeadsUpAnimation(entry, isHeadsUp);
    }

    @Override
    public void setHeadsUpManager(HeadsUpManagerPhone headsUpManager) {
        super.setHeadsUpManager(headsUpManager);
        mHeadsUpTouchHelper = new HeadsUpTouchHelper(headsUpManager,
                mNotificationStackScroller.getHeadsUpCallback(), this);
    }

    public void setTrackedHeadsUp(ExpandableNotificationRow pickedChild) {
        if (pickedChild != null) {
            notifyListenersTrackingHeadsUp(pickedChild);
            mExpandingFromHeadsUp = true;
        }
        // otherwise we update the state when the expansion is finished
    }

    @Override
    protected void onClosingFinished() {
        super.onClosingFinished();
        resetHorizontalPanelPosition();
        setClosingWithAlphaFadeout(false);
    }

    private void setClosingWithAlphaFadeout(boolean closing) {
        mClosingWithAlphaFadeOut = closing;
        mNotificationStackScroller.forceNoOverlappingRendering(closing);
    }

    /**
     * Updates the vertical position of the panel so it is positioned closer to the touch
     * responsible for opening the panel.
     *
     * @param x the x-coordinate the touch event
     */
    protected void updateVerticalPanelPosition(float x) {
        if (mNotificationStackScroller.getWidth() * 1.75f > getWidth()) {
            resetHorizontalPanelPosition();
            return;
        }
        float leftMost = mPositionMinSideMargin + mNotificationStackScroller.getWidth() / 2;
        float rightMost = getWidth() - mPositionMinSideMargin
                - mNotificationStackScroller.getWidth() / 2;
        if (Math.abs(x - getWidth() / 2) < mNotificationStackScroller.getWidth() / 4) {
            x = getWidth() / 2;
        }
        x = Math.min(rightMost, Math.max(leftMost, x));
        float center =
                mNotificationStackScroller.getLeft() + mNotificationStackScroller.getWidth() / 2;
        setHorizontalPanelTranslation(x - center);
    }

    private void resetHorizontalPanelPosition() {
        setHorizontalPanelTranslation(0f);
    }

    protected void setHorizontalPanelTranslation(float translation) {
        mNotificationStackScroller.setTranslationX(translation);
        mQsFrame.setTranslationX(translation);
        int size = mVerticalTranslationListener.size();
        for (int i = 0; i < size; i++) {
            mVerticalTranslationListener.get(i).run();
        }
    }

    protected void updateExpandedHeight(float expandedHeight) {
        if (mTracking) {
            mNotificationStackScroller.setExpandingVelocity(getCurrentExpandVelocity());
        }
        if (mKeyguardBypassController.getBypassEnabled() && isOnKeyguard()) {
            // The expandedHeight is always the full panel Height when bypassing
            expandedHeight = getMaxPanelHeightNonBypass();
        }
        mNotificationStackScroller.setExpandedHeight(expandedHeight);
        updateKeyguardBottomAreaAlpha();
        updateBigClockAlpha();
        updateStatusBarIcons();
    }

    /**
     * @return whether the notifications are displayed full width and don't have any margins on
     *         the side.
     */
    public boolean isFullWidth() {
        return mIsFullWidth;
    }

    private void updateStatusBarIcons() {
        boolean showIconsWhenExpanded = (isPanelVisibleBecauseOfHeadsUp() || isFullWidth())
                && getExpandedHeight() < getOpeningHeight();
        if (showIconsWhenExpanded && mNoVisibleNotifications && isOnKeyguard()) {
            showIconsWhenExpanded = false;
        }
        if (showIconsWhenExpanded != mShowIconsWhenExpanded) {
            mShowIconsWhenExpanded = showIconsWhenExpanded;
            mCommandQueue.recomputeDisableFlags(mDisplayId, false);
        }
    }

    private boolean isOnKeyguard() {
        return mBarState == StatusBarState.KEYGUARD;
    }

    public void setPanelScrimMinFraction(float minFraction) {
        mBar.panelScrimMinFractionChanged(minFraction);
    }

    public void clearNotificationEffects() {
        mStatusBar.clearNotificationEffects();
    }

    @Override
    protected boolean isPanelVisibleBecauseOfHeadsUp() {
        return (mHeadsUpManager.hasPinnedHeadsUp() || mHeadsUpAnimatingAway)
                && mBarState == StatusBarState.SHADE;
    }

    @Override
    public boolean hasOverlappingRendering() {
        return !mDozing;
    }

    public void launchCamera(boolean animate, int source) {
        if (source == StatusBarManager.CAMERA_LAUNCH_SOURCE_POWER_DOUBLE_TAP) {
            mLastCameraLaunchSource = KeyguardBottomAreaView.CAMERA_LAUNCH_SOURCE_POWER_DOUBLE_TAP;
        } else if (source == StatusBarManager.CAMERA_LAUNCH_SOURCE_WIGGLE) {
            mLastCameraLaunchSource = KeyguardBottomAreaView.CAMERA_LAUNCH_SOURCE_WIGGLE;
        } else if (source == StatusBarManager.CAMERA_LAUNCH_SOURCE_LIFT_TRIGGER) {
            mLastCameraLaunchSource = KeyguardBottomAreaView.CAMERA_LAUNCH_SOURCE_LIFT_TRIGGER;
        } else {

            // Default.
            mLastCameraLaunchSource = KeyguardBottomAreaView.CAMERA_LAUNCH_SOURCE_AFFORDANCE;
        }

        // If we are launching it when we are occluded already we don't want it to animate,
        // nor setting these flags, since the occluded state doesn't change anymore, hence it's
        // never reset.
        if (!isFullyCollapsed()) {
            setLaunchingAffordance(true);
        } else {
            animate = false;
        }
        mAffordanceHasPreview = mKeyguardBottomArea.getRightPreview() != null;
        mAffordanceHelper.launchAffordance(animate, getLayoutDirection() == LAYOUT_DIRECTION_RTL);
    }

    public void onAffordanceLaunchEnded() {
        setLaunchingAffordance(false);
    }

    /**
     * Set whether we are currently launching an affordance. This is currently only set when
     * launched via a camera gesture.
     */
    private void setLaunchingAffordance(boolean launchingAffordance) {
        mLaunchingAffordance = launchingAffordance;
        getLeftIcon().setLaunchingAffordance(launchingAffordance);
        getRightIcon().setLaunchingAffordance(launchingAffordance);
        mKeyguardBypassController.setLaunchingAffordance(launchingAffordance);
        if (mAffordanceLaunchListener != null) {
            mAffordanceLaunchListener.accept(launchingAffordance);
        }
    }

    /**
     * Return true when a bottom affordance is launching an occluded activity with a splash screen.
     */
    public boolean isLaunchingAffordanceWithPreview() {
        return mLaunchingAffordance && mAffordanceHasPreview;
    }

    /**
     * Whether the camera application can be launched for the camera launch gesture.
     *
     * @param keyguardIsShowing whether keyguard is being shown
     */
    public boolean canCameraGestureBeLaunched(boolean keyguardIsShowing) {
        if (!mStatusBar.isCameraAllowedByAdmin()) {
            return false;
        }

        ResolveInfo resolveInfo = mKeyguardBottomArea.resolveCameraIntent();
        String packageToLaunch = (resolveInfo == null || resolveInfo.activityInfo == null)
                ? null : resolveInfo.activityInfo.packageName;
        return packageToLaunch != null &&
                (keyguardIsShowing || !isForegroundApp(packageToLaunch))
                && !mAffordanceHelper.isSwipingInProgress();
    }

    /**
     * Return true if the applications with the package name is running in foreground.
     *
     * @param pkgName application package name.
     */
    private boolean isForegroundApp(String pkgName) {
        ActivityManager am = getContext().getSystemService(ActivityManager.class);
        List<ActivityManager.RunningTaskInfo> tasks = am.getRunningTasks(1);
        return !tasks.isEmpty() && pkgName.equals(tasks.get(0).topActivity.getPackageName());
    }

    private void setGroupManager(NotificationGroupManager groupManager) {
        mGroupManager = groupManager;
    }

    public boolean hideStatusBarIconsWhenExpanded() {
        if (mLaunchingNotification) {
            return mHideIconsDuringNotificationLaunch;
        }
        if (mHeadsUpAppearanceController != null
                && mHeadsUpAppearanceController.shouldBeVisible()) {
            return false;
        }
        return !isFullWidth() || !mShowIconsWhenExpanded;
    }

    class SettingsObserver extends ContentObserver {
        SettingsObserver(Handler handler) {
            super(handler);
        }

        void observe() {
            ContentResolver resolver = mContext.getContentResolver();
            resolver.registerContentObserver(Settings.Secure.getUriFor(
                    Settings.Secure.STATUS_BAR_SHOWN_ON_SECURE_KEYGUARD),
                    false, this, UserHandle.USER_ALL);
            update();
        }

        void unobserve() {
            ContentResolver resolver = mContext.getContentResolver();
            resolver.unregisterContentObserver(this);
        }

        @Override
        public void onChange(boolean selfChange) {
            update();
        }

        @Override
        public void onChange(boolean selfChange, Uri uri) {
            update();
        }

        public void update() {
            ContentResolver resolver = mContext.getContentResolver();
            mStatusBarShownOnSecureKeyguard = Settings.Secure.getIntForUser(
                    resolver, Settings.Secure.STATUS_BAR_SHOWN_ON_SECURE_KEYGUARD, 1,
                    UserHandle.USER_CURRENT) == 1;
        }
    }

    private final FragmentListener mFragmentListener = new FragmentListener() {
        @Override
        public void onFragmentViewCreated(String tag, Fragment fragment) {
            mQs = (QS) fragment;
            mQs.setPanelView(NotificationPanelView.this);
            mQs.setExpandClickListener(NotificationPanelView.this);
            mQs.setHeaderClickable(mQsExpansionEnabled);
            updateQSPulseExpansion();
            mQs.setOverscrolling(mStackScrollerOverscrolling);

            // recompute internal state when qspanel height changes
            mQs.getView().addOnLayoutChangeListener(
                    (v, left, top, right, bottom, oldLeft, oldTop, oldRight, oldBottom) -> {
                        final int height = bottom - top;
                        final int oldHeight = oldBottom - oldTop;
                        if (height != oldHeight) {
                            onQsHeightChanged();
                        }
                    });
            mNotificationStackScroller.setQsContainer((ViewGroup) mQs.getView());
            if (mQs instanceof QSFragment) {
                mKeyguardStatusBar.setQSPanel(((QSFragment) mQs).getQsPanel());
            }
            updateQsExpansion();
        }

        @Override
        public void onFragmentViewDestroyed(String tag, Fragment fragment) {
            // Manual handling of fragment lifecycle is only required because this bridges
            // non-fragment and fragment code. Once we are using a fragment for the notification
            // panel, mQs will not need to be null cause it will be tied to the same lifecycle.
            if (fragment == mQs) {
                mQs = null;
            }
        }
    };

    @Override
    public void setTouchAndAnimationDisabled(boolean disabled) {
        super.setTouchAndAnimationDisabled(disabled);
        if (disabled && mAffordanceHelper.isSwipingInProgress() && !mIsLaunchTransitionRunning) {
            mAffordanceHelper.reset(false /* animate */);
        }
        mNotificationStackScroller.setAnimationsEnabled(!disabled);
    }

    /**
     * Sets the dozing state.
     *
     * @param dozing {@code true} when dozing.
     * @param animate if transition should be animated.
     * @param wakeUpTouchLocation touch event location - if woken up by SLPI sensor.
     */
    public void setDozing(boolean dozing, boolean animate, PointF wakeUpTouchLocation) {
        if (dozing == mDozing) return;
        mDozing = dozing;
        mNotificationStackScroller.setDozing(mDozing, animate, wakeUpTouchLocation);
        mKeyguardBottomArea.setDozing(mDozing, animate);

        if (dozing) {
            mBottomAreaShadeAlphaAnimator.cancel();
        }

        if (mBarState == StatusBarState.KEYGUARD
                || mBarState == StatusBarState.SHADE_LOCKED) {
            updateDozingVisibilities(animate);
        }

        final float dozeAmount = dozing ? 1 : 0;
        mStatusBarStateController.setDozeAmount(dozeAmount, animate);
    }

    @Override
    public void onDozeAmountChanged(float linearAmount, float amount) {
        mInterpolatedDarkAmount = amount;
        mLinearDarkAmount = linearAmount;
        mKeyguardStatusView.setDarkAmount(mInterpolatedDarkAmount);
        mKeyguardBottomArea.setDarkAmount(mInterpolatedDarkAmount);
        positionClockAndNotifications();
    }

    public void setPulsing(boolean pulsing) {
        mPulsing = pulsing;
        DozeParameters dozeParameters = DozeParameters.getInstance(mContext);
        final boolean animatePulse = !dozeParameters.getDisplayNeedsBlanking()
                && dozeParameters.getAlwaysOn();
        boolean pulseLights = Settings.System.getIntForUser(mContext.getContentResolver(),
                Settings.System.PULSE_AMBIENT_LIGHT, 0, UserHandle.USER_CURRENT) != 0;

        if (animatePulse) {
            mAnimateNextPositionUpdate = true;
        }
        // Do not animate the clock when waking up from a pulse.
        // The height callback will take care of pushing the clock to the right position.
        if (!mPulsing && !mDozing) {
            mAnimateNextPositionUpdate = false;
        }
        if ((mPulseLightsView != null) && pulseLights) {
            mPulseLightsView.setVisibility(mPulsing ? View.VISIBLE : View.GONE);
            if (mPulsing) {
                mPulseLightsView.animateNotification();
                mPulseLightsView.setPulsing(pulsing);
            }
        }
        mNotificationStackScroller.setPulsing(pulsing, animatePulse);
        mKeyguardStatusView.setPulsing(pulsing);
    }

    public void setAmbientIndicationBottomPadding(int ambientIndicationBottomPadding) {
        if (mAmbientIndicationBottomPadding != ambientIndicationBottomPadding) {
            mAmbientIndicationBottomPadding = ambientIndicationBottomPadding;
            mStatusBar.updateKeyguardMaxNotifications();
        }
    }

    public void dozeTimeTick() {
        mKeyguardBottomArea.dozeTimeTick();
        mKeyguardStatusView.dozeTimeTick();
        if (mInterpolatedDarkAmount > 0) {
            positionClockAndNotifications();
        }
    }

    public void setStatusAccessibilityImportance(int mode) {
        mKeyguardStatusView.setImportantForAccessibility(mode);
    }

    /**
     * TODO: this should be removed.
     * It's not correct to pass this view forward because other classes will end up adding
     * children to it. Theme will be out of sync.
     *
     * @return bottom area view
     */
    public KeyguardBottomAreaView getKeyguardBottomAreaView() {
        return mKeyguardBottomArea;
    }

    public void setUserSetupComplete(boolean userSetupComplete) {
        mUserSetupComplete = userSetupComplete;
        mKeyguardBottomArea.setUserSetupComplete(userSetupComplete);
    }

    public void applyExpandAnimationParams(ExpandAnimationParameters params) {
        mExpandOffset = params != null ? params.getTopChange() : 0;
        updateQsExpansion();
        if (params != null) {
            boolean hideIcons = params.getProgress(
                    ActivityLaunchAnimator.ANIMATION_DELAY_ICON_FADE_IN, 100) == 0.0f;
            if (hideIcons != mHideIconsDuringNotificationLaunch) {
                mHideIconsDuringNotificationLaunch = hideIcons;
                if (!hideIcons) {
                    mCommandQueue.recomputeDisableFlags(mDisplayId, true /* animate */);
                }
            }
        }
    }

    public void addTrackingHeadsUpListener(Consumer<ExpandableNotificationRow> listener) {
        mTrackingHeadsUpListeners.add(listener);
    }

    public void removeTrackingHeadsUpListener(Consumer<ExpandableNotificationRow> listener) {
        mTrackingHeadsUpListeners.remove(listener);
    }

    public void addVerticalTranslationListener(Runnable verticalTranslationListener) {
        mVerticalTranslationListener.add(verticalTranslationListener);
    }

    public void removeVerticalTranslationListener(Runnable verticalTranslationListener) {
        mVerticalTranslationListener.remove(verticalTranslationListener);
    }

    public void setHeadsUpAppearanceController(
            HeadsUpAppearanceController headsUpAppearanceController) {
        mHeadsUpAppearanceController = headsUpAppearanceController;
    }

    /**
     * Starts the animation before we dismiss Keyguard, i.e. an disappearing animation on the
     * security view of the bouncer.
     */
    public void onBouncerPreHideAnimation() {
        setKeyguardStatusViewVisibility(mBarState, true /* keyguardFadingAway */,
                false /* goingToFullShade */);
    }

    /**
     * Do not let the user drag the shade up and down for the current touch session.
     * This is necessary to avoid shade expansion while/after the bouncer is dismissed.
     */
    public void blockExpansionForCurrentTouch() {
        mBlockingExpansionForCurrentTouch = mTracking;
    }

    @Override
    public void dump(FileDescriptor fd, PrintWriter pw, String[] args) {
        super.dump(fd, pw, args);
        pw.println("    gestureExclusionRect: " + calculateGestureExclusionRect());
        if (mKeyguardStatusBar != null) {
            mKeyguardStatusBar.dump(fd, pw, args);
        }
        if (mKeyguardStatusView != null) {
            mKeyguardStatusView.dump(fd, pw, args);
        }
    }

    public boolean hasActiveClearableNotifications() {
        return mNotificationStackScroller.hasActiveClearableNotifications(ROWS_ALL);
    }

    @Override
    public void onZenChanged(int zen) {
        updateShowEmptyShadeView();
    }

    private void updateShowEmptyShadeView() {
        boolean showEmptyShadeView =
                mBarState != StatusBarState.KEYGUARD &&
                        mEntryManager.getNotificationData().getActiveNotifications().size() == 0;
        showEmptyShadeView(showEmptyShadeView);
    }

    public RemoteInputController.Delegate createRemoteInputDelegate() {
        return mNotificationStackScroller.createDelegate();
    }

    public void updateNotificationViews() {
        mNotificationStackScroller.updateSectionBoundaries();
        mNotificationStackScroller.updateSpeedBumpIndex();
        mNotificationStackScroller.updateFooter();
        updateShowEmptyShadeView();
        mNotificationStackScroller.updateIconAreaViews();
    }

    public void onUpdateRowStates() {
        mNotificationStackScroller.onUpdateRowStates();
    }

    public boolean hasPulsingNotifications() {
        return mNotificationStackScroller.hasPulsingNotifications();
    }

    public ActivatableNotificationView getActivatedChild() {
        return mNotificationStackScroller.getActivatedChild();
    }

    public void setActivatedChild(ActivatableNotificationView o) {
        mNotificationStackScroller.setActivatedChild(o);
    }

    public void runAfterAnimationFinished(Runnable r) {
        mNotificationStackScroller.runAfterAnimationFinished(r);
    }

    public void setScrollingEnabled(boolean b) {
        mNotificationStackScroller.setScrollingEnabled(b);
    }

    public void initDependencies(StatusBar statusBar, NotificationGroupManager groupManager,
            NotificationShelf notificationShelf,
            HeadsUpManagerPhone headsUpManager,
            NotificationIconAreaController notificationIconAreaController,
            ScrimController scrimController) {
        setStatusBar(statusBar);
        setGroupManager(mGroupManager);
        mNotificationStackScroller.setNotificationPanel(this);
        mNotificationStackScroller.setIconAreaController(notificationIconAreaController);
        mNotificationStackScroller.setStatusBar(statusBar);
        mNotificationStackScroller.setGroupManager(groupManager);
        mNotificationStackScroller.setShelf(notificationShelf);
        mNotificationStackScroller.setScrimController(scrimController);
        updateShowEmptyShadeView();
    }

    public void showTransientIndication(int id) {
        mKeyguardIndicationController.showTransientIndication(id);
    }

    @Override
    public void onDynamicPrivacyChanged() {
        // Do not request animation when pulsing or waking up, otherwise the clock wiill be out
        // of sync with the notification panel.
        if (mLinearDarkAmount != 0) {
            return;
        }
        mAnimateNextPositionUpdate = true;
    }

    public void setOnReinflationListener(Runnable onReinflationListener) {
        mOnReinflationListener = onReinflationListener;
    }

    public void updateDoubleTapToSleep(boolean doubleTapToSleepEnabled) {
        mDoubleTapToSleepEnabled = doubleTapToSleepEnabled;
    }

    public void setQsQuickPulldown(int mode) {
        mOneFingerQuickSettingsIntercept = mode;
    }
}<|MERGE_RESOLUTION|>--- conflicted
+++ resolved
@@ -41,12 +41,9 @@
 import android.graphics.PorterDuffXfermode;
 import android.graphics.Rect;
 import android.graphics.Region;
-<<<<<<< HEAD
+import android.hardware.biometrics.BiometricSourceType;
 import android.net.Uri;
 import android.os.Handler;
-=======
-import android.hardware.biometrics.BiometricSourceType;
->>>>>>> 0d7e17eb
 import android.os.PowerManager;
 import android.os.SystemClock;
 import android.os.UserHandle;
@@ -453,9 +450,8 @@
     private boolean mAllowExpandForSmallExpansion;
     private Runnable mExpandAfterLayoutRunnable;
 
-<<<<<<< HEAD
     private int mOneFingerQuickSettingsIntercept;
-=======
+
     /**
      * If face auth with bypass is running for the first time after you turn on the screen.
      * (From aod or screen off)
@@ -466,7 +462,6 @@
      * the keyguard is dismissed to show the status bar.
      */
     private boolean mDelayShowingKeyguardStatusBar;
->>>>>>> 0d7e17eb
 
     @Inject
     public NotificationPanelView(@Named(VIEW_CONTEXT) Context context, AttributeSet attrs,
