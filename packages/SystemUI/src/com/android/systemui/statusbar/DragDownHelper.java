/*
 * Copyright (C) 2014 The Android Open Source Project
 *
 * Licensed under the Apache License, Version 2.0 (the "License");
 * you may not use this file except in compliance with the License.
 * You may obtain a copy of the License at
 *
 *      http://www.apache.org/licenses/LICENSE-2.0
 *
 * Unless required by applicable law or agreed to in writing, software
 * distributed under the License is distributed on an "AS IS" BASIS,
 * WITHOUT WARRANTIES OR CONDITIONS OF ANY KIND, either express or implied.
 * See the License for the specific language governing permissions and
 * limitations under the License
 */

package com.android.systemui.statusbar;

import android.animation.Animator;
import android.animation.AnimatorListenerAdapter;
import android.animation.ObjectAnimator;
import android.animation.ValueAnimator;
import android.content.Context;
import android.os.PowerManager;
import android.util.Log;
import android.view.MotionEvent;
import android.view.View;
import android.view.ViewConfiguration;

import com.android.internal.util.havoc.Utils;

import com.android.systemui.ExpandHelper;
import com.android.systemui.Gefingerpoken;
import com.android.systemui.Interpolators;
import com.android.systemui.R;
import com.android.systemui.plugins.FalsingManager;
import com.android.systemui.statusbar.notification.row.ExpandableView;

/**
 * A utility class to enable the downward swipe on the lockscreen to go to the full shade and expand
 * the notification where the drag started.
 */
public class DragDownHelper implements Gefingerpoken {

    private static final float RUBBERBAND_FACTOR_EXPANDABLE = 0.5f;
    private static final float RUBBERBAND_FACTOR_STATIC = 0.15f;

    private static final int SPRING_BACK_ANIMATION_LENGTH_MS = 375;

    private int mMinDragDistance;
    private ExpandHelper.Callback mCallback;
    private float mInitialTouchX;
    private float mInitialTouchY;
    private boolean mDraggingDown;
    private float mTouchSlop;
    private DragDownCallback mDragDownCallback;
    private View mHost;
    private final int[] mTemp2 = new int[2];
    private boolean mDraggedFarEnough;
    private ExpandableView mStartingChild;
    private float mLastHeight;
    private FalsingManager mFalsingManager;

<<<<<<< HEAD
    private boolean mDoubleTapToSleepEnabled;
    private int mStatusBarHeaderHeight;
    private long mLastDownEvent = -1;
    private long mDoubleTapTimeout;
    private Runnable mGoToSleep;

    public DragDownHelper(final Context context, View host, ExpandHelper.Callback callback,
            DragDownCallback dragDownCallback) {
=======
    public DragDownHelper(Context context, View host, ExpandHelper.Callback callback,
            DragDownCallback dragDownCallback,
            FalsingManager falsingManager) {
>>>>>>> 0d7e17eb
        mMinDragDistance = context.getResources().getDimensionPixelSize(
                R.dimen.keyguard_drag_down_min_distance);
        mTouchSlop = ViewConfiguration.get(context).getScaledTouchSlop();
        mDoubleTapTimeout = ViewConfiguration.get(context).getDoubleTapTimeout();
        mCallback = callback;
        mDragDownCallback = dragDownCallback;
        mHost = host;
<<<<<<< HEAD
        mFalsingManager = FalsingManagerFactory.getInstance(context);
        mStatusBarHeaderHeight = context
                .getResources().getDimensionPixelSize(R.dimen.status_bar_header_height_keyguard);
        mGoToSleep = new Runnable() {
            @Override
            public void run() {
                Utils.switchScreenOff(context);
            }
        };
=======
        mFalsingManager = falsingManager;
>>>>>>> 0d7e17eb
    }

    @Override
    public boolean onInterceptTouchEvent(MotionEvent event) {
        final float x = event.getX();
        final float y = event.getY();

        switch (event.getActionMasked()) {
            case MotionEvent.ACTION_DOWN:
                mDraggedFarEnough = false;
                mDraggingDown = false;
                mStartingChild = null;
                mInitialTouchY = y;
                mInitialTouchX = x;

                if (mDoubleTapToSleepEnabled && y < mStatusBarHeaderHeight) {
                    long eventTime = event.getEventTime();
                    if (mLastDownEvent != -1) {
                        long diff = eventTime - mLastDownEvent;

                        if (diff < mDoubleTapTimeout) {
                            mGoToSleep.run();
                        }
                        mLastDownEvent = -1;
                    } else {
                        mLastDownEvent = eventTime;
                    }
                }
                break;

            case MotionEvent.ACTION_MOVE:
                final float h = y - mInitialTouchY;
                if (h > mTouchSlop && h > Math.abs(x - mInitialTouchX)) {
                    mFalsingManager.onNotificatonStartDraggingDown();
                    mDraggingDown = true;
                    captureStartingChild(mInitialTouchX, mInitialTouchY);
                    mInitialTouchY = y;
                    mInitialTouchX = x;
                    mDragDownCallback.onTouchSlopExceeded();
                    return mStartingChild != null || mDragDownCallback.isDragDownAnywhereEnabled();
                }
                break;
        }
        return false;
    }

    @Override
    public boolean onTouchEvent(MotionEvent event) {
        if (!mDraggingDown) {
            return false;
        }
        final float x = event.getX();
        final float y = event.getY();

        switch (event.getActionMasked()) {
            case MotionEvent.ACTION_MOVE:
                mLastHeight = y - mInitialTouchY;
                captureStartingChild(mInitialTouchX, mInitialTouchY);
                if (mStartingChild != null) {
                    handleExpansion(mLastHeight, mStartingChild);
                } else {
                    mDragDownCallback.setEmptyDragAmount(mLastHeight);
                }
                if (mLastHeight > mMinDragDistance) {
                    if (!mDraggedFarEnough) {
                        mDraggedFarEnough = true;
                        mDragDownCallback.onCrossedThreshold(true);
                    }
                } else {
                    if (mDraggedFarEnough) {
                        mDraggedFarEnough = false;
                        mDragDownCallback.onCrossedThreshold(false);
                    }
                }
                return true;
            case MotionEvent.ACTION_UP:
                if (!mFalsingManager.isUnlockingDisabled() && !isFalseTouch()
                        && mDragDownCallback.onDraggedDown(mStartingChild,
                        (int) (y - mInitialTouchY))) {
                    if (mStartingChild == null) {
                        cancelExpansion();
                    } else {
                        mCallback.setUserLockedChild(mStartingChild, false);
                        mStartingChild = null;
                    }
                    mDraggingDown = false;
                } else {
                    stopDragging();
                    return false;
                }
                break;
            case MotionEvent.ACTION_CANCEL:
                stopDragging();
                return false;
        }
        return false;
    }

    private boolean isFalseTouch() {
        if (!mDragDownCallback.isFalsingCheckNeeded()) {
            return false;
        }
        return mFalsingManager.isFalseTouch() || !mDraggedFarEnough;
    }

    private void captureStartingChild(float x, float y) {
        if (mStartingChild == null) {
            mStartingChild = findView(x, y);
            if (mStartingChild != null) {
                if (mDragDownCallback.isDragDownEnabledForView(mStartingChild)) {
                    mCallback.setUserLockedChild(mStartingChild, true);
                } else {
                    mStartingChild = null;
                }
            }
        }
    }

    private void handleExpansion(float heightDelta, ExpandableView child) {
        if (heightDelta < 0) {
            heightDelta = 0;
        }
        boolean expandable = child.isContentExpandable();
        float rubberbandFactor = expandable
                ? RUBBERBAND_FACTOR_EXPANDABLE
                : RUBBERBAND_FACTOR_STATIC;
        float rubberband = heightDelta * rubberbandFactor;
        if (expandable
                && (rubberband + child.getCollapsedHeight()) > child.getMaxContentHeight()) {
            float overshoot =
                    (rubberband + child.getCollapsedHeight()) - child.getMaxContentHeight();
            overshoot *= (1 - RUBBERBAND_FACTOR_STATIC);
            rubberband -= overshoot;
        }
        child.setActualHeight((int) (child.getCollapsedHeight() + rubberband));
    }

    private void cancelExpansion(final ExpandableView child) {
        if (child.getActualHeight() == child.getCollapsedHeight()) {
            mCallback.setUserLockedChild(child, false);
            return;
        }
        ObjectAnimator anim = ObjectAnimator.ofInt(child, "actualHeight",
                child.getActualHeight(), child.getCollapsedHeight());
        anim.setInterpolator(Interpolators.FAST_OUT_SLOW_IN);
        anim.setDuration(SPRING_BACK_ANIMATION_LENGTH_MS);
        anim.addListener(new AnimatorListenerAdapter() {
            @Override
            public void onAnimationEnd(Animator animation) {
                mCallback.setUserLockedChild(child, false);
            }
        });
        anim.start();
    }

    private void cancelExpansion() {
        ValueAnimator anim = ValueAnimator.ofFloat(mLastHeight, 0);
        anim.setInterpolator(Interpolators.FAST_OUT_SLOW_IN);
        anim.setDuration(SPRING_BACK_ANIMATION_LENGTH_MS);
        anim.addUpdateListener(animation -> {
            mDragDownCallback.setEmptyDragAmount((Float) animation.getAnimatedValue());
        });
        anim.start();
    }

    private void stopDragging() {
        mFalsingManager.onNotificatonStopDraggingDown();
        if (mStartingChild != null) {
            cancelExpansion(mStartingChild);
            mStartingChild = null;
        } else {
            cancelExpansion();
        }
        mDraggingDown = false;
        mDragDownCallback.onDragDownReset();
    }

    private ExpandableView findView(float x, float y) {
        mHost.getLocationOnScreen(mTemp2);
        x += mTemp2[0];
        y += mTemp2[1];
        return mCallback.getChildAtRawPosition(x, y);
    }

    public boolean isDraggingDown() {
        return mDraggingDown;
    }

    public boolean isDragDownEnabled() {
        return mDragDownCallback.isDragDownEnabledForView(null);
    }

    public interface DragDownCallback {

        /**
         * @return true if the interaction is accepted, false if it should be cancelled
         */
        boolean onDraggedDown(View startingChild, int dragLengthY);
        void onDragDownReset();

        /**
         * The user has dragged either above or below the threshold
         * @param above whether he dragged above it
         */
        void onCrossedThreshold(boolean above);
        void onTouchSlopExceeded();
        void setEmptyDragAmount(float amount);
        boolean isFalsingCheckNeeded();

        /**
         * Is dragging down enabled on a given view
         * @param view The view to check or {@code null} to check if it's enabled at all
         */
        boolean isDragDownEnabledForView(ExpandableView view);

        /**
         * @return if drag down is enabled anywhere, not just on selected views.
         */
        boolean isDragDownAnywhereEnabled();
    }

    public void updateDoubleTapToSleep(boolean updateDoubleTapToSleep) {
        mDoubleTapToSleepEnabled = updateDoubleTapToSleep;
    }
}<|MERGE_RESOLUTION|>--- conflicted
+++ resolved
@@ -61,7 +61,6 @@
     private float mLastHeight;
     private FalsingManager mFalsingManager;
 
-<<<<<<< HEAD
     private boolean mDoubleTapToSleepEnabled;
     private int mStatusBarHeaderHeight;
     private long mLastDownEvent = -1;
@@ -69,12 +68,8 @@
     private Runnable mGoToSleep;
 
     public DragDownHelper(final Context context, View host, ExpandHelper.Callback callback,
-            DragDownCallback dragDownCallback) {
-=======
-    public DragDownHelper(Context context, View host, ExpandHelper.Callback callback,
             DragDownCallback dragDownCallback,
             FalsingManager falsingManager) {
->>>>>>> 0d7e17eb
         mMinDragDistance = context.getResources().getDimensionPixelSize(
                 R.dimen.keyguard_drag_down_min_distance);
         mTouchSlop = ViewConfiguration.get(context).getScaledTouchSlop();
@@ -82,8 +77,7 @@
         mCallback = callback;
         mDragDownCallback = dragDownCallback;
         mHost = host;
-<<<<<<< HEAD
-        mFalsingManager = FalsingManagerFactory.getInstance(context);
+        mFalsingManager = falsingManager;
         mStatusBarHeaderHeight = context
                 .getResources().getDimensionPixelSize(R.dimen.status_bar_header_height_keyguard);
         mGoToSleep = new Runnable() {
@@ -92,9 +86,6 @@
                 Utils.switchScreenOff(context);
             }
         };
-=======
-        mFalsingManager = falsingManager;
->>>>>>> 0d7e17eb
     }
 
     @Override
