/* //device/extlibs/pv/android/AudioTrack.cpp
**
** Copyright 2007, The Android Open Source Project
**
** Licensed under the Apache License, Version 2.0 (the "License");
** you may not use this file except in compliance with the License.
** You may obtain a copy of the License at
**
**     http://www.apache.org/licenses/LICENSE-2.0
**
** Unless required by applicable law or agreed to in writing, software
** distributed under the License is distributed on an "AS IS" BASIS,
** WITHOUT WARRANTIES OR CONDITIONS OF ANY KIND, either express or implied.
** See the License for the specific language governing permissions and
** limitations under the License.
*/


//#define LOG_NDEBUG 0
#define LOG_TAG "AudioTrack"

#include <stdint.h>
#include <sys/types.h>
#include <limits.h>

#include <sched.h>
#include <sys/resource.h>

#include <private/media/AudioTrackShared.h>

#include <media/AudioSystem.h>
#include <media/AudioTrack.h>

#include <utils/Log.h>
#include <binder/Parcel.h>
#include <binder/IPCThreadState.h>
#include <utils/Timers.h>
#include <utils/Atomic.h>

#include <cutils/bitops.h>

#include <system/audio.h>
#include <system/audio_policy.h>

#define LIKELY( exp )       (__builtin_expect( (exp) != 0, true  ))
#define UNLIKELY( exp )     (__builtin_expect( (exp) != 0, false ))

namespace android {
// ---------------------------------------------------------------------------

// static
status_t AudioTrack::getMinFrameCount(
        int* frameCount,
        int streamType,
        uint32_t sampleRate)
{
    int afSampleRate;
    if (AudioSystem::getOutputSamplingRate(&afSampleRate, streamType) != NO_ERROR) {
        return NO_INIT;
    }
    int afFrameCount;
    if (AudioSystem::getOutputFrameCount(&afFrameCount, streamType) != NO_ERROR) {
        return NO_INIT;
    }
    uint32_t afLatency;
    if (AudioSystem::getOutputLatency(&afLatency, streamType) != NO_ERROR) {
        return NO_INIT;
    }

    // Ensure that buffer depth covers at least audio hardware latency
    uint32_t minBufCount = afLatency / ((1000 * afFrameCount) / afSampleRate);
    if (minBufCount < 2) minBufCount = 2;

    *frameCount = (sampleRate == 0) ? afFrameCount * minBufCount :
              afFrameCount * minBufCount * sampleRate / afSampleRate;
    return NO_ERROR;
}

// ---------------------------------------------------------------------------

AudioTrack::AudioTrack()
    : mStatus(NO_INIT)
{
}

AudioTrack::AudioTrack(
        int streamType,
        uint32_t sampleRate,
        int format,
        int channelMask,
        int frameCount,
        uint32_t flags,
        callback_t cbf,
        void* user,
        int notificationFrames,
        int sessionId)
    : mStatus(NO_INIT)
{
    mStatus = set(streamType, sampleRate, format, channelMask,
            frameCount, flags, cbf, user, notificationFrames,
            0, false, sessionId);
}

AudioTrack::AudioTrack(
        int streamType,
        uint32_t sampleRate,
        int format,
        int channelMask,
        const sp<IMemory>& sharedBuffer,
        uint32_t flags,
        callback_t cbf,
        void* user,
        int notificationFrames,
        int sessionId)
    : mStatus(NO_INIT)
{
    mStatus = set(streamType, sampleRate, format, channelMask,
            0, flags, cbf, user, notificationFrames,
            sharedBuffer, false, sessionId);
}

AudioTrack::~AudioTrack()
{
    ALOGV_IF(mSharedBuffer != 0, "Destructor sharedBuffer: %p", mSharedBuffer->pointer());

    if (mStatus == NO_ERROR) {
        // Make sure that callback function exits in the case where
        // it is looping on buffer full condition in obtainBuffer().
        // Otherwise the callback thread will never exit.
        stop();
        if (mAudioTrackThread != 0) {
            mAudioTrackThread->requestExitAndWait();
            mAudioTrackThread.clear();
        }
        mAudioTrack.clear();
        IPCThreadState::self()->flushCommands();
        AudioSystem::releaseAudioSessionId(mSessionId);
    }
}

status_t AudioTrack::set(
        int streamType,
        uint32_t sampleRate,
        int format,
        int channelMask,
        int frameCount,
        uint32_t flags,
        callback_t cbf,
        void* user,
        int notificationFrames,
        const sp<IMemory>& sharedBuffer,
        bool threadCanCallJava,
        int sessionId)
{

    ALOGV_IF(sharedBuffer != 0, "sharedBuffer: %p, size: %d", sharedBuffer->pointer(), sharedBuffer->size());

    AutoMutex lock(mLock);
    if (mAudioTrack != 0) {
        ALOGE("Track already in use");
        return INVALID_OPERATION;
    }

    int afSampleRate;
    if (AudioSystem::getOutputSamplingRate(&afSampleRate, streamType) != NO_ERROR) {
        return NO_INIT;
    }
    uint32_t afLatency;
    if (AudioSystem::getOutputLatency(&afLatency, streamType) != NO_ERROR) {
        return NO_INIT;
    }

    // handle default values first.
    if (streamType == AUDIO_STREAM_DEFAULT) {
        streamType = AUDIO_STREAM_MUSIC;
    }
    if (sampleRate == 0) {
        sampleRate = afSampleRate;
    }
    // these below should probably come from the audioFlinger too...
    if (format == 0) {
        format = AUDIO_FORMAT_PCM_16_BIT;
    }
    if (channelMask == 0) {
        channelMask = AUDIO_CHANNEL_OUT_STEREO;
    }

    // validate parameters
    if (!audio_is_valid_format(format)) {
        ALOGE("Invalid format");
        return BAD_VALUE;
    }

    // force direct flag if format is not linear PCM
    if (!audio_is_linear_pcm(format)) {
        flags |= AUDIO_POLICY_OUTPUT_FLAG_DIRECT;
    }

    if (!audio_is_output_channel(channelMask)) {
        ALOGE("Invalid channel mask");
        return BAD_VALUE;
    }
    uint32_t channelCount = popcount(channelMask);

    audio_io_handle_t output = AudioSystem::getOutput(
                                    (audio_stream_type_t)streamType,
                                    sampleRate,format, channelMask,
                                    (audio_policy_output_flags_t)flags);

    if (output == 0) {
        ALOGE("Could not get audio output for stream type %d", streamType);
        return BAD_VALUE;
    }

    mVolume[LEFT] = 1.0f;
    mVolume[RIGHT] = 1.0f;
    mSendLevel = 0;
    mFrameCount = frameCount;
    mNotificationFramesReq = notificationFrames;
    mSessionId = sessionId;
    mAuxEffectId = 0;

    // create the IAudioTrack
    status_t status = createTrack_l(streamType,
                                  sampleRate,
                                  (uint32_t)format,
                                  (uint32_t)channelMask,
                                  frameCount,
                                  flags,
                                  sharedBuffer,
                                  output,
                                  true);

    if (status != NO_ERROR) {
        return status;
    }

    if (cbf != 0) {
        mAudioTrackThread = new AudioTrackThread(*this, threadCanCallJava);
        if (mAudioTrackThread == 0) {
          ALOGE("Could not create callback thread");
          return NO_INIT;
        }
    }

    mStatus = NO_ERROR;

    mStreamType = streamType;
    mFormat = (uint32_t)format;
    mChannelMask = (uint32_t)channelMask;
    mChannelCount = channelCount;
    mSharedBuffer = sharedBuffer;
    mMuted = false;
    mActive = 0;
    mCbf = cbf;
    mUserData = user;
    mLoopCount = 0;
    mMarkerPosition = 0;
    mMarkerReached = false;
    mNewPosition = 0;
    mUpdatePeriod = 0;
    mFlushed = false;
    mFlags = flags;
    AudioSystem::acquireAudioSessionId(mSessionId);
    mRestoreStatus = NO_ERROR;
    return NO_ERROR;
}

status_t AudioTrack::initCheck() const
{
    return mStatus;
}

// -------------------------------------------------------------------------

uint32_t AudioTrack::latency() const
{
    return mLatency;
}

int AudioTrack::streamType() const
{
    return mStreamType;
}

int AudioTrack::format() const
{
    return mFormat;
}

int AudioTrack::channelCount() const
{
    return mChannelCount;
}

uint32_t AudioTrack::frameCount() const
{
    return mCblk->frameCount;
}

int AudioTrack::frameSize() const
{
    if (audio_is_linear_pcm(mFormat)) {
        return channelCount()*audio_bytes_per_sample(mFormat);
    } else {
        return sizeof(uint8_t);
    }
}

sp<IMemory>& AudioTrack::sharedBuffer()
{
    return mSharedBuffer;
}

// -------------------------------------------------------------------------

void AudioTrack::start()
{
    sp<AudioTrackThread> t = mAudioTrackThread;
    status_t status = NO_ERROR;

    ALOGV("start %p", this);
    if (t != 0) {
        if (t->exitPending()) {
            if (t->requestExitAndWait() == WOULD_BLOCK) {
                ALOGE("AudioTrack::start called from thread");
                return;
            }
        }
        t->mLock.lock();
     }

    AutoMutex lock(mLock);
    // acquire a strong reference on the IMemory and IAudioTrack so that they cannot be destroyed
    // while we are accessing the cblk
    sp <IAudioTrack> audioTrack = mAudioTrack;
    sp <IMemory> iMem = mCblkMemory;
    audio_track_cblk_t* cblk = mCblk;

    if (mActive == 0) {
        mFlushed = false;
        mActive = 1;
        mNewPosition = cblk->server + mUpdatePeriod;
        cblk->lock.lock();
        cblk->bufferTimeoutMs = MAX_STARTUP_TIMEOUT_MS;
        cblk->waitTimeMs = 0;
        android_atomic_and(~CBLK_DISABLED_ON, &cblk->flags);
        if (t != 0) {
           t->run("AudioTrackThread", ANDROID_PRIORITY_AUDIO);
        } else {
            setpriority(PRIO_PROCESS, 0, ANDROID_PRIORITY_AUDIO);
        }

        ALOGV("start %p before lock cblk %p", this, mCblk);
        if (!(cblk->flags & CBLK_INVALID_MSK)) {
            cblk->lock.unlock();
            status = mAudioTrack->start();
            cblk->lock.lock();
            if (status == DEAD_OBJECT) {
                android_atomic_or(CBLK_INVALID_ON, &cblk->flags);
            }
        }
        if (cblk->flags & CBLK_INVALID_MSK) {
            status = restoreTrack_l(cblk, true);
        }
        cblk->lock.unlock();
        if (status != NO_ERROR) {
            ALOGV("start() failed");
            mActive = 0;
            if (t != 0) {
                t->requestExit();
            } else {
                setpriority(PRIO_PROCESS, 0, ANDROID_PRIORITY_NORMAL);
            }
        }
    }

    if (t != 0) {
        t->mLock.unlock();
    }
}

void AudioTrack::stop()
{
    sp<AudioTrackThread> t = mAudioTrackThread;

    ALOGV("stop %p", this);
    if (t != 0) {
        t->mLock.lock();
    }

    AutoMutex lock(mLock);
    if (mActive == 1) {
        mActive = 0;
        mCblk->cv.signal();
        mAudioTrack->stop();
        // Cancel loops (If we are in the middle of a loop, playback
        // would not stop until loopCount reaches 0).
        setLoop_l(0, 0, 0);
        // the playback head position will reset to 0, so if a marker is set, we need
        // to activate it again
        mMarkerReached = false;
        // Force flush if a shared buffer is used otherwise audioflinger
        // will not stop before end of buffer is reached.
        if (mSharedBuffer != 0) {
            flush_l();
        }
        if (t != 0) {
            t->requestExit();
        } else {
            setpriority(PRIO_PROCESS, 0, ANDROID_PRIORITY_NORMAL);
        }
    }

    if (t != 0) {
        t->mLock.unlock();
    }
}

bool AudioTrack::stopped() const
{
    return !mActive;
}

void AudioTrack::flush()
{
    AutoMutex lock(mLock);
    flush_l();
}

// must be called with mLock held
void AudioTrack::flush_l()
{
    ALOGV("flush");

    // clear playback marker and periodic update counter
    mMarkerPosition = 0;
    mMarkerReached = false;
    mUpdatePeriod = 0;

    if (!mActive) {
        mFlushed = true;
        mAudioTrack->flush();
        // Release AudioTrack callback thread in case it was waiting for new buffers
        // in AudioTrack::obtainBuffer()
        mCblk->cv.signal();
    }
}

void AudioTrack::pause()
{
    ALOGV("pause");
    AutoMutex lock(mLock);
    if (mActive == 1) {
        mActive = 0;
        mAudioTrack->pause();
    }
}

void AudioTrack::mute(bool e)
{
    mAudioTrack->mute(e);
    mMuted = e;
}

bool AudioTrack::muted() const
{
    return mMuted;
}

status_t AudioTrack::setVolume(float left, float right)
{
    if (left > 1.0f || right > 1.0f) {
        return BAD_VALUE;
    }

    AutoMutex lock(mLock);
    mVolume[LEFT] = left;
    mVolume[RIGHT] = right;

    // write must be atomic
    mCblk->volumeLR = (uint32_t(uint16_t(right * 0x1000)) << 16) | uint16_t(left * 0x1000);

    return NO_ERROR;
}

void AudioTrack::getVolume(float* left, float* right)
{
    if (left != NULL) {
        *left  = mVolume[LEFT];
    }
    if (right != NULL) {
        *right = mVolume[RIGHT];
    }
}

status_t AudioTrack::setAuxEffectSendLevel(float level)
{
    ALOGV("setAuxEffectSendLevel(%f)", level);
    if (level > 1.0f) {
        return BAD_VALUE;
    }
    AutoMutex lock(mLock);

    mSendLevel = level;

    mCblk->sendLevel = uint16_t(level * 0x1000);

    return NO_ERROR;
}

void AudioTrack::getAuxEffectSendLevel(float* level)
{
    if (level != NULL) {
        *level  = mSendLevel;
    }
}

status_t AudioTrack::setSampleRate(int rate)
{
    int afSamplingRate;

    if (AudioSystem::getOutputSamplingRate(&afSamplingRate, mStreamType) != NO_ERROR) {
        return NO_INIT;
    }
    // Resampler implementation limits input sampling rate to 2 x output sampling rate.
    if (rate <= 0 || rate > afSamplingRate*2 ) return BAD_VALUE;

    AutoMutex lock(mLock);
    mCblk->sampleRate = rate;
    return NO_ERROR;
}

uint32_t AudioTrack::getSampleRate()
{
    AutoMutex lock(mLock);
    return mCblk->sampleRate;
}

status_t AudioTrack::setLoop(uint32_t loopStart, uint32_t loopEnd, int loopCount)
{
    AutoMutex lock(mLock);
    return setLoop_l(loopStart, loopEnd, loopCount);
}

// must be called with mLock held
status_t AudioTrack::setLoop_l(uint32_t loopStart, uint32_t loopEnd, int loopCount)
{
    audio_track_cblk_t* cblk = mCblk;

    Mutex::Autolock _l(cblk->lock);

    if (loopCount == 0) {
        cblk->loopStart = UINT_MAX;
        cblk->loopEnd = UINT_MAX;
        cblk->loopCount = 0;
        mLoopCount = 0;
        return NO_ERROR;
    }

    if (loopStart >= loopEnd ||
        loopEnd - loopStart > cblk->frameCount ||
        cblk->server > loopStart) {
        ALOGE("setLoop invalid value: loopStart %d, loopEnd %d, loopCount %d, framecount %d, user %d", loopStart, loopEnd, loopCount, cblk->frameCount, cblk->user);
        return BAD_VALUE;
    }

    if ((mSharedBuffer != 0) && (loopEnd > cblk->frameCount)) {
        ALOGE("setLoop invalid value: loop markers beyond data: loopStart %d, loopEnd %d, framecount %d",
            loopStart, loopEnd, cblk->frameCount);
        return BAD_VALUE;
    }

    cblk->loopStart = loopStart;
    cblk->loopEnd = loopEnd;
    cblk->loopCount = loopCount;
    mLoopCount = loopCount;

    return NO_ERROR;
}

status_t AudioTrack::getLoop(uint32_t *loopStart, uint32_t *loopEnd, int *loopCount)
{
    AutoMutex lock(mLock);
    if (loopStart != 0) {
        *loopStart = mCblk->loopStart;
    }
    if (loopEnd != 0) {
        *loopEnd = mCblk->loopEnd;
    }
    if (loopCount != 0) {
        if (mCblk->loopCount < 0) {
            *loopCount = -1;
        } else {
            *loopCount = mCblk->loopCount;
        }
    }

    return NO_ERROR;
}

status_t AudioTrack::setMarkerPosition(uint32_t marker)
{
    if (mCbf == 0) return INVALID_OPERATION;

    mMarkerPosition = marker;
    mMarkerReached = false;

    return NO_ERROR;
}

status_t AudioTrack::getMarkerPosition(uint32_t *marker)
{
    if (marker == 0) return BAD_VALUE;

    *marker = mMarkerPosition;

    return NO_ERROR;
}

status_t AudioTrack::setPositionUpdatePeriod(uint32_t updatePeriod)
{
    if (mCbf == 0) return INVALID_OPERATION;

    uint32_t curPosition;
    getPosition(&curPosition);
    mNewPosition = curPosition + updatePeriod;
    mUpdatePeriod = updatePeriod;

    return NO_ERROR;
}

status_t AudioTrack::getPositionUpdatePeriod(uint32_t *updatePeriod)
{
    if (updatePeriod == 0) return BAD_VALUE;

    *updatePeriod = mUpdatePeriod;

    return NO_ERROR;
}

status_t AudioTrack::setPosition(uint32_t position)
{
    AutoMutex lock(mLock);
    Mutex::Autolock _l(mCblk->lock);

    if (!stopped()) return INVALID_OPERATION;

    if (position > mCblk->user) return BAD_VALUE;

    mCblk->server = position;
    android_atomic_or(CBLK_FORCEREADY_ON, &mCblk->flags);

    return NO_ERROR;
}

status_t AudioTrack::getPosition(uint32_t *position)
{
    if (position == 0) return BAD_VALUE;
    AutoMutex lock(mLock);
    *position = mFlushed ? 0 : mCblk->server;

    return NO_ERROR;
}

status_t AudioTrack::reload()
{
    AutoMutex lock(mLock);

    if (!stopped()) return INVALID_OPERATION;

    flush_l();

    mCblk->stepUser(mCblk->frameCount);

    return NO_ERROR;
}

audio_io_handle_t AudioTrack::getOutput()
{
    AutoMutex lock(mLock);
    return getOutput_l();
}

// must be called with mLock held
audio_io_handle_t AudioTrack::getOutput_l()
{
    return AudioSystem::getOutput((audio_stream_type_t)mStreamType,
            mCblk->sampleRate, mFormat, mChannelMask, (audio_policy_output_flags_t)mFlags);
}

int AudioTrack::getSessionId()
{
    return mSessionId;
}

status_t AudioTrack::attachAuxEffect(int effectId)
{
    ALOGV("attachAuxEffect(%d)", effectId);
    status_t status = mAudioTrack->attachAuxEffect(effectId);
    if (status == NO_ERROR) {
        mAuxEffectId = effectId;
    }
    return status;
}

// -------------------------------------------------------------------------

// must be called with mLock held
status_t AudioTrack::createTrack_l(
        int streamType,
        uint32_t sampleRate,
        uint32_t format,
        uint32_t channelMask,
        int frameCount,
        uint32_t flags,
        const sp<IMemory>& sharedBuffer,
        audio_io_handle_t output,
        bool enforceFrameCount)
{
    status_t status;
    const sp<IAudioFlinger>& audioFlinger = AudioSystem::get_audio_flinger();
    if (audioFlinger == 0) {
       ALOGE("Could not get audioflinger");
       return NO_INIT;
    }

    int afSampleRate;
    if (AudioSystem::getOutputSamplingRate(&afSampleRate, streamType) != NO_ERROR) {
        return NO_INIT;
    }
    int afFrameCount;
    if (AudioSystem::getOutputFrameCount(&afFrameCount, streamType) != NO_ERROR) {
        return NO_INIT;
    }
    uint32_t afLatency;
    if (AudioSystem::getOutputLatency(&afLatency, streamType) != NO_ERROR) {
        return NO_INIT;
    }

    mNotificationFramesAct = mNotificationFramesReq;
    if (!audio_is_linear_pcm(format)) {
        if (sharedBuffer != 0) {
            frameCount = sharedBuffer->size();
        }
    } else {
        // Ensure that buffer depth covers at least audio hardware latency
        uint32_t minBufCount = afLatency / ((1000 * afFrameCount)/afSampleRate);
        if (minBufCount < 2) minBufCount = 2;

        int minFrameCount = (afFrameCount*sampleRate*minBufCount)/afSampleRate;

        if (sharedBuffer == 0) {
            if (frameCount == 0) {
                frameCount = minFrameCount;
            }
            if (mNotificationFramesAct == 0) {
                mNotificationFramesAct = frameCount/2;
            }
            // Make sure that application is notified with sufficient margin
            // before underrun
            if (mNotificationFramesAct > (uint32_t)frameCount/2) {
                mNotificationFramesAct = frameCount/2;
            }
            if (frameCount < minFrameCount) {
<<<<<<< HEAD
                if (enforceFrameCount) {
                    ALOGE("Invalid buffer size: minFrameCount %d, frameCount %d", minFrameCount, frameCount);
                    return BAD_VALUE;
                } else {
                    frameCount = minFrameCount;
                }
=======
                LOGW_IF(enforceFrameCount, "Minimum buffer size corrected from %d to %d",
                         frameCount, minFrameCount);
                frameCount = minFrameCount;
>>>>>>> 393dd03e
            }
        } else {
            // Ensure that buffer alignment matches channelcount
            int channelCount = popcount(channelMask);
            if (((uint32_t)sharedBuffer->pointer() & (channelCount | 1)) != 0) {
                ALOGE("Invalid buffer alignement: address %p, channelCount %d", sharedBuffer->pointer(), channelCount);
                return BAD_VALUE;
            }
            frameCount = sharedBuffer->size()/channelCount/sizeof(int16_t);
        }
    }

    sp<IAudioTrack> track = audioFlinger->createTrack(getpid(),
                                                      streamType,
                                                      sampleRate,
                                                      format,
                                                      channelMask,
                                                      frameCount,
                                                      ((uint16_t)flags) << 16,
                                                      sharedBuffer,
                                                      output,
                                                      &mSessionId,
                                                      &status);

    if (track == 0) {
        ALOGE("AudioFlinger could not create track, status: %d", status);
        return status;
    }
    sp<IMemory> cblk = track->getCblk();
    if (cblk == 0) {
        ALOGE("Could not get control block");
        return NO_INIT;
    }
    mAudioTrack.clear();
    mAudioTrack = track;
    mCblkMemory.clear();
    mCblkMemory = cblk;
    mCblk = static_cast<audio_track_cblk_t*>(cblk->pointer());
    android_atomic_or(CBLK_DIRECTION_OUT, &mCblk->flags);
    if (sharedBuffer == 0) {
        mCblk->buffers = (char*)mCblk + sizeof(audio_track_cblk_t);
    } else {
        mCblk->buffers = sharedBuffer->pointer();
         // Force buffer full condition as data is already present in shared memory
        mCblk->stepUser(mCblk->frameCount);
    }

    mCblk->volumeLR = (uint32_t(uint16_t(mVolume[RIGHT] * 0x1000)) << 16) | uint16_t(mVolume[LEFT] * 0x1000);
    mCblk->sendLevel = uint16_t(mSendLevel * 0x1000);
    mAudioTrack->attachAuxEffect(mAuxEffectId);
    mCblk->bufferTimeoutMs = MAX_STARTUP_TIMEOUT_MS;
    mCblk->waitTimeMs = 0;
    mRemainingFrames = mNotificationFramesAct;
    mLatency = afLatency + (1000*mCblk->frameCount) / sampleRate;
    return NO_ERROR;
}

status_t AudioTrack::obtainBuffer(Buffer* audioBuffer, int32_t waitCount)
{
    AutoMutex lock(mLock);
    int active;
    status_t result = NO_ERROR;
    audio_track_cblk_t* cblk = mCblk;
    uint32_t framesReq = audioBuffer->frameCount;
    uint32_t waitTimeMs = (waitCount < 0) ? cblk->bufferTimeoutMs : WAIT_PERIOD_MS;

    audioBuffer->frameCount  = 0;
    audioBuffer->size = 0;

    uint32_t framesAvail = cblk->framesAvailable();

    cblk->lock.lock();
    if (cblk->flags & CBLK_INVALID_MSK) {
        goto create_new_track;
    }
    cblk->lock.unlock();

    if (framesAvail == 0) {
        cblk->lock.lock();
        goto start_loop_here;
        while (framesAvail == 0) {
            active = mActive;
            if (UNLIKELY(!active)) {
                ALOGV("Not active and NO_MORE_BUFFERS");
                cblk->lock.unlock();
                return NO_MORE_BUFFERS;
            }
            if (UNLIKELY(!waitCount)) {
                cblk->lock.unlock();
                return WOULD_BLOCK;
            }
            if (!(cblk->flags & CBLK_INVALID_MSK)) {
                mLock.unlock();
                result = cblk->cv.waitRelative(cblk->lock, milliseconds(waitTimeMs));
                cblk->lock.unlock();
                mLock.lock();
                if (mActive == 0) {
                    return status_t(STOPPED);
                }
                cblk->lock.lock();
            }

            if (cblk->flags & CBLK_INVALID_MSK) {
                goto create_new_track;
            }
            if (__builtin_expect(result!=NO_ERROR, false)) {
                cblk->waitTimeMs += waitTimeMs;
                if (cblk->waitTimeMs >= cblk->bufferTimeoutMs) {
                    // timing out when a loop has been set and we have already written upto loop end
                    // is a normal condition: no need to wake AudioFlinger up.
                    if (cblk->user < cblk->loopEnd) {
                        ALOGW(   "obtainBuffer timed out (is the CPU pegged?) %p "
                                "user=%08x, server=%08x", this, cblk->user, cblk->server);
                        //unlock cblk mutex before calling mAudioTrack->start() (see issue #1617140)
                        cblk->lock.unlock();
                        result = mAudioTrack->start();
                        cblk->lock.lock();
                        if (result == DEAD_OBJECT) {
                            android_atomic_or(CBLK_INVALID_ON, &cblk->flags);
create_new_track:
                            result = restoreTrack_l(cblk, false);
                        }
                        if (result != NO_ERROR) {
                            ALOGW("obtainBuffer create Track error %d", result);
                            cblk->lock.unlock();
                            return result;
                        }
                    }
                    cblk->waitTimeMs = 0;
                }

                if (--waitCount == 0) {
                    cblk->lock.unlock();
                    return TIMED_OUT;
                }
            }
            // read the server count again
        start_loop_here:
            framesAvail = cblk->framesAvailable_l();
        }
        cblk->lock.unlock();
    }

    // restart track if it was disabled by audioflinger due to previous underrun
    if (mActive && (cblk->flags & CBLK_DISABLED_MSK)) {
        android_atomic_and(~CBLK_DISABLED_ON, &cblk->flags);
        ALOGW("obtainBuffer() track %p disabled, restarting", this);
        mAudioTrack->start();
    }

    cblk->waitTimeMs = 0;

    if (framesReq > framesAvail) {
        framesReq = framesAvail;
    }

    uint32_t u = cblk->user;
    uint32_t bufferEnd = cblk->userBase + cblk->frameCount;

    if (u + framesReq > bufferEnd) {
        framesReq = bufferEnd - u;
    }

    audioBuffer->flags = mMuted ? Buffer::MUTE : 0;
    audioBuffer->channelCount = mChannelCount;
    audioBuffer->frameCount = framesReq;
    audioBuffer->size = framesReq * cblk->frameSize;
    if (audio_is_linear_pcm(mFormat)) {
        audioBuffer->format = AUDIO_FORMAT_PCM_16_BIT;
    } else {
        audioBuffer->format = mFormat;
    }
    audioBuffer->raw = (int8_t *)cblk->buffer(u);
    active = mActive;
    return active ? status_t(NO_ERROR) : status_t(STOPPED);
}

void AudioTrack::releaseBuffer(Buffer* audioBuffer)
{
    AutoMutex lock(mLock);
    mCblk->stepUser(audioBuffer->frameCount);
}

// -------------------------------------------------------------------------

ssize_t AudioTrack::write(const void* buffer, size_t userSize)
{

    if (mSharedBuffer != 0) return INVALID_OPERATION;

    if (ssize_t(userSize) < 0) {
        // sanity-check. user is most-likely passing an error code.
        ALOGE("AudioTrack::write(buffer=%p, size=%u (%d)",
                buffer, userSize, userSize);
        return BAD_VALUE;
    }

    ALOGV("write %p: %d bytes, mActive=%d", this, userSize, mActive);

    // acquire a strong reference on the IMemory and IAudioTrack so that they cannot be destroyed
    // while we are accessing the cblk
    mLock.lock();
    sp <IAudioTrack> audioTrack = mAudioTrack;
    sp <IMemory> iMem = mCblkMemory;
    mLock.unlock();

    ssize_t written = 0;
    const int8_t *src = (const int8_t *)buffer;
    Buffer audioBuffer;
    size_t frameSz = (size_t)frameSize();

    do {
        audioBuffer.frameCount = userSize/frameSz;

        // Calling obtainBuffer() with a negative wait count causes
        // an (almost) infinite wait time.
        status_t err = obtainBuffer(&audioBuffer, -1);
        if (err < 0) {
            // out of buffers, return #bytes written
            if (err == status_t(NO_MORE_BUFFERS))
                break;
            return ssize_t(err);
        }

        size_t toWrite;

        if (mFormat == AUDIO_FORMAT_PCM_8_BIT && !(mFlags & AUDIO_POLICY_OUTPUT_FLAG_DIRECT)) {
            // Divide capacity by 2 to take expansion into account
            toWrite = audioBuffer.size>>1;
            // 8 to 16 bit conversion
            int count = toWrite;
            int16_t *dst = (int16_t *)(audioBuffer.i8);
            while(count--) {
                *dst++ = (int16_t)(*src++^0x80) << 8;
            }
        } else {
            toWrite = audioBuffer.size;
            memcpy(audioBuffer.i8, src, toWrite);
            src += toWrite;
        }
        userSize -= toWrite;
        written += toWrite;

        releaseBuffer(&audioBuffer);
    } while (userSize >= frameSz);

    return written;
}

// -------------------------------------------------------------------------

bool AudioTrack::processAudioBuffer(const sp<AudioTrackThread>& thread)
{
    Buffer audioBuffer;
    uint32_t frames;
    size_t writtenSize;

    mLock.lock();
    // acquire a strong reference on the IMemory and IAudioTrack so that they cannot be destroyed
    // while we are accessing the cblk
    sp <IAudioTrack> audioTrack = mAudioTrack;
    sp <IMemory> iMem = mCblkMemory;
    audio_track_cblk_t* cblk = mCblk;
    mLock.unlock();

    // Manage underrun callback
    if (mActive && (cblk->framesAvailable() == cblk->frameCount)) {
        ALOGV("Underrun user: %x, server: %x, flags %04x", cblk->user, cblk->server, cblk->flags);
        if (!(android_atomic_or(CBLK_UNDERRUN_ON, &cblk->flags) & CBLK_UNDERRUN_MSK)) {
            mCbf(EVENT_UNDERRUN, mUserData, 0);
            if (cblk->server == cblk->frameCount) {
                mCbf(EVENT_BUFFER_END, mUserData, 0);
            }
            if (mSharedBuffer != 0) return false;
        }
    }

    // Manage loop end callback
    while (mLoopCount > cblk->loopCount) {
        int loopCount = -1;
        mLoopCount--;
        if (mLoopCount >= 0) loopCount = mLoopCount;

        mCbf(EVENT_LOOP_END, mUserData, (void *)&loopCount);
    }

    // Manage marker callback
    if (!mMarkerReached && (mMarkerPosition > 0)) {
        if (cblk->server >= mMarkerPosition) {
            mCbf(EVENT_MARKER, mUserData, (void *)&mMarkerPosition);
            mMarkerReached = true;
        }
    }

    // Manage new position callback
    if (mUpdatePeriod > 0) {
        while (cblk->server >= mNewPosition) {
            mCbf(EVENT_NEW_POS, mUserData, (void *)&mNewPosition);
            mNewPosition += mUpdatePeriod;
        }
    }

    // If Shared buffer is used, no data is requested from client.
    if (mSharedBuffer != 0) {
        frames = 0;
    } else {
        frames = mRemainingFrames;
    }

    int32_t waitCount = -1;
    if (mUpdatePeriod || (!mMarkerReached && mMarkerPosition) || mLoopCount) {
        waitCount = 1;
    }

    do {

        audioBuffer.frameCount = frames;

        // Calling obtainBuffer() with a wait count of 1
        // limits wait time to WAIT_PERIOD_MS. This prevents from being
        // stuck here not being able to handle timed events (position, markers, loops).
        status_t err = obtainBuffer(&audioBuffer, waitCount);
        if (err < NO_ERROR) {
            if (err != TIMED_OUT) {
                ALOGE_IF(err != status_t(NO_MORE_BUFFERS), "Error obtaining an audio buffer, giving up.");
                return false;
            }
            break;
        }
        if (err == status_t(STOPPED)) return false;

        // Divide buffer size by 2 to take into account the expansion
        // due to 8 to 16 bit conversion: the callback must fill only half
        // of the destination buffer
        if (mFormat == AUDIO_FORMAT_PCM_8_BIT && !(mFlags & AUDIO_POLICY_OUTPUT_FLAG_DIRECT)) {
            audioBuffer.size >>= 1;
        }

        size_t reqSize = audioBuffer.size;
        mCbf(EVENT_MORE_DATA, mUserData, &audioBuffer);
        writtenSize = audioBuffer.size;

        // Sanity check on returned size
        if (ssize_t(writtenSize) <= 0) {
            // The callback is done filling buffers
            // Keep this thread going to handle timed events and
            // still try to get more data in intervals of WAIT_PERIOD_MS
            // but don't just loop and block the CPU, so wait
            usleep(WAIT_PERIOD_MS*1000);
            break;
        }
        if (writtenSize > reqSize) writtenSize = reqSize;

        if (mFormat == AUDIO_FORMAT_PCM_8_BIT && !(mFlags & AUDIO_POLICY_OUTPUT_FLAG_DIRECT)) {
            // 8 to 16 bit conversion
            const int8_t *src = audioBuffer.i8 + writtenSize-1;
            int count = writtenSize;
            int16_t *dst = audioBuffer.i16 + writtenSize-1;
            while(count--) {
                *dst-- = (int16_t)(*src--^0x80) << 8;
            }
            writtenSize <<= 1;
        }

        audioBuffer.size = writtenSize;
        // NOTE: mCblk->frameSize is not equal to AudioTrack::frameSize() for
        // 8 bit PCM data: in this case,  mCblk->frameSize is based on a sampel size of
        // 16 bit.
        audioBuffer.frameCount = writtenSize/mCblk->frameSize;

        frames -= audioBuffer.frameCount;

        releaseBuffer(&audioBuffer);
    }
    while (frames);

    if (frames == 0) {
        mRemainingFrames = mNotificationFramesAct;
    } else {
        mRemainingFrames = frames;
    }
    return true;
}

// must be called with mLock and cblk.lock held. Callers must also hold strong references on
// the IAudioTrack and IMemory in case they are recreated here.
// If the IAudioTrack is successfully restored, the cblk pointer is updated
status_t AudioTrack::restoreTrack_l(audio_track_cblk_t*& cblk, bool fromStart)
{
    status_t result;

    if (!(android_atomic_or(CBLK_RESTORING_ON, &cblk->flags) & CBLK_RESTORING_MSK)) {
        ALOGW("dead IAudioTrack, creating a new one from %s TID %d",
             fromStart ? "start()" : "obtainBuffer()", gettid());

        // signal old cblk condition so that other threads waiting for available buffers stop
        // waiting now
        cblk->cv.broadcast();
        cblk->lock.unlock();

        // refresh the audio configuration cache in this process to make sure we get new
        // output parameters in getOutput_l() and createTrack_l()
        AudioSystem::clearAudioConfigCache();

        // if the new IAudioTrack is created, createTrack_l() will modify the
        // following member variables: mAudioTrack, mCblkMemory and mCblk.
        // It will also delete the strong references on previous IAudioTrack and IMemory
        result = createTrack_l(mStreamType,
                               cblk->sampleRate,
                               mFormat,
                               mChannelMask,
                               mFrameCount,
                               mFlags,
                               mSharedBuffer,
                               getOutput_l(),
                               false);

        if (result == NO_ERROR) {
            uint32_t user = cblk->user;
            uint32_t server = cblk->server;
            // restore write index and set other indexes to reflect empty buffer status
            mCblk->user = user;
            mCblk->server = user;
            mCblk->userBase = user;
            mCblk->serverBase = user;
            // restore loop: this is not guaranteed to succeed if new frame count is not
            // compatible with loop length
            setLoop_l(cblk->loopStart, cblk->loopEnd, cblk->loopCount);
            if (!fromStart) {
                mCblk->bufferTimeoutMs = MAX_RUN_TIMEOUT_MS;
                // Make sure that a client relying on callback events indicating underrun or
                // the actual amount of audio frames played (e.g SoundPool) receives them.
                if (mSharedBuffer == 0) {
                    uint32_t frames = 0;
                    if (user > server) {
                        frames = ((user - server) > mCblk->frameCount) ?
                                mCblk->frameCount : (user - server);
                        memset(mCblk->buffers, 0, frames * mCblk->frameSize);
                    }
                    // restart playback even if buffer is not completely filled.
                    android_atomic_or(CBLK_FORCEREADY_ON, &mCblk->flags);
                    // stepUser() clears CBLK_UNDERRUN_ON flag enabling underrun callbacks to
                    // the client
                    mCblk->stepUser(frames);
                }
            }
            if (mActive) {
                result = mAudioTrack->start();
                ALOGW_IF(result != NO_ERROR, "restoreTrack_l() start() failed status %d", result);
            }
            if (fromStart && result == NO_ERROR) {
                mNewPosition = mCblk->server + mUpdatePeriod;
            }
        }
        if (result != NO_ERROR) {
            android_atomic_and(~CBLK_RESTORING_ON, &cblk->flags);
            ALOGW_IF(result != NO_ERROR, "restoreTrack_l() failed status %d", result);
        }
        mRestoreStatus = result;
        // signal old cblk condition for other threads waiting for restore completion
        android_atomic_or(CBLK_RESTORED_ON, &cblk->flags);
        cblk->cv.broadcast();
    } else {
        if (!(cblk->flags & CBLK_RESTORED_MSK)) {
            ALOGW("dead IAudioTrack, waiting for a new one TID %d", gettid());
            mLock.unlock();
            result = cblk->cv.waitRelative(cblk->lock, milliseconds(RESTORE_TIMEOUT_MS));
            if (result == NO_ERROR) {
                result = mRestoreStatus;
            }
            cblk->lock.unlock();
            mLock.lock();
        } else {
            ALOGW("dead IAudioTrack, already restored TID %d", gettid());
            result = mRestoreStatus;
            cblk->lock.unlock();
        }
    }
    ALOGV("restoreTrack_l() status %d mActive %d cblk %p, old cblk %p flags %08x old flags %08x",
         result, mActive, mCblk, cblk, mCblk->flags, cblk->flags);

    if (result == NO_ERROR) {
        // from now on we switch to the newly created cblk
        cblk = mCblk;
    }
    cblk->lock.lock();

    ALOGW_IF(result != NO_ERROR, "restoreTrack_l() error %d TID %d", result, gettid());

    return result;
}

status_t AudioTrack::dump(int fd, const Vector<String16>& args) const
{

    const size_t SIZE = 256;
    char buffer[SIZE];
    String8 result;

    result.append(" AudioTrack::dump\n");
    snprintf(buffer, 255, "  stream type(%d), left - right volume(%f, %f)\n", mStreamType, mVolume[0], mVolume[1]);
    result.append(buffer);
    snprintf(buffer, 255, "  format(%d), channel count(%d), frame count(%d)\n", mFormat, mChannelCount, mCblk->frameCount);
    result.append(buffer);
    snprintf(buffer, 255, "  sample rate(%d), status(%d), muted(%d)\n", (mCblk == 0) ? 0 : mCblk->sampleRate, mStatus, mMuted);
    result.append(buffer);
    snprintf(buffer, 255, "  active(%d), latency (%d)\n", mActive, mLatency);
    result.append(buffer);
    ::write(fd, result.string(), result.size());
    return NO_ERROR;
}

// =========================================================================

AudioTrack::AudioTrackThread::AudioTrackThread(AudioTrack& receiver, bool bCanCallJava)
    : Thread(bCanCallJava), mReceiver(receiver)
{
}

bool AudioTrack::AudioTrackThread::threadLoop()
{
    return mReceiver.processAudioBuffer(this);
}

status_t AudioTrack::AudioTrackThread::readyToRun()
{
    return NO_ERROR;
}

void AudioTrack::AudioTrackThread::onFirstRef()
{
}

// =========================================================================


audio_track_cblk_t::audio_track_cblk_t()
    : lock(Mutex::SHARED), cv(Condition::SHARED), user(0), server(0),
    userBase(0), serverBase(0), buffers(0), frameCount(0),
    loopStart(UINT_MAX), loopEnd(UINT_MAX), loopCount(0), volumeLR(0),
    sendLevel(0), flags(0)
{
}

uint32_t audio_track_cblk_t::stepUser(uint32_t frameCount)
{
    uint32_t u = this->user;

    u += frameCount;
    // Ensure that user is never ahead of server for AudioRecord
    if (flags & CBLK_DIRECTION_MSK) {
        // If stepServer() has been called once, switch to normal obtainBuffer() timeout period
        if (bufferTimeoutMs == MAX_STARTUP_TIMEOUT_MS-1) {
            bufferTimeoutMs = MAX_RUN_TIMEOUT_MS;
        }
    } else if (u > this->server) {
        ALOGW("stepServer occured after track reset");
        u = this->server;
    }

    if (u >= userBase + this->frameCount) {
        userBase += this->frameCount;
    }

    this->user = u;

    // Clear flow control error condition as new data has been written/read to/from buffer.
    if (flags & CBLK_UNDERRUN_MSK) {
        android_atomic_and(~CBLK_UNDERRUN_MSK, &flags);
    }

    return u;
}

bool audio_track_cblk_t::stepServer(uint32_t frameCount)
{
    if (!tryLock()) {
        ALOGW("stepServer() could not lock cblk");
        return false;
    }

    uint32_t s = this->server;

    s += frameCount;
    if (flags & CBLK_DIRECTION_MSK) {
        // Mark that we have read the first buffer so that next time stepUser() is called
        // we switch to normal obtainBuffer() timeout period
        if (bufferTimeoutMs == MAX_STARTUP_TIMEOUT_MS) {
            bufferTimeoutMs = MAX_STARTUP_TIMEOUT_MS - 1;
        }
        // It is possible that we receive a flush()
        // while the mixer is processing a block: in this case,
        // stepServer() is called After the flush() has reset u & s and
        // we have s > u
        if (s > this->user) {
            ALOGW("stepServer occured after track reset");
            s = this->user;
        }
    }

    if (s >= loopEnd) {
        ALOGW_IF(s > loopEnd, "stepServer: s %u > loopEnd %u", s, loopEnd);
        s = loopStart;
        if (--loopCount == 0) {
            loopEnd = UINT_MAX;
            loopStart = UINT_MAX;
        }
    }
    if (s >= serverBase + this->frameCount) {
        serverBase += this->frameCount;
    }

    this->server = s;

    if (!(flags & CBLK_INVALID_MSK)) {
        cv.signal();
    }
    lock.unlock();
    return true;
}

void* audio_track_cblk_t::buffer(uint32_t offset) const
{
    return (int8_t *)this->buffers + (offset - userBase) * this->frameSize;
}

uint32_t audio_track_cblk_t::framesAvailable()
{
    Mutex::Autolock _l(lock);
    return framesAvailable_l();
}

uint32_t audio_track_cblk_t::framesAvailable_l()
{
    uint32_t u = this->user;
    uint32_t s = this->server;

    if (flags & CBLK_DIRECTION_MSK) {
        uint32_t limit = (s < loopStart) ? s : loopStart;
        return limit + frameCount - u;
    } else {
        return frameCount + u - s;
    }
}

uint32_t audio_track_cblk_t::framesReady()
{
    uint32_t u = this->user;
    uint32_t s = this->server;

    if (flags & CBLK_DIRECTION_MSK) {
        if (u < loopEnd) {
            return u - s;
        } else {
            // do not block on mutex shared with client on AudioFlinger side
            if (!tryLock()) {
                ALOGW("framesReady() could not lock cblk");
                return 0;
            }
            uint32_t frames = UINT_MAX;
            if (loopCount >= 0) {
                frames = (loopEnd - loopStart)*loopCount + u - s;
            }
            lock.unlock();
            return frames;
        }
    } else {
        return s - u;
    }
}

bool audio_track_cblk_t::tryLock()
{
    // the code below simulates lock-with-timeout
    // we MUST do this to protect the AudioFlinger server
    // as this lock is shared with the client.
    status_t err;

    err = lock.tryLock();
    if (err == -EBUSY) { // just wait a bit
        usleep(1000);
        err = lock.tryLock();
    }
    if (err != NO_ERROR) {
        // probably, the client just died.
        return false;
    }
    return true;
}

// -------------------------------------------------------------------------

}; // namespace android
<|MERGE_RESOLUTION|>--- conflicted
+++ resolved
@@ -763,18 +763,9 @@
                 mNotificationFramesAct = frameCount/2;
             }
             if (frameCount < minFrameCount) {
-<<<<<<< HEAD
-                if (enforceFrameCount) {
-                    ALOGE("Invalid buffer size: minFrameCount %d, frameCount %d", minFrameCount, frameCount);
-                    return BAD_VALUE;
-                } else {
-                    frameCount = minFrameCount;
-                }
-=======
-                LOGW_IF(enforceFrameCount, "Minimum buffer size corrected from %d to %d",
+                ALOGW_IF(enforceFrameCount, "Minimum buffer size corrected from %d to %d",
                          frameCount, minFrameCount);
                 frameCount = minFrameCount;
->>>>>>> 393dd03e
             }
         } else {
             // Ensure that buffer alignment matches channelcount
