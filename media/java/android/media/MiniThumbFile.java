/*
 * Copyright (C) 2009 The Android Open Source Project
 *
 * Licensed under the Apache License, Version 2.0 (the "License");
 * you may not use this file except in compliance with the License.
 * You may obtain a copy of the License at
 *
 *      http://www.apache.org/licenses/LICENSE-2.0
 *
 * Unless required by applicable law or agreed to in writing, software
 * distributed under the License is distributed on an "AS IS" BASIS,
 * WITHOUT WARRANTIES OR CONDITIONS OF ANY KIND, either express or implied.
 * See the License for the specific language governing permissions and
 * limitations under the License.
 */

package android.media;

import android.net.Uri;
import android.os.Environment;
import android.util.Log;

import java.io.File;
import java.io.IOException;
import java.io.RandomAccessFile;
import java.nio.ByteBuffer;
import java.nio.channels.FileChannel;
import java.nio.channels.FileLock;
import java.util.Hashtable;

/**
 * This class handles the mini-thumb file. A mini-thumb file consists
 * of blocks, indexed by id. Each block has BYTES_PER_MINTHUMB bytes in the
 * following format:
 *
 * 1 byte status (0 = empty, 1 = mini-thumb available)
 * 8 bytes magic (a magic number to match what's in the database)
 * 4 bytes data length (LEN)
 * LEN bytes jpeg data
 * (the remaining bytes are unused)
 *
 * @hide This file is shared between MediaStore and MediaProvider and should remained internal use
 *       only.
 */
public class MiniThumbFile {
    private static final String TAG = "MiniThumbFile";
    private static final int MINI_THUMB_DATA_FILE_VERSION = 4;
    public static final int BYTES_PER_MINTHUMB = 10000;

    private static final int BYTES_PER_MINTHUMB_INDEX = 8;
    private FileChannel mIndexChannel;
    private RandomAccessFile mMiniThumbIndexFile;
    private final boolean debug = false;;

    private static final int HEADER_SIZE = 1 + 8 + 4;
    private Uri mUri;
    private RandomAccessFile mMiniThumbFile;
    private FileChannel mChannel;
    private ByteBuffer mBuffer;
    private ByteBuffer mEmptyBuffer;
    private static final Hashtable<String, MiniThumbFile> sThumbFiles =
        new Hashtable<String, MiniThumbFile>();

    /**
     * We store different types of thumbnails in different files. To remain backward compatibility,
     * we should hashcode of content://media/external/images/media remains the same.
     */
    public static synchronized void reset() {
        for (MiniThumbFile file : sThumbFiles.values()) {
            file.deactivate();
        }
        sThumbFiles.clear();
    }

    public static synchronized MiniThumbFile instance(Uri uri) {
        String type = uri.getPathSegments().get(1);
        MiniThumbFile file = sThumbFiles.get(type);
        // Log.v(TAG, "get minithumbfile for type: "+type);
        if (file == null) {
            file = new MiniThumbFile(
                    Uri.parse("content://media/external/" + type + "/media"));
            sThumbFiles.put(type, file);
        }

        return file;
    }

    private String randomAccessFilePath(int version) {
        String directoryName =
                Environment.getExternalStorageDirectory().toString()
                + "/DCIM/.thumbnails";
        return directoryName + "/.thumbdata" + version + "-" + mUri.hashCode();
    }

    private void removeOldFile() {
        String oldPath = randomAccessFilePath(MINI_THUMB_DATA_FILE_VERSION - 1);
        File oldFile = new File(oldPath);
        if (oldFile.exists()) {
            try {
                oldFile.delete();
            } catch (SecurityException ex) {
                // ignore
            }
        }
    }

    private String randomAccessIndexFilePath(int version) {
        String directoryName =
                Environment.getExternalStorageDirectory().toString()
                + "/DCIM/.thumbnails";
        return directoryName + "/.thumbindex" + version + "-" + mUri.hashCode();
    }

    private void removeOldIndexFile() {
        String oldPath = randomAccessIndexFilePath(MINI_THUMB_DATA_FILE_VERSION - 1);
        File oldFile = new File(oldPath);
        if (oldFile.exists()) {
            try {
                oldFile.delete();
            } catch (SecurityException ex) {
                // ignore
            }
        }
    }

    private RandomAccessFile miniThumbIndexFile() {
        if (mMiniThumbIndexFile == null) {
            removeOldIndexFile();
            String path = randomAccessIndexFilePath(MINI_THUMB_DATA_FILE_VERSION);
            File directory = new File(path).getParentFile();
            if (!directory.isDirectory()) {
                if (!directory.mkdirs()) {
                    Log.e(TAG, "Unable to create .thumbnails directory "
                            + directory.toString());
                }
            }
            File f = new File(path);

            try {
                mMiniThumbIndexFile = new RandomAccessFile(f, "rw");
            } catch (IOException ex) {
                // Open as read-only so we can at least read the existing
                // thumbnails.
                try {
                    mMiniThumbIndexFile = new RandomAccessFile(f, "r");
                } catch (IOException ex2) {
                    // ignore exception
                    Log.e(TAG, "miniThumbIndexFile open r exception: " + f);
                }
            }
            if (mMiniThumbIndexFile != null) {
                mIndexChannel = mMiniThumbIndexFile.getChannel();
            }
        }
        return mMiniThumbIndexFile;
    }

    private RandomAccessFile miniThumbDataFile() {
        if (mMiniThumbFile == null) {
            removeOldFile();
            String path = randomAccessFilePath(MINI_THUMB_DATA_FILE_VERSION);
            File directory = new File(path).getParentFile();
            if (!directory.isDirectory()) {
                if (!directory.mkdirs()) {
                    Log.e(TAG, "Unable to create .thumbnails directory "
                            + directory.toString());
                }
            }
            File f = new File(path);
            try {
                mMiniThumbFile = new RandomAccessFile(f, "rw");
            } catch (IOException ex) {
                // Open as read-only so we can at least read the existing
                // thumbnails.
                try {
                    mMiniThumbFile = new RandomAccessFile(f, "r");
                } catch (IOException ex2) {
                    // ignore exception
                }
            }
            if (mMiniThumbFile != null) {
                mChannel = mMiniThumbFile.getChannel();
            }
        }
        return mMiniThumbFile;
    }

<<<<<<< HEAD


    public MiniThumbFile(Uri uri) {
=======
    private MiniThumbFile(Uri uri) {
>>>>>>> e1db6015
        mUri = uri;
        mBuffer = ByteBuffer.allocateDirect(BYTES_PER_MINTHUMB);
        mEmptyBuffer = ByteBuffer.allocateDirect(BYTES_PER_MINTHUMB);
    }

    public synchronized void deactivate() {
        if (mMiniThumbFile != null) {
            try {
                mMiniThumbFile.close();
                mMiniThumbFile = null;
            } catch (IOException ex) {
                // ignore exception
            }
        }
    }

    /**
    * Get the index of thumbnail, which is the real saving location.
    * @param id the raw id in Mediaprovider database.
    * @param create when you want to create a new thumbnail, set to true; when generally query 
    * thumbnail saved index, set to false.
    */
    private long getIndex(long id, boolean create){
        RandomAccessFile r = miniThumbIndexFile();
        ByteBuffer buf = ByteBuffer.allocateDirect(BYTES_PER_MINTHUMB_INDEX);

        if (r != null) {
            long pos = 0;
            //first 8 bytes are for saving next create thumbnail block number!
            //so if create set, then begin from 0, others begin from real index 
            // (id+1)*BYTES_PER_MINTHUMB_INDEX.
            if (!create) {
                pos = (id + 1) * BYTES_PER_MINTHUMB_INDEX;
            }

            FileLock lock = null;
            try {
                buf.clear();
                buf.limit(BYTES_PER_MINTHUMB_INDEX);

                lock = mIndexChannel.lock(pos, BYTES_PER_MINTHUMB_INDEX, false);
                //check that we can read the following 8 bytes
                //which is the index position of thumbnail.

                int read = mIndexChannel.read(buf, pos);

                if (read == BYTES_PER_MINTHUMB_INDEX) {
                    buf.position(0);
                    if (create) {
                        //first, write next index.
                        long now = buf.getLong();
                        buf.clear();
                        buf.position(0);
                        buf.putLong(++now);
                        buf.flip();
                        int write = mIndexChannel.write(buf, pos);

                        //second, write this id's index
                        if(BYTES_PER_MINTHUMB_INDEX == write) {
                            if (lock != null) lock.release();
                            pos = (id + 1) * BYTES_PER_MINTHUMB_INDEX;
                            lock = mIndexChannel.lock(pos, BYTES_PER_MINTHUMB_INDEX, false);
                            buf.flip();
                            write = mIndexChannel.write(buf, pos);
                            if(debug) Log.d(TAG, "getIndex with create. index: " + now + 
                                               "corresponding id: " + id + ", index is: " + pos);
                        }
                        return now;
                    } else {
                        long p = buf.getLong();
                        if(debug) Log.d(TAG, "getIndex with no create. index: " + p);
                        return p;
                    }
                } else if(-1 == read) {
                    //If the index file is empty, initialize first index to 0.
                    if(0 == r.length()){
                        buf.clear();
                        buf.position(0);
                        buf.putLong(0);
                        buf.flip();
                        int write = mIndexChannel.write(buf, 0);
                        if(debug) Log.d(TAG, "initialize first index");
                        if(BYTES_PER_MINTHUMB_INDEX == write) return 0;
                    }
                }
            } catch (IOException ex) {
                Log.e(TAG, "Got exception checking file index: ", ex);
            } catch (RuntimeException ex) {
                // Other NIO related exception like disk full, read only channel..etc
                Log.e(TAG, "Got exception when reading index, id = " + id +
		                 ", disk full or mount read-only? " + ex.getClass());
            } finally {
                try {
                    if (lock != null) lock.release();
                }
                catch (IOException ex) {
                    // ignore it.
                    Log.e(TAG, "release lock: ", ex);
                }
            }
        }
        return 0;
    }

    // Get the magic number for the specified id in the mini-thumb file.
    // Returns 0 if the magic is not available.
    public synchronized long getMagic(long id) {
        // check the mini thumb file for the right data.  Right is
        // defined as having the right magic number at the offset
        // reserved for this "id".
        RandomAccessFile r = miniThumbDataFile();

        if (r != null) {

            long pos = getIndex(id, false);
            if(pos < 0) return 0;

            pos *= BYTES_PER_MINTHUMB;

            FileLock lock = null;
            try {
                mBuffer.clear();
                mBuffer.limit(1 + 8);

                lock = mChannel.lock(pos, 1 + 8, true);
                // check that we can read the following 9 bytes
                // (1 for the "status" and 8 for the long)
                if (mChannel.read(mBuffer, pos) == 9) {
                    mBuffer.position(0);
                    if (mBuffer.get() == 1) {
                        return mBuffer.getLong();
                    }
                }
            } catch (IOException ex) {
                Log.v(TAG, "Got exception checking file magic: ", ex);
            } catch (RuntimeException ex) {
                // Other NIO related exception like disk full, read only channel..etc
                Log.e(TAG, "Got exception when reading magic, id = " + id +
                        ", disk full or mount read-only? " + ex.getClass());
            } finally {
                try {
                    if (lock != null) lock.release();
                }
                catch (IOException ex) {
                    // ignore it.
                }
            }
        }
        return 0;
    }

    public synchronized void eraseMiniThumb(long id) {
        RandomAccessFile r = miniThumbDataFile();
        if (r != null) {
            long pos = id * BYTES_PER_MINTHUMB;
            FileLock lock = null;
            try {
                mBuffer.clear();
                mBuffer.limit(1 + 8);

                lock = mChannel.lock(pos, BYTES_PER_MINTHUMB, false);
                // check that we can read the following 9 bytes
                // (1 for the "status" and 8 for the long)
                if (mChannel.read(mBuffer, pos) == 9) {
                    mBuffer.position(0);
                    if (mBuffer.get() == 1) {
                        long currentMagic = mBuffer.getLong();
                        if (currentMagic == 0) {
                            // there is no thumbnail stored here
                            Log.i(TAG, "no thumbnail for id " + id);
                            return;
                        }
                        // zero out the thumbnail slot
                        // Log.v(TAG, "clearing slot " + id + ", magic " + currentMagic
                        //         + " at offset " + pos);
                        mChannel.write(mEmptyBuffer, pos);
                    }
                } else {
                    // Log.v(TAG, "No slot");
                }
            } catch (IOException ex) {
                Log.v(TAG, "Got exception checking file magic: ", ex);
            } catch (RuntimeException ex) {
                // Other NIO related exception like disk full, read only channel..etc
                Log.e(TAG, "Got exception when reading magic, id = " + id +
                        ", disk full or mount read-only? " + ex.getClass());
            } finally {
                try {
                    if (lock != null) lock.release();
                }
                catch (IOException ex) {
                    // ignore it.
                }
            }
        } else {
            // Log.v(TAG, "No data file");
        }
    }

    public synchronized void saveMiniThumbToFile(byte[] data, long id, long magic)
            throws IOException {
        RandomAccessFile r = miniThumbDataFile();
        if (r == null) return;


        long pos = getIndex(id, true);
        if(pos < 0) return;

        pos *= BYTES_PER_MINTHUMB;
        FileLock lock = null;
        try {
            if (data != null) {
                if (data.length > BYTES_PER_MINTHUMB - HEADER_SIZE) {
                    // not enough space to store it.
                    return;
                }
                mBuffer.clear();
                mBuffer.put((byte) 1);
                mBuffer.putLong(magic);
                mBuffer.putInt(data.length);
                mBuffer.put(data);
                mBuffer.flip();

                lock = mChannel.lock(pos, BYTES_PER_MINTHUMB, false);
                mChannel.write(mBuffer, pos);
            }
        } catch (IOException ex) {
            Log.e(TAG, "couldn't save mini thumbnail data for "
                    + id + "; ", ex);
            throw ex;
        } catch (RuntimeException ex) {
            // Other NIO related exception like disk full, read only channel..etc
            Log.e(TAG, "couldn't save mini thumbnail data for "
                    + id + "; disk full or mount read-only? " + ex.getClass());
        } finally {
            try {
                if (lock != null) lock.release();
            }
            catch (IOException ex) {
                // ignore it.
            }
        }
    }

    /**
     * Gallery app can use this method to retrieve mini-thumbnail. Full size
     * images share the same IDs with their corresponding thumbnails.
     *
     * @param id the ID of the image (same of full size image).
     * @param data the buffer to store mini-thumbnail.
     */
    public synchronized byte [] getMiniThumbFromFile(long id, byte [] data) {
        RandomAccessFile r = miniThumbDataFile();
        if (r == null) return null;

        long pos = getIndex(id, false);
        if(pos < 0) return null;

        pos *= BYTES_PER_MINTHUMB;

        FileLock lock = null;
        try {
            mBuffer.clear();
            lock = mChannel.lock(pos, BYTES_PER_MINTHUMB, true);
            int size = mChannel.read(mBuffer, pos);
            if (size > 1 + 8 + 4) { // flag, magic, length
                mBuffer.position(0);
                byte flag = mBuffer.get();
                long magic = mBuffer.getLong();
                int length = mBuffer.getInt();

                if (size >= 1 + 8 + 4 + length && length != 0 && magic != 0 && flag == 1 &&
                        data.length >= length) {
                    mBuffer.get(data, 0, length);
                    return data;
                }
            }
        } catch (IOException ex) {
            Log.w(TAG, "got exception when reading thumbnail id=" + id + ", exception: " + ex);
        } catch (RuntimeException ex) {
            // Other NIO related exception like disk full, read only channel..etc
            Log.e(TAG, "Got exception when reading thumbnail, id = " + id +
                    ", disk full or mount read-only? " + ex.getClass());
        } finally {
            try {
                if (lock != null) lock.release();
            }
            catch (IOException ex) {
                // ignore it.
            }
        }
        return null;
    }
}<|MERGE_RESOLUTION|>--- conflicted
+++ resolved
@@ -185,13 +185,7 @@
         return mMiniThumbFile;
     }
 
-<<<<<<< HEAD
-
-
-    public MiniThumbFile(Uri uri) {
-=======
     private MiniThumbFile(Uri uri) {
->>>>>>> e1db6015
         mUri = uri;
         mBuffer = ByteBuffer.allocateDirect(BYTES_PER_MINTHUMB);
         mEmptyBuffer = ByteBuffer.allocateDirect(BYTES_PER_MINTHUMB);
