--- conflicted
+++ resolved
@@ -307,13 +307,7 @@
 libraries in your build path when setting up your project. For more information
 on how to set up your project, follow the instructions in <a
 href="{@docRoot}tools/support-library/setup.html#libs-with-res">Adding libraries
-<<<<<<< HEAD
-with resources</a>. If you are developing in Eclipse/ADT, make sure to include
-the <code>android-support-v7-mediarouter.jar</code>, <code>android-support-v7-appcompat.jar</code>,
-and <code>android-support-v7-palette.jar</code> files.</p>
-=======
 with resources</a>.</p>
->>>>>>> 9577d31b
 
 <p>The Gradle builder script dependency identifier is as follows:
 <code>com.android.support:support-v7-mediarouter:&lt;revision&gt;</code>,
@@ -355,13 +349,8 @@
 
 <p>The recyclerview library adds the {@link android.support.v7.widget.RecyclerView}
 class. This class provides support for the
-<<<<<<< HEAD
-<a href="{@docRoot}training/material/lists-cards#RecyclerView">RecyclerView
-widget</a>, a view for efficiently displaying large data sets by providing a
-=======
 <a href="{@docRoot}training/material/lists-cards.html">RecyclerView</a>
 widget, a view for efficiently displaying large data sets by providing a
->>>>>>> 9577d31b
 limited window of data items.</p>
 
 <p>After you download the Android Support Libraries, this library is located in the
@@ -402,11 +391,7 @@
 <p>The Gradle build script dependency identifier for this library is as follows:</p>
 
 <pre>
-<<<<<<< HEAD
-com.android.support:preference-v7:23.0.0
-=======
 com.android.support:preference-v7:23.2.1
->>>>>>> 9577d31b
 </pre>
 
 
@@ -435,11 +420,7 @@
 
 <p class="note">
   <strong>Note:</strong> Use of RenderScript with the support library is supported with Android
-<<<<<<< HEAD
-  Studio and Gradle-based builds, as well as the Eclipse plugin and Ant build tools. The
-=======
   Studio and Gradle-based builds. The
->>>>>>> 9577d31b
   renderscript library is located in the <code>build-tools/$VERSION/renderscript/</code> folder.
 </p>
 
@@ -542,70 +523,6 @@
 
 
 
-<<<<<<< HEAD
-<h2 id="v14-preference">v14 Preference Support Library</h2>
-
-
-<p>The {@link android.support.v14.preference} package provides APIs to add support
-for preference interfaces such as
-{@link android.support.v14.preference.PreferenceFragment.OnPreferenceStartFragmentCallback}
-  and
-{@link android.support.v14.preference.PreferenceFragment.OnPreferenceStartScreenCallback},
-  along with classes, such as
-{@link android.support.v14.preference.MultiSelectListPreference} and
-{@link android.support.v14.preference.PreferenceFragment}. For detailed
-  information about the v14 Preference Support Library APIs, see the
-  <a href="{@docRoot}reference/android/support/v14/preference/package-summary.html">preference</a>
-  package in the API reference.
-</p>
-
-<p>After you download the Android Support Libraries, this library is located in the
-{@code &lt;sdk&gt;/extras/android/support/v14/} directory. The library does not contain user
-interface resources. To include it in your application project, follow the instructions for
-<a href="{@docRoot}tools/support-library/setup.html#libs-without-res">Adding libraries without
-resources</a>.</p>
-
-<p>The Gradle build script dependency identifier for this library is as follows:</p>
-
-<pre>
-com.android.support:preference-v14:23.0.0
-</pre>
-
-
-
-
-<h2 id="v17-preference">v17 Preference Support Library for TV</h2>
-
-
-<p>The {@link android.support.v17.preference} package provides APIs for providing preference
-  interfaces on TV devices, including support for the
-{@link android.support.v17.preference.LeanbackListPreferenceDialogFragment.ViewHolder.OnItemClickListener}
-interface and classes, such as
-{@link android.support.v17.preference.BaseLeanbackPreferenceFragment} and
-{@link android.support.v17.preference.LeanbackPreferenceFragment}. For detailed
-  information about the v17 Preference Support Library APIs, see the
-  <a href="{@docRoot}reference/android/support/v17/preference/package-summary.html">preference</a>
-  package in the API reference.
-</p>
-
-<p>After you download the Android Support Libraries, this library is located in the
-{@code &lt;sdk&gt;/extras/android/support/v17/} directory. The library does not contain user
-interface resources. To include it in your application project, follow the instructions for
-<a href="{@docRoot}tools/support-library/setup.html#libs-without-res">Adding libraries without
-resources</a>.</p>
-
-<p>The Gradle build script dependency identifier for this library is as follows:</p>
-
-<pre>
-com.android.support:preference-v17:23.0.0
-</pre>
-
-
-
-
-
-=======
->>>>>>> 9577d31b
 <h2 id="v17-leanback">v17 Leanback Library</h2>
 
 <p>The {@link android.support.v17.leanback} package provides APIs to support
@@ -751,68 +668,6 @@
 
 
 
-<<<<<<< HEAD
-<h2 id="custom-tabs">Custom Tabs Support Library</h2>
-
-<p>The
-<a href="{@docRoot}reference/android/support/customtabs/package-summary.html">Custom Tabs</a>
-package provides APIs to support adding and managing custom tabs in your apps. </p>
-
-<p>The Custom Tabs Support library adds support for various classes, such as
-<a href="{@docRoot}reference/android/support/customtabs/CustomTabsService.html">Custom Tabs
-Service</a>
-and
-<a href="{@docRoot}reference/android/support/customtabs/CustomTabsSCallback.html">Custom Tabs
-Callback</a>.  </p>
-
-
-<p>After you download the Android Support Libraries, this library is located in the
-{@code &lt;sdk&gt;/extras/android/support/customtabs} directory. For more information
-on how to set up your project, follow the instructions in <a
-href="{@docRoot}tools/support-library/setup.html#libs-with-res">Adding libraries
-with resources</a>. </p>
-
-<p>The Gradle build script dependency identifier for this library is as follows:</p>
-
-<pre>
-com.android.support:customtabs:23.0.0
-</pre>
-
-
-
-
-<h2 id="percent">Percent Support Library</h2>
-
-<p>The
-<a href="{@docRoot}reference/android/support/percent/package-summary.html">Percent</a>
-package provides APIs to support adding and managing percentage based dimensions in your app. </p>
-
-<p>The Percent Support library adds support for the
-<a href="{@docRoot}reference/android/support/percent/PercentLayoutHelper.PercentLayoutParams.html">
-PercentLayoutHelper.PercentLayoutParams</a> interface
-and various classes, such as
-<a href="{@docRoot}reference/android/support/percent/PercentFrameLayout.html">PercentFrameLayout</a>
-and
-<a href="{@docRoot}reference/android/support/percent/PercentRelativeLayout.html">
-PercentRelativeLayout</a>.  </p>
-
-
-<p>After you download the Android Support Libraries, this library is located in the
-{@code &lt;sdk&gt;/extras/android/support/customtabs} directory. For more information
-on how to set up your project, follow the instructions in <a
-href="{@docRoot}tools/support-library/setup.html#libs-with-res">Adding libraries
-with resources</a>. </p>
-
-<p>The Gradle build script dependency identifier for this library is as follows:</p>
-
-<pre>
-com.android.support:percent:23.0.0
-</pre>
-
-
-
-=======
->>>>>>> 9577d31b
 <h2 id="recommendation">App Recommendation Support Library for TV</h2>
 
 <p>The
@@ -830,11 +685,7 @@
 
 
 <p>After you download the Android Support Libraries, this library is located in the
-<<<<<<< HEAD
-{@code &lt;sdk&gt;/extras/android/support/customtabs} directory. For more information
-=======
 {@code &lt;sdk&gt;/extras/android/support/recommendation} directory. For more information
->>>>>>> 9577d31b
 on how to set up your project, follow the instructions in <a
 href="{@docRoot}tools/support-library/setup.html#libs-with-res">Adding libraries
 with resources</a>. </p>
@@ -842,9 +693,5 @@
 <p>The Gradle build script dependency identifier for this library is as follows:</p>
 
 <pre>
-<<<<<<< HEAD
-com.android.support:app.recommendation-app:23.0.0
-=======
 com.android.support:recommendation:23.2.1
->>>>>>> 9577d31b
 </pre>