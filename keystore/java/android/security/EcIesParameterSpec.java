--- conflicted
+++ resolved
@@ -117,18 +117,6 @@
     }
 
     /**
-<<<<<<< HEAD
-     * Returns KEM EC curve name (e.g., {@code secp256r1}) or {@code null} if not specified.
-     *
-     * @hide
-     */
-    public String getKemCurveName() {
-        return mKemCurveName;
-    }
-
-    /**
-=======
->>>>>>> 1d5a2592
      * Returns KEM EC point wire format or {@link PointFormat#UNSPECIFIED} if not specified.
      */
     public @PointFormatEnum int getKemPointFormat() {
@@ -195,21 +183,6 @@
         private int mDemMacKeySize = -1;
 
         /**
-<<<<<<< HEAD
-         * Sets KEM EC curve name. For example, {@code P-256} or {@code secp256r1}.
-         *
-         * <p>NOTE: Only curves with cofactor of {@code 1} are supported.
-         *
-         * @hide
-         */
-        public Builder setKemCurveName(String name) {
-            mKemCurveName = name;
-            return this;
-        }
-
-        /**
-=======
->>>>>>> 1d5a2592
          * Sets KEM EC point wire format.
          */
         public Builder setKemPointFormat(@PointFormatEnum int pointFormat) {
