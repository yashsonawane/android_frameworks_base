/*
 * Copyright (C) 2010 The Android Open Source Project
 *
 * Licensed under the Apache License, Version 2.0 (the "License");
 * you may not use this file except in compliance with the License.
 * You may obtain a copy of the License at
 *
 *      http://www.apache.org/licenses/LICENSE-2.0
 *
 * Unless required by applicable law or agreed to in writing, software
 * distributed under the License is distributed on an "AS IS" BASIS,
 * WITHOUT WARRANTIES OR CONDITIONS OF ANY KIND, either express or implied.
 * See the License for the specific language governing permissions and
 * limitations under the License.
 */

package android.view;

import android.graphics.Bitmap;
import android.graphics.Canvas;
import android.graphics.CanvasProperty;
import android.graphics.DrawFilter;
import android.graphics.Matrix;
import android.graphics.NinePatch;
import android.graphics.Paint;
import android.graphics.PaintFlagsDrawFilter;
import android.graphics.Path;
import android.graphics.Picture;
import android.graphics.PorterDuff;
import android.graphics.Rect;
import android.graphics.RectF;
import android.graphics.Region;
import android.graphics.Shader;
import android.graphics.TemporaryBuffer;
import android.text.GraphicsOperations;
import android.text.SpannableString;
import android.text.SpannedString;
import android.text.TextUtils;

/**
 * An implementation of Canvas on top of OpenGL ES 2.0.
 */
class GLES20Canvas extends HardwareCanvas {
    private final boolean mOpaque;
    protected long mRenderer;

    // The native renderer will be destroyed when this object dies.
    // DO NOT overwrite this reference once it is set.
    @SuppressWarnings({"unused", "FieldCanBeLocal"})
    private CanvasFinalizer mFinalizer;

    private int mWidth;
    private int mHeight;

    private float[] mPoint;
    private float[] mLine;

    private Rect mClipBounds;
    private RectF mPathBounds;

    private DrawFilter mFilter;

    ///////////////////////////////////////////////////////////////////////////
    // JNI
    ///////////////////////////////////////////////////////////////////////////

    private static native boolean nIsAvailable();
    private static boolean sIsAvailable = nIsAvailable();

    static boolean isAvailable() {
        return sIsAvailable;
    }

    ///////////////////////////////////////////////////////////////////////////
    // Constructors
    ///////////////////////////////////////////////////////////////////////////

    // TODO: Merge with GLES20RecordingCanvas
    protected GLES20Canvas() {
        mOpaque = false;
        mRenderer = nCreateDisplayListRenderer();
        setupFinalizer();
    }

    private void setupFinalizer() {
        if (mRenderer == 0) {
            throw new IllegalStateException("Could not create GLES20Canvas renderer");
        } else {
            mFinalizer = new CanvasFinalizer(mRenderer);
        }
    }

    private static native long nCreateDisplayListRenderer();
    private static native void nResetDisplayListRenderer(long renderer);
    private static native void nDestroyRenderer(long renderer);

    private static final class CanvasFinalizer {
        private final long mRenderer;

        public CanvasFinalizer(long renderer) {
            mRenderer = renderer;
        }

        @Override
        protected void finalize() throws Throwable {
            try {
                nDestroyRenderer(mRenderer);
            } finally {
                super.finalize();
            }
        }
    }

    public static void setProperty(String name, String value) {
        nSetProperty(name, value);
    }

    private static native void nSetProperty(String name, String value);

    ///////////////////////////////////////////////////////////////////////////
    // Canvas management
    ///////////////////////////////////////////////////////////////////////////

    @Override
    public boolean isOpaque() {
        return mOpaque;
    }

    @Override
    public int getWidth() {
        return mWidth;
    }

    @Override
    public int getHeight() {
        return mHeight;
    }

    @Override
    public int getMaximumBitmapWidth() {
        return nGetMaximumTextureWidth();
    }

    @Override
    public int getMaximumBitmapHeight() {
        return nGetMaximumTextureHeight();
    }

    private static native int nGetMaximumTextureWidth();
    private static native int nGetMaximumTextureHeight();

    /**
     * Returns the native OpenGLRenderer object.
     */
    long getRenderer() {
        return mRenderer;
    }

    ///////////////////////////////////////////////////////////////////////////
    // Setup
    ///////////////////////////////////////////////////////////////////////////

    @Override
    public void setViewport(int width, int height) {
        mWidth = width;
        mHeight = height;

        nSetViewport(mRenderer, width, height);
    }

    private static native void nSetViewport(long renderer,
            int width, int height);

    @Override
    public void setHighContrastText(boolean highContrastText) {
        nSetHighContrastText(mRenderer, highContrastText);
    }

    private static native void nSetHighContrastText(long renderer, boolean highContrastText);

    @Override
    public void insertReorderBarrier() {
        nInsertReorderBarrier(mRenderer, true);
    }

    @Override
    public void insertInorderBarrier() {
        nInsertReorderBarrier(mRenderer, false);
    }

    private static native void nInsertReorderBarrier(long renderer, boolean enableReorder);

    @Override
    public void onPreDraw(Rect dirty) {
        if (dirty != null) {
            nPrepareDirty(mRenderer, dirty.left, dirty.top, dirty.right, dirty.bottom,
                    mOpaque);
        } else {
            nPrepare(mRenderer, mOpaque);
        }
    }

    private static native void nPrepare(long renderer, boolean opaque);
    private static native void nPrepareDirty(long renderer, int left, int top, int right, int bottom,
            boolean opaque);

    @Override
    public void onPostDraw() {
        nFinish(mRenderer);
    }

    private static native void nFinish(long renderer);

    ///////////////////////////////////////////////////////////////////////////
    // Functor
    ///////////////////////////////////////////////////////////////////////////

    @Override
<<<<<<< HEAD
    public void callDrawGLFunction(long drawGLFunction) {
        nCallDrawGLFunction(mRenderer, drawGLFunction);
=======
    public int callDrawGLFunction2(long drawGLFunction) {
        return nCallDrawGLFunction(mRenderer, drawGLFunction);
>>>>>>> 18e3727f
    }

    private static native void nCallDrawGLFunction(long renderer, long drawGLFunction);

    ///////////////////////////////////////////////////////////////////////////
    // Display list
    ///////////////////////////////////////////////////////////////////////////

    protected static native long nFinishRecording(long renderer);

    @Override
    public void drawRenderNode(RenderNode renderNode, int flags) {
        nDrawRenderNode(mRenderer, renderNode.getNativeDisplayList(), flags);
    }

    private static native void nDrawRenderNode(long renderer, long renderNode,
            int flags);

    ///////////////////////////////////////////////////////////////////////////
    // Hardware layer
    ///////////////////////////////////////////////////////////////////////////

    void drawHardwareLayer(HardwareLayer layer, float x, float y, Paint paint) {
        layer.setLayerPaint(paint);
        nDrawLayer(mRenderer, layer.getLayerHandle(), x, y);
    }

    private static native void nDrawLayer(long renderer, long layer, float x, float y);

    ///////////////////////////////////////////////////////////////////////////
    // Support
    ///////////////////////////////////////////////////////////////////////////

    private Rect getInternalClipBounds() {
        if (mClipBounds == null) mClipBounds = new Rect();
        return mClipBounds;
    }


    private RectF getPathBounds() {
        if (mPathBounds == null) mPathBounds = new RectF();
        return mPathBounds;
    }

    private float[] getPointStorage() {
        if (mPoint == null) mPoint = new float[2];
        return mPoint;
    }

    private float[] getLineStorage() {
        if (mLine == null) mLine = new float[4];
        return mLine;
    }

    ///////////////////////////////////////////////////////////////////////////
    // Clipping
    ///////////////////////////////////////////////////////////////////////////

    @Override
    public boolean clipPath(Path path) {
        return nClipPath(mRenderer, path.mNativePath, Region.Op.INTERSECT.nativeInt);
    }

    @Override
    public boolean clipPath(Path path, Region.Op op) {
        return nClipPath(mRenderer, path.mNativePath, op.nativeInt);
    }

    private static native boolean nClipPath(long renderer, long path, int op);

    @Override
    public boolean clipRect(float left, float top, float right, float bottom) {
        return nClipRect(mRenderer, left, top, right, bottom, Region.Op.INTERSECT.nativeInt);
    }

    private static native boolean nClipRect(long renderer, float left, float top,
            float right, float bottom, int op);

    @Override
    public boolean clipRect(float left, float top, float right, float bottom, Region.Op op) {
        return nClipRect(mRenderer, left, top, right, bottom, op.nativeInt);
    }

    @Override
    public boolean clipRect(int left, int top, int right, int bottom) {
        return nClipRect(mRenderer, left, top, right, bottom, Region.Op.INTERSECT.nativeInt);
    }

    private static native boolean nClipRect(long renderer, int left, int top,
            int right, int bottom, int op);

    @Override
    public boolean clipRect(Rect rect) {
        return nClipRect(mRenderer, rect.left, rect.top, rect.right, rect.bottom,
                Region.Op.INTERSECT.nativeInt);
    }

    @Override
    public boolean clipRect(Rect rect, Region.Op op) {
        return nClipRect(mRenderer, rect.left, rect.top, rect.right, rect.bottom, op.nativeInt);
    }

    @Override
    public boolean clipRect(RectF rect) {
        return nClipRect(mRenderer, rect.left, rect.top, rect.right, rect.bottom,
                Region.Op.INTERSECT.nativeInt);
    }

    @Override
    public boolean clipRect(RectF rect, Region.Op op) {
        return nClipRect(mRenderer, rect.left, rect.top, rect.right, rect.bottom, op.nativeInt);
    }

    @Override
    public boolean clipRegion(Region region) {
        return nClipRegion(mRenderer, region.mNativeRegion, Region.Op.INTERSECT.nativeInt);
    }

    @Override
    public boolean clipRegion(Region region, Region.Op op) {
        return nClipRegion(mRenderer, region.mNativeRegion, op.nativeInt);
    }

    private static native boolean nClipRegion(long renderer, long region, int op);

    @Override
    public boolean getClipBounds(Rect bounds) {
        return nGetClipBounds(mRenderer, bounds);
    }

    private static native boolean nGetClipBounds(long renderer, Rect bounds);

    @Override
    public boolean quickReject(float left, float top, float right, float bottom, EdgeType type) {
        return nQuickReject(mRenderer, left, top, right, bottom);
    }

    private static native boolean nQuickReject(long renderer, float left, float top,
            float right, float bottom);

    @Override
    public boolean quickReject(Path path, EdgeType type) {
        RectF pathBounds = getPathBounds();
        path.computeBounds(pathBounds, true);
        return nQuickReject(mRenderer, pathBounds.left, pathBounds.top,
                pathBounds.right, pathBounds.bottom);
    }

    @Override
    public boolean quickReject(RectF rect, EdgeType type) {
        return nQuickReject(mRenderer, rect.left, rect.top, rect.right, rect.bottom);
    }

    ///////////////////////////////////////////////////////////////////////////
    // Transformations
    ///////////////////////////////////////////////////////////////////////////

    @Override
    public void translate(float dx, float dy) {
        if (dx != 0.0f || dy != 0.0f) nTranslate(mRenderer, dx, dy);
    }

    private static native void nTranslate(long renderer, float dx, float dy);

    @Override
    public void skew(float sx, float sy) {
        nSkew(mRenderer, sx, sy);
    }

    private static native void nSkew(long renderer, float sx, float sy);

    @Override
    public void rotate(float degrees) {
        nRotate(mRenderer, degrees);
    }

    private static native void nRotate(long renderer, float degrees);

    @Override
    public void scale(float sx, float sy) {
        nScale(mRenderer, sx, sy);
    }

    private static native void nScale(long renderer, float sx, float sy);

    @Override
    public void setMatrix(Matrix matrix) {
        nSetMatrix(mRenderer, matrix == null ? 0 : matrix.native_instance);
    }

    private static native void nSetMatrix(long renderer, long matrix);

    @SuppressWarnings("deprecation")
    @Override
    public void getMatrix(Matrix matrix) {
        nGetMatrix(mRenderer, matrix.native_instance);
    }

    private static native void nGetMatrix(long renderer, long matrix);

    @Override
    public void concat(Matrix matrix) {
        if (matrix != null) nConcatMatrix(mRenderer, matrix.native_instance);
    }

    private static native void nConcatMatrix(long renderer, long matrix);

    ///////////////////////////////////////////////////////////////////////////
    // State management
    ///////////////////////////////////////////////////////////////////////////

    @Override
    public int save() {
        return nSave(mRenderer, Canvas.CLIP_SAVE_FLAG | Canvas.MATRIX_SAVE_FLAG);
    }

    @Override
    public int save(int saveFlags) {
        return nSave(mRenderer, saveFlags);
    }

    private static native int nSave(long renderer, int flags);

    @Override
    public int saveLayer(RectF bounds, Paint paint, int saveFlags) {
        if (bounds != null) {
            return saveLayer(bounds.left, bounds.top, bounds.right, bounds.bottom, paint, saveFlags);
        }

        final long nativePaint = paint == null ? 0 : paint.getNativeInstance();
        return nSaveLayer(mRenderer, nativePaint, saveFlags);
    }

    private static native int nSaveLayer(long renderer, long paint, int saveFlags);

    @Override
    public int saveLayer(float left, float top, float right, float bottom, Paint paint,
            int saveFlags) {
        if (left < right && top < bottom) {
            final long nativePaint = paint == null ? 0 : paint.getNativeInstance();
            return nSaveLayer(mRenderer, left, top, right, bottom, nativePaint, saveFlags);
        }
        return save(saveFlags);
    }

    private static native int nSaveLayer(long renderer, float left, float top,
            float right, float bottom, long paint, int saveFlags);

    @Override
    public int saveLayerAlpha(RectF bounds, int alpha, int saveFlags) {
        if (bounds != null) {
            return saveLayerAlpha(bounds.left, bounds.top, bounds.right, bounds.bottom,
                    alpha, saveFlags);
        }
        return nSaveLayerAlpha(mRenderer, alpha, saveFlags);
    }

    private static native int nSaveLayerAlpha(long renderer, int alpha, int saveFlags);

    @Override
    public int saveLayerAlpha(float left, float top, float right, float bottom, int alpha,
            int saveFlags) {
        if (left < right && top < bottom) {
            return nSaveLayerAlpha(mRenderer, left, top, right, bottom, alpha, saveFlags);
        }
        return save(saveFlags);
    }

    private static native int nSaveLayerAlpha(long renderer, float left, float top, float right,
            float bottom, int alpha, int saveFlags);

    @Override
    public void restore() {
        nRestore(mRenderer);
    }

    private static native void nRestore(long renderer);

    @Override
    public void restoreToCount(int saveCount) {
        nRestoreToCount(mRenderer, saveCount);
    }

    private static native void nRestoreToCount(long renderer, int saveCount);

    @Override
    public int getSaveCount() {
        return nGetSaveCount(mRenderer);
    }

    private static native int nGetSaveCount(long renderer);

    ///////////////////////////////////////////////////////////////////////////
    // Filtering
    ///////////////////////////////////////////////////////////////////////////

    @Override
    public void setDrawFilter(DrawFilter filter) {
        mFilter = filter;
        nSetDrawFilter(mRenderer, (filter != null) ? filter.mNativeInt : 0);
    }

    private static native void nSetDrawFilter(long renderer, long nativeFilter);

    @Override
    public DrawFilter getDrawFilter() {
        return mFilter;
    }

    ///////////////////////////////////////////////////////////////////////////
    // Drawing
    ///////////////////////////////////////////////////////////////////////////

    @Override
    public void drawArc(float left, float top, float right, float bottom,
            float startAngle, float sweepAngle, boolean useCenter, Paint paint) {
        nDrawArc(mRenderer, left, top, right, bottom,
                startAngle, sweepAngle, useCenter, paint.getNativeInstance());
    }

    private static native void nDrawArc(long renderer, float left, float top,
            float right, float bottom, float startAngle, float sweepAngle,
            boolean useCenter, long paint);

    @Override
    public void drawARGB(int a, int r, int g, int b) {
        drawColor((a & 0xFF) << 24 | (r & 0xFF) << 16 | (g & 0xFF) << 8 | (b & 0xFF));
    }

    @Override
    public void drawPatch(NinePatch patch, Rect dst, Paint paint) {
        Bitmap bitmap = patch.getBitmap();
        throwIfCannotDraw(bitmap);
        final long nativePaint = paint == null ? 0 : paint.getNativeInstance();
        nDrawPatch(mRenderer, bitmap.mNativeBitmap, bitmap.mBuffer, patch.mNativeChunk,
                dst.left, dst.top, dst.right, dst.bottom, nativePaint);
    }

    @Override
    public void drawPatch(NinePatch patch, RectF dst, Paint paint) {
        Bitmap bitmap = patch.getBitmap();
        throwIfCannotDraw(bitmap);
        final long nativePaint = paint == null ? 0 : paint.getNativeInstance();
        nDrawPatch(mRenderer, bitmap.mNativeBitmap, bitmap.mBuffer, patch.mNativeChunk,
                dst.left, dst.top, dst.right, dst.bottom, nativePaint);
    }

    private static native void nDrawPatch(long renderer, long bitmap, byte[] buffer, long chunk,
            float left, float top, float right, float bottom, long paint);

    @Override
    public void drawBitmap(Bitmap bitmap, float left, float top, Paint paint) {
        throwIfCannotDraw(bitmap);
        final long nativePaint = paint == null ? 0 : paint.getNativeInstance();
        nDrawBitmap(mRenderer, bitmap.mNativeBitmap, bitmap.mBuffer, left, top, nativePaint);
    }

    private static native void nDrawBitmap(long renderer, long bitmap, byte[] buffer,
            float left, float top, long paint);

    @Override
    public void drawBitmap(Bitmap bitmap, Matrix matrix, Paint paint) {
        throwIfCannotDraw(bitmap);
        final long nativePaint = paint == null ? 0 : paint.getNativeInstance();
        nDrawBitmap(mRenderer, bitmap.mNativeBitmap, bitmap.mBuffer,
                matrix.native_instance, nativePaint);
    }

    private static native void nDrawBitmap(long renderer, long bitmap, byte[] buffer,
            long matrix, long paint);

    @Override
    public void drawBitmap(Bitmap bitmap, Rect src, Rect dst, Paint paint) {
        throwIfCannotDraw(bitmap);
        final long nativePaint = paint == null ? 0 : paint.getNativeInstance();

        int left, top, right, bottom;
        if (src == null) {
            left = top = 0;
            right = bitmap.getWidth();
            bottom = bitmap.getHeight();
        } else {
            left = src.left;
            right = src.right;
            top = src.top;
            bottom = src.bottom;
        }

        nDrawBitmap(mRenderer, bitmap.mNativeBitmap, bitmap.mBuffer, left, top, right, bottom,
                dst.left, dst.top, dst.right, dst.bottom, nativePaint);
    }

    @Override
    public void drawBitmap(Bitmap bitmap, Rect src, RectF dst, Paint paint) {
        throwIfCannotDraw(bitmap);
        final long nativePaint = paint == null ? 0 : paint.getNativeInstance();

        float left, top, right, bottom;
        if (src == null) {
            left = top = 0;
            right = bitmap.getWidth();
            bottom = bitmap.getHeight();
        } else {
            left = src.left;
            right = src.right;
            top = src.top;
            bottom = src.bottom;
        }

        nDrawBitmap(mRenderer, bitmap.mNativeBitmap, bitmap.mBuffer, left, top, right, bottom,
                dst.left, dst.top, dst.right, dst.bottom, nativePaint);
    }

    private static native void nDrawBitmap(long renderer, long bitmap, byte[] buffer,
            float srcLeft, float srcTop, float srcRight, float srcBottom,
            float left, float top, float right, float bottom, long paint);

    @Override
    public void drawBitmap(int[] colors, int offset, int stride, float x, float y,
            int width, int height, boolean hasAlpha, Paint paint) {
        if (width < 0) {
            throw new IllegalArgumentException("width must be >= 0");
        }

        if (height < 0) {
            throw new IllegalArgumentException("height must be >= 0");
        }

        if (Math.abs(stride) < width) {
            throw new IllegalArgumentException("abs(stride) must be >= width");
        }

        int lastScanline = offset + (height - 1) * stride;
        int length = colors.length;

        if (offset < 0 || (offset + width > length) || lastScanline < 0 ||
                (lastScanline + width > length)) {
            throw new ArrayIndexOutOfBoundsException();
        }

        final long nativePaint = paint == null ? 0 : paint.getNativeInstance();
        nDrawBitmap(mRenderer, colors, offset, stride, x, y,
                width, height, hasAlpha, nativePaint);
    }

    private static native void nDrawBitmap(long renderer, int[] colors, int offset, int stride,
            float x, float y, int width, int height, boolean hasAlpha, long nativePaint);

    @Override
    public void drawBitmap(int[] colors, int offset, int stride, int x, int y,
            int width, int height, boolean hasAlpha, Paint paint) {
        drawBitmap(colors, offset, stride, (float) x, (float) y, width, height, hasAlpha, paint);
    }

    @Override
    public void drawBitmapMesh(Bitmap bitmap, int meshWidth, int meshHeight, float[] verts,
            int vertOffset, int[] colors, int colorOffset, Paint paint) {
        throwIfCannotDraw(bitmap);
        if (meshWidth < 0 || meshHeight < 0 || vertOffset < 0 || colorOffset < 0) {
            throw new ArrayIndexOutOfBoundsException();
        }

        if (meshWidth == 0 || meshHeight == 0) {
            return;
        }

        final int count = (meshWidth + 1) * (meshHeight + 1);
        checkRange(verts.length, vertOffset, count * 2);

        if (colors != null) {
            checkRange(colors.length, colorOffset, count);
        }

        final long nativePaint = paint == null ? 0 : paint.getNativeInstance();
        nDrawBitmapMesh(mRenderer, bitmap.mNativeBitmap, bitmap.mBuffer, meshWidth, meshHeight,
                verts, vertOffset, colors, colorOffset, nativePaint);
    }

    private static native void nDrawBitmapMesh(long renderer, long bitmap, byte[] buffer,
            int meshWidth, int meshHeight, float[] verts, int vertOffset,
            int[] colors, int colorOffset, long paint);

    @Override
    public void drawCircle(float cx, float cy, float radius, Paint paint) {
        nDrawCircle(mRenderer, cx, cy, radius, paint.getNativeInstance());
    }

    private static native void nDrawCircle(long renderer, float cx, float cy,
            float radius, long paint);

    @Override
    public void drawCircle(CanvasProperty<Float> cx, CanvasProperty<Float> cy,
            CanvasProperty<Float> radius, CanvasProperty<Paint> paint) {
        nDrawCircle(mRenderer, cx.getNativeContainer(), cy.getNativeContainer(),
                radius.getNativeContainer(), paint.getNativeContainer());
    }

    private static native void nDrawCircle(long renderer, long propCx,
            long propCy, long propRadius, long propPaint);

    @Override
    public void drawRoundRect(CanvasProperty<Float> left, CanvasProperty<Float> top,
            CanvasProperty<Float> right, CanvasProperty<Float> bottom, CanvasProperty<Float> rx,
            CanvasProperty<Float> ry, CanvasProperty<Paint> paint) {
        nDrawRoundRect(mRenderer, left.getNativeContainer(), top.getNativeContainer(),
                right.getNativeContainer(), bottom.getNativeContainer(),
                rx.getNativeContainer(), ry.getNativeContainer(),
                paint.getNativeContainer());
    }

    private static native void nDrawRoundRect(long renderer, long propLeft, long propTop,
            long propRight, long propBottom, long propRx, long propRy, long propPaint);

    @Override
    public void drawColor(int color) {
        drawColor(color, PorterDuff.Mode.SRC_OVER);
    }

    @Override
    public void drawColor(int color, PorterDuff.Mode mode) {
        nDrawColor(mRenderer, color, mode.nativeInt);
    }

    private static native void nDrawColor(long renderer, int color, int mode);

    @Override
    public void drawLine(float startX, float startY, float stopX, float stopY, Paint paint) {
        float[] line = getLineStorage();
        line[0] = startX;
        line[1] = startY;
        line[2] = stopX;
        line[3] = stopY;
        drawLines(line, 0, 4, paint);
    }

    @Override
    public void drawLines(float[] pts, int offset, int count, Paint paint) {
        if (count < 4) return;

        if ((offset | count) < 0 || offset + count > pts.length) {
            throw new IllegalArgumentException("The lines array must contain 4 elements per line.");
        }
        nDrawLines(mRenderer, pts, offset, count, paint.getNativeInstance());
    }

    private static native void nDrawLines(long renderer, float[] points,
            int offset, int count, long paint);

    @Override
    public void drawLines(float[] pts, Paint paint) {
        drawLines(pts, 0, pts.length, paint);
    }

    @Override
    public void drawOval(float left, float top, float right, float bottom, Paint paint) {
        nDrawOval(mRenderer, left, top, right, bottom, paint.getNativeInstance());
    }

    private static native void nDrawOval(long renderer, float left, float top,
            float right, float bottom, long paint);

    @Override
    public void drawPaint(Paint paint) {
        final Rect r = getInternalClipBounds();
        nGetClipBounds(mRenderer, r);
        drawRect(r.left, r.top, r.right, r.bottom, paint);
    }

    @Override
    public void drawPath(Path path, Paint paint) {
        if (path.isSimplePath) {
            if (path.rects != null) {
                nDrawRects(mRenderer, path.rects.mNativeRegion, paint.getNativeInstance());
            }
        } else {
            nDrawPath(mRenderer, path.mNativePath, paint.getNativeInstance());
        }
    }

    private static native void nDrawPath(long renderer, long path, long paint);
    private static native void nDrawRects(long renderer, long region, long paint);

    @Override
    public void drawPicture(Picture picture) {
        picture.endRecording();
        // TODO: Implement rendering
    }

    @Override
    public void drawPoint(float x, float y, Paint paint) {
        float[] point = getPointStorage();
        point[0] = x;
        point[1] = y;
        drawPoints(point, 0, 2, paint);
    }

    @Override
    public void drawPoints(float[] pts, Paint paint) {
        drawPoints(pts, 0, pts.length, paint);
    }

    @Override
    public void drawPoints(float[] pts, int offset, int count, Paint paint) {
        if (count < 2) return;

        nDrawPoints(mRenderer, pts, offset, count, paint.getNativeInstance());
    }

    private static native void nDrawPoints(long renderer, float[] points,
            int offset, int count, long paint);

    // Note: drawPosText just uses implementation in Canvas

    @Override
    public void drawRect(float left, float top, float right, float bottom, Paint paint) {
        if (left == right || top == bottom) return;
        nDrawRect(mRenderer, left, top, right, bottom, paint.getNativeInstance());
    }

    private static native void nDrawRect(long renderer, float left, float top,
            float right, float bottom, long paint);

    @Override
    public void drawRect(Rect r, Paint paint) {
        drawRect(r.left, r.top, r.right, r.bottom, paint);
    }

    @Override
    public void drawRect(RectF r, Paint paint) {
        drawRect(r.left, r.top, r.right, r.bottom, paint);
    }

    @Override
    public void drawRGB(int r, int g, int b) {
        drawColor(0xFF000000 | (r & 0xFF) << 16 | (g & 0xFF) << 8 | (b & 0xFF));
    }

    @Override
    public void drawRoundRect(float left, float top, float right, float bottom, float rx, float ry,
            Paint paint) {
        nDrawRoundRect(mRenderer, left, top, right, bottom, rx, ry, paint.getNativeInstance());
    }

    private static native void nDrawRoundRect(long renderer, float left, float top,
            float right, float bottom, float rx, float y, long paint);

    @Override
    public void drawText(char[] text, int index, int count, float x, float y, Paint paint) {
        if ((index | count | (index + count) | (text.length - index - count)) < 0) {
            throw new IndexOutOfBoundsException();
        }

        nDrawText(mRenderer, text, index, count, x, y,
                paint.mBidiFlags, paint.getNativeInstance(), paint.mNativeTypeface);
    }

    private static native void nDrawText(long renderer, char[] text, int index, int count,
            float x, float y, int bidiFlags, long paint, long typeface);

    @Override
    public void drawText(CharSequence text, int start, int end, float x, float y, Paint paint) {
        if ((start | end | (end - start) | (text.length() - end)) < 0) {
            throw new IndexOutOfBoundsException();
        }
        if (text instanceof String || text instanceof SpannedString ||
                text instanceof SpannableString) {
            nDrawText(mRenderer, text.toString(), start, end, x, y, paint.mBidiFlags,
                    paint.getNativeInstance(), paint.mNativeTypeface);
        } else if (text instanceof GraphicsOperations) {
            ((GraphicsOperations) text).drawText(this, start, end, x, y, paint);
        } else {
            char[] buf = TemporaryBuffer.obtain(end - start);
            TextUtils.getChars(text, start, end, buf, 0);
            nDrawText(mRenderer, buf, 0, end - start, x, y,
                    paint.mBidiFlags, paint.getNativeInstance(), paint.mNativeTypeface);
            TemporaryBuffer.recycle(buf);
        }
    }

    @Override
    public void drawText(String text, int start, int end, float x, float y, Paint paint) {
        if ((start | end | (end - start) | (text.length() - end)) < 0) {
            throw new IndexOutOfBoundsException();
        }

        nDrawText(mRenderer, text, start, end, x, y,
                paint.mBidiFlags, paint.getNativeInstance(), paint.mNativeTypeface);
    }

    private static native void nDrawText(long renderer, String text, int start, int end,
            float x, float y, int bidiFlags, long paint, long typeface);

    @Override
    public void drawText(String text, float x, float y, Paint paint) {
        nDrawText(mRenderer, text, 0, text.length(), x, y,
                paint.mBidiFlags, paint.getNativeInstance(), paint.mNativeTypeface);
    }

    @Override
    public void drawTextOnPath(char[] text, int index, int count, Path path, float hOffset,
            float vOffset, Paint paint) {
        if (index < 0 || index + count > text.length) {
            throw new ArrayIndexOutOfBoundsException();
        }

        nDrawTextOnPath(mRenderer, text, index, count, path.mNativePath, hOffset, vOffset,
                paint.mBidiFlags, paint.getNativeInstance(), paint.mNativeTypeface);
    }

    private static native void nDrawTextOnPath(long renderer, char[] text, int index, int count,
            long path, float hOffset, float vOffset, int bidiFlags, long nativePaint,
            long typeface);

    @Override
    public void drawTextOnPath(String text, Path path, float hOffset, float vOffset, Paint paint) {
        if (text.length() == 0) return;

        nDrawTextOnPath(mRenderer, text, 0, text.length(), path.mNativePath, hOffset, vOffset,
                paint.mBidiFlags, paint.getNativeInstance(), paint.mNativeTypeface);
    }

    private static native void nDrawTextOnPath(long renderer, String text, int start, int end,
            long path, float hOffset, float vOffset, int bidiFlags, long nativePaint,
            long typeface);

    @Override
    public void drawTextRun(char[] text, int index, int count, int contextIndex, int contextCount,
            float x, float y, boolean isRtl, Paint paint) {
        if ((index | count | text.length - index - count) < 0) {
            throw new IndexOutOfBoundsException();
        }

        nDrawTextRun(mRenderer, text, index, count, contextIndex, contextCount, x, y, isRtl,
                paint.getNativeInstance(), paint.mNativeTypeface);
    }

    private static native void nDrawTextRun(long renderer, char[] text, int index, int count,
            int contextIndex, int contextCount, float x, float y, boolean isRtl, long nativePaint, long nativeTypeface);

    @Override
    public void drawTextRun(CharSequence text, int start, int end, int contextStart, int contextEnd,
            float x, float y, boolean isRtl, Paint paint) {
        if ((start | end | end - start | text.length() - end) < 0) {
            throw new IndexOutOfBoundsException();
        }

        if (text instanceof String || text instanceof SpannedString ||
                text instanceof SpannableString) {
            nDrawTextRun(mRenderer, text.toString(), start, end, contextStart,
                    contextEnd, x, y, isRtl, paint.getNativeInstance(), paint.mNativeTypeface);
        } else if (text instanceof GraphicsOperations) {
            ((GraphicsOperations) text).drawTextRun(this, start, end,
                    contextStart, contextEnd, x, y, isRtl, paint);
        } else {
            int contextLen = contextEnd - contextStart;
            int len = end - start;
            char[] buf = TemporaryBuffer.obtain(contextLen);
            TextUtils.getChars(text, contextStart, contextEnd, buf, 0);
            nDrawTextRun(mRenderer, buf, start - contextStart, len, 0, contextLen,
                    x, y, isRtl, paint.getNativeInstance(), paint.mNativeTypeface);
            TemporaryBuffer.recycle(buf);
        }
    }

    private static native void nDrawTextRun(long renderer, String text, int start, int end,
            int contextStart, int contextEnd, float x, float y, boolean isRtl, long nativePaint, long nativeTypeface);

    @Override
    public void drawVertices(VertexMode mode, int vertexCount, float[] verts, int vertOffset,
            float[] texs, int texOffset, int[] colors, int colorOffset, short[] indices,
            int indexOffset, int indexCount, Paint paint) {
        // TODO: Implement
    }

    @Override
    public void setOverrideXfermode(PorterDuff.Mode xfermode) {
        int xfermodeValue = -1;
        if (xfermode != null) {
            xfermodeValue = xfermode.nativeInt;
        }
        nSetOverrideXfermode(mRenderer, xfermodeValue);
    }

    private static native void nSetOverrideXfermode(long renderer, int xfermode);
}<|MERGE_RESOLUTION|>--- conflicted
+++ resolved
@@ -216,13 +216,8 @@
     ///////////////////////////////////////////////////////////////////////////
 
     @Override
-<<<<<<< HEAD
-    public void callDrawGLFunction(long drawGLFunction) {
+    public void callDrawGLFunction2(long drawGLFunction) {
         nCallDrawGLFunction(mRenderer, drawGLFunction);
-=======
-    public int callDrawGLFunction2(long drawGLFunction) {
-        return nCallDrawGLFunction(mRenderer, drawGLFunction);
->>>>>>> 18e3727f
     }
 
     private static native void nCallDrawGLFunction(long renderer, long drawGLFunction);
