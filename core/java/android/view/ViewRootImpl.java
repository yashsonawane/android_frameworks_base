--- conflicted
+++ resolved
@@ -1396,8 +1396,6 @@
             for (int i = 0; i < mWindowStoppedCallbacks.size(); i++) {
                 mWindowStoppedCallbacks.get(i).windowStopped(stopped);
             }
-<<<<<<< HEAD
-=======
 
             if (mStopped) {
                 if (mSurfaceHolder != null) {
@@ -1405,7 +1403,6 @@
                 }
                 mSurface.release();
             }
->>>>>>> 2a21bea4
         }
     }
 
