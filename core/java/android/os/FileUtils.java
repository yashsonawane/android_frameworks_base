/*
 * Copyright (C) 2006 The Android Open Source Project
 *
 * Licensed under the Apache License, Version 2.0 (the "License");
 * you may not use this file except in compliance with the License.
 * You may obtain a copy of the License at
 *
 *      http://www.apache.org/licenses/LICENSE-2.0
 *
 * Unless required by applicable law or agreed to in writing, software
 * distributed under the License is distributed on an "AS IS" BASIS,
 * WITHOUT WARRANTIES OR CONDITIONS OF ANY KIND, either express or implied.
 * See the License for the specific language governing permissions and
 * limitations under the License.
 */

package android.os;

import java.io.ByteArrayOutputStream;
import java.io.File;
import java.io.FileInputStream;
import java.io.FileNotFoundException;
import java.io.FileOutputStream;
import java.io.FileWriter;
import java.io.IOException;
import java.io.InputStream;
import java.util.regex.Pattern;
import java.util.zip.CRC32;
import java.util.zip.CheckedInputStream;


/**
 * Tools for managing files.  Not for public consumption.
 * @hide
 */
public class FileUtils {
    public static final int S_IRWXU = 00700;
    public static final int S_IRUSR = 00400;
    public static final int S_IWUSR = 00200;
    public static final int S_IXUSR = 00100;

    public static final int S_IRWXG = 00070;
    public static final int S_IRGRP = 00040;
    public static final int S_IWGRP = 00020;
    public static final int S_IXGRP = 00010;

    public static final int S_IRWXO = 00007;
    public static final int S_IROTH = 00004;
    public static final int S_IWOTH = 00002;
    public static final int S_IXOTH = 00001;
    
    
    /**
     * File status information. This class maps directly to the POSIX stat structure.
     * @hide
     */
    public static final class FileStatus {
        public int dev;
        public int ino;
        public int mode;
        public int nlink;
        public int uid;
        public int gid;
        public int rdev;
        public long size;
        public int blksize;
        public long blocks;
        public long atime;
        public long mtime;
        public long ctime;
    }
    
    /**
     * Get the status for the given path. This is equivalent to the POSIX stat(2) system call. 
     * @param path The path of the file to be stat'd.
     * @param status Optional argument to fill in. It will only fill in the status if the file
     * exists. 
     * @return true if the file exists and false if it does not exist. If you do not have 
     * permission to stat the file, then this method will return false.
     */
    public static boolean getFileStatus(String path, FileStatus status) {
        StrictMode.noteDiskRead();
        return getFileStatusNative(path, status);
    }

    private static native boolean getFileStatusNative(String path, FileStatus status);

    /** Regular expression for safe filenames: no spaces or metacharacters */
    private static final Pattern SAFE_FILENAME_PATTERN = Pattern.compile("[\\w%+,./=_-]+");

    public static native int setPermissions(String file, int mode, int uid, int gid);

    public static native int getPermissions(String file, int[] outPermissions);

    public static native int setUMask(int mask);

    /** returns the FAT file system volume ID for the volume mounted 
     * at the given mount point, or -1 for failure
     * @param mountPoint point for FAT volume
     * @return volume ID or -1
     */
    public static native int getFatVolumeId(String mountPoint);

    /**
     * Perform an fsync on the given FileOutputStream.  The stream at this
     * point must be flushed but not yet closed.
     */
    public static boolean sync(FileOutputStream stream) {
        try {
            if (stream != null) {
                stream.getFD().sync();
            }
            return true;
        } catch (IOException e) {
        }
        return false;
    }

    // copy a file from srcFile to destFile, return true if succeed, return
    // false if fail
    public static boolean copyFile(File srcFile, File destFile) {
        boolean result = false;
        try {
            InputStream in = new FileInputStream(srcFile);
            try {
                result = copyToFile(in, destFile);
            } finally  {
                in.close();
            }
        } catch (IOException e) {
            result = false;
        }
        return result;
    }
    
    /**
     * Copy data from a source stream to destFile.
     * Return true if succeed, return false if failed.
     */
    public static boolean copyToFile(InputStream inputStream, File destFile) {
        try {
            if (destFile.exists()) {
                destFile.delete();
            }
            FileOutputStream out = new FileOutputStream(destFile);
            try {
                byte[] buffer = new byte[4096];
                int bytesRead;
                while ((bytesRead = inputStream.read(buffer)) >= 0) {
                    out.write(buffer, 0, bytesRead);
                }
            } finally {
                out.flush();
                try {
                    out.getFD().sync();
                } catch (IOException e) {
                }
                out.close();
            }
            return true;
        } catch (IOException e) {
            return false;
        }
    }

    /**
     * Check if a filename is "safe" (no metacharacters or spaces).
     * @param file  The file to check
     */
    public static boolean isFilenameSafe(File file) {
        // Note, we check whether it matches what's known to be safe,
        // rather than what's known to be unsafe.  Non-ASCII, control
        // characters, etc. are all unsafe by default.
        return SAFE_FILENAME_PATTERN.matcher(file.getPath()).matches();
    }

    /**
     * Read a text file into a String, optionally limiting the length.
     * @param file to read (will not seek, so things like /proc files are OK)
     * @param max length (positive for head, negative of tail, 0 for no limit)
     * @param ellipsis to add of the file was truncated (can be null)
     * @return the contents of the file, possibly truncated
     * @throws IOException if something goes wrong reading the file
     */
    public static String readTextFile(File file, int max, String ellipsis) throws IOException {
        InputStream input = new FileInputStream(file);
        try {
            long size = file.length();
            if (max > 0 || (size > 0 && max == 0)) {  // "head" mode: read the first N bytes
                if (size > 0 && (max == 0 || size < max)) max = (int) size;
                byte[] data = new byte[max + 1];
                int length = input.read(data);
                if (length <= 0) return "";
                if (length <= max) return new String(data, 0, length);
                if (ellipsis == null) return new String(data, 0, max);
                return new String(data, 0, max) + ellipsis;
            } else if (max < 0) {  // "tail" mode: keep the last N
                int len;
                boolean rolled = false;
                byte[] last = null, data = null;
                do {
                    if (last != null) rolled = true;
                    byte[] tmp = last; last = data; data = tmp;
                    if (data == null) data = new byte[-max];
                    len = input.read(data);
                } while (len == data.length);

                if (last == null && len <= 0) return "";
                if (last == null) return new String(data, 0, len);
                if (len > 0) {
                    rolled = true;
                    System.arraycopy(last, len, last, 0, last.length - len);
                    System.arraycopy(data, 0, last, last.length - len, len);
                }
                if (ellipsis == null || !rolled) return new String(last);
                return ellipsis + new String(last);
            } else {  // "cat" mode: size unknown, read it all in streaming fashion
                ByteArrayOutputStream contents = new ByteArrayOutputStream();
                int len;
                byte[] data = new byte[1024];
                do {
                    len = input.read(data);
                    if (len > 0) contents.write(data, 0, len);
                } while (len == data.length);
                return contents.toString();
            }
        } finally {
            input.close();
        }
    }

<<<<<<< HEAD
   /**
     * Writes string to file. Basically same as "echo -n $string > $filename"
     *
     * @param filename
     * @param string
     * @throws IOException
     */
    public static void stringToFile(String filename, String string) throws IOException {
        FileWriter out = new FileWriter(filename);
        try {
            out.write(string);
        } finally {
            out.close();
=======
    /**
     * Computes the checksum of a file using the CRC32 checksum routine.
     * The value of the checksum is returned.
     *
     * @param file  the file to checksum, must not be null
     * @return the checksum value or an exception is thrown.
     */
    public static long checksumCrc32(File file) throws FileNotFoundException, IOException {
        CRC32 checkSummer = new CRC32();
        CheckedInputStream cis = null;

        try {
            cis = new CheckedInputStream( new FileInputStream(file), checkSummer);
            byte[] buf = new byte[128];
            while(cis.read(buf) >= 0) {
                // Just read for checksum to get calculated.
            }
            return checkSummer.getValue();
        } finally {
            if (cis != null) {
                try {
                    cis.close();
                } catch (IOException e) {
                }
            }
>>>>>>> fc51aaec
        }
    }
}<|MERGE_RESOLUTION|>--- conflicted
+++ resolved
@@ -229,7 +229,6 @@
         }
     }
 
-<<<<<<< HEAD
    /**
      * Writes string to file. Basically same as "echo -n $string > $filename"
      *
@@ -243,7 +242,9 @@
             out.write(string);
         } finally {
             out.close();
-=======
+        }
+    }
+
     /**
      * Computes the checksum of a file using the CRC32 checksum routine.
      * The value of the checksum is returned.
@@ -269,7 +270,6 @@
                 } catch (IOException e) {
                 }
             }
->>>>>>> fc51aaec
         }
     }
 }