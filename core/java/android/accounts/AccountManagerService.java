--- conflicted
+++ resolved
@@ -1713,16 +1713,11 @@
     }
 
     private boolean permissionIsGranted(Account account, String authTokenType, int callerUid) {
-<<<<<<< HEAD
-        final boolean fromAuthenticator = hasAuthenticatorUid(account.type, callerUid);
-        final boolean hasExplicitGrants = hasExplicitlyGrantedPermission(account, authTokenType);
         final boolean inSystemImage = inSystemImage(callerUid);
-=======
         final boolean fromAuthenticator = account != null
                 && hasAuthenticatorUid(account.type, callerUid);
         final boolean hasExplicitGrants = account != null
                 && hasExplicitlyGrantedPermission(account, authTokenType);
->>>>>>> 31957f1b
         if (Log.isLoggable(TAG, Log.VERBOSE)) {
             Log.v(TAG, "checkGrantsOrCallingUidAgainstAuthenticator: caller uid "
                     + callerUid + ", account " + account
