/*
 * Copyright (C) 2006 The Android Open Source Project
 *
 * Licensed under the Apache License, Version 2.0 (the "License");
 * you may not use this file except in compliance with the License.
 * You may obtain a copy of the License at
 *
 *      http://www.apache.org/licenses/LICENSE-2.0
 *
 * Unless required by applicable law or agreed to in writing, software
 * distributed under the License is distributed on an "AS IS" BASIS,
 * WITHOUT WARRANTIES OR CONDITIONS OF ANY KIND, either express or implied.
 * See the License for the specific language governing permissions and
 * limitations under the License.
 */

package android.app;

import android.content.ComponentName;
import android.content.ContentProviderNative;
import android.content.IContentProvider;
import android.content.IIntentReceiver;
import android.content.IIntentSender;
import android.content.Intent;
import android.content.IntentFilter;
import android.content.IntentSender;
import android.content.pm.ApplicationInfo;
import android.content.pm.ConfigurationInfo;
import android.content.pm.IPackageDataObserver;
import android.content.pm.ProviderInfo;
import android.content.res.Configuration;
import android.graphics.Bitmap;
import android.net.Uri;
import android.os.Bundle;
import android.os.Debug;
import android.os.IBinder;
import android.os.IInterface;
import android.os.Parcel;
import android.os.ParcelFileDescriptor;
import android.os.Parcelable;
import android.os.RemoteException;
import android.os.StrictMode;

import java.util.List;

/**
 * System private API for talking with the activity manager service.  This
 * provides calls from the application back to the activity manager.
 *
 * {@hide}
 */
public interface IActivityManager extends IInterface {
    /**
     * Returned by startActivity() if the start request was canceled because
     * app switches are temporarily canceled to ensure the user's last request
     * (such as pressing home) is performed.
     */
    public static final int START_SWITCHES_CANCELED = 4;
    /**
     * Returned by startActivity() if an activity wasn't really started, but
     * the given Intent was given to the existing top activity.
     */
    public static final int START_DELIVERED_TO_TOP = 3;
    /**
     * Returned by startActivity() if an activity wasn't really started, but
     * a task was simply brought to the foreground.
     */
    public static final int START_TASK_TO_FRONT = 2;
    /**
     * Returned by startActivity() if the caller asked that the Intent not
     * be executed if it is the recipient, and that is indeed the case.
     */
    public static final int START_RETURN_INTENT_TO_CALLER = 1;
    /**
     * Activity was started successfully as normal.
     */
    public static final int START_SUCCESS = 0;
    public static final int START_INTENT_NOT_RESOLVED = -1;
    public static final int START_CLASS_NOT_FOUND = -2;
    public static final int START_FORWARD_AND_REQUEST_CONFLICT = -3;
    public static final int START_PERMISSION_DENIED = -4;
    public static final int START_NOT_ACTIVITY = -5;
    public static final int START_CANCELED = -6;
    public int startActivity(IApplicationThread caller,
            Intent intent, String resolvedType, Uri[] grantedUriPermissions,
            int grantedMode, IBinder resultTo, String resultWho, int requestCode,
            boolean onlyIfNeeded, boolean debug) throws RemoteException;
    public WaitResult startActivityAndWait(IApplicationThread caller,
            Intent intent, String resolvedType, Uri[] grantedUriPermissions,
            int grantedMode, IBinder resultTo, String resultWho, int requestCode,
            boolean onlyIfNeeded, boolean debug) throws RemoteException;
    public int startActivityWithConfig(IApplicationThread caller,
            Intent intent, String resolvedType, Uri[] grantedUriPermissions,
            int grantedMode, IBinder resultTo, String resultWho, int requestCode,
            boolean onlyIfNeeded, boolean debug, Configuration newConfig) throws RemoteException;
    public int startActivityIntentSender(IApplicationThread caller,
            IntentSender intent, Intent fillInIntent, String resolvedType,
            IBinder resultTo, String resultWho, int requestCode,
            int flagsMask, int flagsValues) throws RemoteException;
    public boolean startNextMatchingActivity(IBinder callingActivity,
            Intent intent) throws RemoteException;
    public boolean finishActivity(IBinder token, int code, Intent data)
            throws RemoteException;
    public void finishSubActivity(IBinder token, String resultWho, int requestCode) throws RemoteException;
    public boolean willActivityBeVisible(IBinder token) throws RemoteException;
    public Intent registerReceiver(IApplicationThread caller,
            IIntentReceiver receiver, IntentFilter filter,
            String requiredPermission) throws RemoteException;
    public void unregisterReceiver(IIntentReceiver receiver) throws RemoteException;
    public static final int BROADCAST_SUCCESS = 0;
    public static final int BROADCAST_STICKY_CANT_HAVE_PERMISSION = -1;
    public int broadcastIntent(IApplicationThread caller, Intent intent,
            String resolvedType, IIntentReceiver resultTo, int resultCode,
            String resultData, Bundle map, String requiredPermission,
            boolean serialized, boolean sticky) throws RemoteException;
    public void unbroadcastIntent(IApplicationThread caller, Intent intent) throws RemoteException;
    /* oneway */
    public void finishReceiver(IBinder who, int resultCode, String resultData, Bundle map, boolean abortBroadcast) throws RemoteException;
    public void attachApplication(IApplicationThread app) throws RemoteException;
    /* oneway */
    public void activityIdle(IBinder token, Configuration config) throws RemoteException;
    public void activityPaused(IBinder token) throws RemoteException;
    /* oneway */
    public void activityStopped(IBinder token, Bundle state,
            Bitmap thumbnail, CharSequence description) throws RemoteException;
    /* oneway */
    public void activitySlept(IBinder token) throws RemoteException;
    /* oneway */
    public void activityDestroyed(IBinder token) throws RemoteException;
    public String getCallingPackage(IBinder token) throws RemoteException;
    public ComponentName getCallingActivity(IBinder token) throws RemoteException;
    public List getTasks(int maxNum, int flags,
                         IThumbnailReceiver receiver) throws RemoteException;
    public List<ActivityManager.RecentTaskInfo> getRecentTasks(int maxNum,
            int flags) throws RemoteException;
    public ActivityManager.TaskThumbnails getTaskThumbnails(int taskId) throws RemoteException;
    public List getServices(int maxNum, int flags) throws RemoteException;
    public List<ActivityManager.ProcessErrorStateInfo> getProcessesInErrorState()
            throws RemoteException;
    public void moveTaskToFront(int task, int flags) throws RemoteException;
    public void moveTaskToBack(int task) throws RemoteException;
    public boolean moveActivityTaskToBack(IBinder token, boolean nonRoot) throws RemoteException;
    public void moveTaskBackwards(int task) throws RemoteException;
    public int getTaskForActivity(IBinder token, boolean onlyRoot) throws RemoteException;
    public void finishOtherInstances(IBinder token, ComponentName className) throws RemoteException;
    /* oneway */
    public void reportThumbnail(IBinder token,
            Bitmap thumbnail, CharSequence description) throws RemoteException;
    public ContentProviderHolder getContentProvider(IApplicationThread caller,
            String name) throws RemoteException;
    public void removeContentProvider(IApplicationThread caller,
            String name) throws RemoteException;
    public void publishContentProviders(IApplicationThread caller,
            List<ContentProviderHolder> providers) throws RemoteException;
    public PendingIntent getRunningServiceControlPanel(ComponentName service)
            throws RemoteException;
    public ComponentName startService(IApplicationThread caller, Intent service,
            String resolvedType) throws RemoteException;
    public int stopService(IApplicationThread caller, Intent service,
            String resolvedType) throws RemoteException;
    public boolean stopServiceToken(ComponentName className, IBinder token,
            int startId) throws RemoteException;
    public void setServiceForeground(ComponentName className, IBinder token,
            int id, Notification notification, boolean keepNotification) throws RemoteException;
    public int bindService(IApplicationThread caller, IBinder token,
            Intent service, String resolvedType,
            IServiceConnection connection, int flags) throws RemoteException;
    public boolean unbindService(IServiceConnection connection) throws RemoteException;
    public void publishService(IBinder token,
            Intent intent, IBinder service) throws RemoteException;
    public void unbindFinished(IBinder token, Intent service,
            boolean doRebind) throws RemoteException;
    /* oneway */
    public void serviceDoneExecuting(IBinder token, int type, int startId,
            int res) throws RemoteException;
    public IBinder peekService(Intent service, String resolvedType) throws RemoteException;
    
    public boolean bindBackupAgent(ApplicationInfo appInfo, int backupRestoreMode)
            throws RemoteException;
    public void backupAgentCreated(String packageName, IBinder agent) throws RemoteException;
    public void unbindBackupAgent(ApplicationInfo appInfo) throws RemoteException;
    public void killApplicationProcess(String processName, int uid) throws RemoteException;
    
    public boolean startInstrumentation(ComponentName className, String profileFile,
            int flags, Bundle arguments, IInstrumentationWatcher watcher)
            throws RemoteException;
    public void finishInstrumentation(IApplicationThread target,
            int resultCode, Bundle results) throws RemoteException;

    public Configuration getConfiguration() throws RemoteException;
    public void updateConfiguration(Configuration values) throws RemoteException;
    public void setRequestedOrientation(IBinder token,
            int requestedOrientation) throws RemoteException;
    public int getRequestedOrientation(IBinder token) throws RemoteException;
    
    public ComponentName getActivityClassForToken(IBinder token) throws RemoteException;
    public String getPackageForToken(IBinder token) throws RemoteException;

    public static final int INTENT_SENDER_BROADCAST = 1;
    public static final int INTENT_SENDER_ACTIVITY = 2;
    public static final int INTENT_SENDER_ACTIVITY_RESULT = 3;
    public static final int INTENT_SENDER_SERVICE = 4;
    public IIntentSender getIntentSender(int type,
            String packageName, IBinder token, String resultWho,
            int requestCode, Intent[] intents, String[] resolvedTypes,
            int flags) throws RemoteException;
    public void cancelIntentSender(IIntentSender sender) throws RemoteException;
    public boolean clearApplicationUserData(final String packageName,
            final IPackageDataObserver observer) throws RemoteException;
    public String getPackageForIntentSender(IIntentSender sender) throws RemoteException;
    
    public void setProcessLimit(int max) throws RemoteException;
    public int getProcessLimit() throws RemoteException;
    
    public void setProcessForeground(IBinder token, int pid,
            boolean isForeground) throws RemoteException;
    
    public int checkPermission(String permission, int pid, int uid)
            throws RemoteException;

    public int checkUriPermission(Uri uri, int pid, int uid, int mode)
            throws RemoteException;
    public void grantUriPermission(IApplicationThread caller, String targetPkg,
            Uri uri, int mode) throws RemoteException;
    public void revokeUriPermission(IApplicationThread caller, Uri uri,
            int mode) throws RemoteException;
    
    public void showWaitingForDebugger(IApplicationThread who, boolean waiting)
            throws RemoteException;
    
    public void getMemoryInfo(ActivityManager.MemoryInfo outInfo) throws RemoteException;
    
    public void killBackgroundProcesses(final String packageName) throws RemoteException;
    public void forceStopPackage(final String packageName) throws RemoteException;
    
    // Note: probably don't want to allow applications access to these.
    public void goingToSleep() throws RemoteException;
    public void wakingUp() throws RemoteException;
    
    public void unhandledBack() throws RemoteException;
    public ParcelFileDescriptor openContentUri(Uri uri) throws RemoteException;
    public void setDebugApp(
        String packageName, boolean waitForDebugger, boolean persistent)
        throws RemoteException;
    public void setAlwaysFinish(boolean enabled) throws RemoteException;
    public void setActivityController(IActivityController watcher)
        throws RemoteException;

    public void enterSafeMode() throws RemoteException;
    
    public void noteWakeupAlarm(IIntentSender sender) throws RemoteException;
    
    public boolean killPids(int[] pids, String reason, boolean secure) throws RemoteException;
    
    // Special low-level communication with activity manager.
    public void startRunning(String pkg, String cls, String action,
            String data) throws RemoteException;
    public void handleApplicationCrash(IBinder app,
            ApplicationErrorReport.CrashInfo crashInfo) throws RemoteException;
    public boolean handleApplicationWtf(IBinder app, String tag,
            ApplicationErrorReport.CrashInfo crashInfo) throws RemoteException;

    // A StrictMode violation to be handled.  The violationMask is a
    // subset of the original StrictMode policy bitmask, with only the
    // bit violated and penalty bits to be executed by the
    // ActivityManagerService remaining set.
    public void handleApplicationStrictModeViolation(IBinder app, int violationMask,
            StrictMode.ViolationInfo crashInfo) throws RemoteException;

    /*
     * This will deliver the specified signal to all the persistent processes. Currently only 
     * SIGUSR1 is delivered. All others are ignored.
     */
    public void signalPersistentProcesses(int signal) throws RemoteException;
    // Retrieve info of applications installed on external media that are currently
    // running.
    public List<ActivityManager.RunningAppProcessInfo> getRunningAppProcesses()
            throws RemoteException;
 // Retrieve running application processes in the system
    public List<ApplicationInfo> getRunningExternalApplications()
            throws RemoteException;
    // Get device configuration
    public ConfigurationInfo getDeviceConfigurationInfo() throws RemoteException;
    
    // Turn on/off profiling in a particular process.
    public boolean profileControl(String process, boolean start,
            String path, ParcelFileDescriptor fd) throws RemoteException;
    
    public boolean shutdown(int timeout) throws RemoteException;
    
    public void stopAppSwitches() throws RemoteException;
    public void resumeAppSwitches() throws RemoteException;
    
    public void registerActivityWatcher(IActivityWatcher watcher)
            throws RemoteException;
    public void unregisterActivityWatcher(IActivityWatcher watcher)
            throws RemoteException;

    public int startActivityInPackage(int uid,
            Intent intent, String resolvedType, IBinder resultTo,
            String resultWho, int requestCode, boolean onlyIfNeeded)
            throws RemoteException;

    public void killApplicationWithUid(String pkg, int uid) throws RemoteException;
    
    public void closeSystemDialogs(String reason) throws RemoteException;
    
    public Debug.MemoryInfo[] getProcessMemoryInfo(int[] pids)
            throws RemoteException;
    
    public void overridePendingTransition(IBinder token, String packageName,
            int enterAnim, int exitAnim) throws RemoteException;
    
    public boolean isUserAMonkey() throws RemoteException;
    
    public void finishHeavyWeightApp() throws RemoteException;

    public void setImmersive(IBinder token, boolean immersive) throws RemoteException;
    public boolean isImmersive(IBinder token) throws RemoteException;
    public boolean isTopActivityImmersive() throws RemoteException;
    
    public void crashApplication(int uid, int initialPid, String packageName,
            String message) throws RemoteException;

    public String getProviderMimeType(Uri uri) throws RemoteException;
    
    public IBinder newUriPermissionOwner(String name) throws RemoteException;
    public void grantUriPermissionFromOwner(IBinder owner, int fromUid, String targetPkg,
            Uri uri, int mode) throws RemoteException;
    public void revokeUriPermissionFromOwner(IBinder owner, Uri uri,
            int mode) throws RemoteException;

    public int checkGrantUriPermission(int callingUid, String targetPkg,
            Uri uri, int modeFlags) throws RemoteException;

    // Cause the specified process to dump the specified heap.
    public boolean dumpHeap(String process, boolean managed, String path,
        ParcelFileDescriptor fd) throws RemoteException;

    public int startActivities(IApplicationThread caller,
            Intent[] intents, String[] resolvedTypes, IBinder resultTo) throws RemoteException;
    public int startActivitiesInPackage(int uid,
            Intent[] intents, String[] resolvedTypes, IBinder resultTo) throws RemoteException;

<<<<<<< HEAD
    // Multi-user APIs
    public boolean switchUser(int userid) throws RemoteException;
    
    public boolean removeSubTask(int taskId, int subTaskIndex) throws RemoteException;

    public boolean removeTask(int taskId, int flags) throws RemoteException;
=======
    public void setPackageScreenCompatMode(String packageName, boolean compatEnabled)
            throws RemoteException;
>>>>>>> 05be6d6f

    /*
     * Private non-Binder interfaces
     */
    /* package */ boolean testIsSystemReady();
    
    /** Information you can retrieve about a particular application. */
    public static class ContentProviderHolder implements Parcelable {
        public final ProviderInfo info;
        public IContentProvider provider;
        public boolean noReleaseNeeded;

        public ContentProviderHolder(ProviderInfo _info) {
            info = _info;
        }

        public int describeContents() {
            return 0;
        }

        public void writeToParcel(Parcel dest, int flags) {
            info.writeToParcel(dest, 0);
            if (provider != null) {
                dest.writeStrongBinder(provider.asBinder());
            } else {
                dest.writeStrongBinder(null);
            }
            dest.writeInt(noReleaseNeeded ? 1:0);
        }

        public static final Parcelable.Creator<ContentProviderHolder> CREATOR
                = new Parcelable.Creator<ContentProviderHolder>() {
            public ContentProviderHolder createFromParcel(Parcel source) {
                return new ContentProviderHolder(source);
            }

            public ContentProviderHolder[] newArray(int size) {
                return new ContentProviderHolder[size];
            }
        };

        private ContentProviderHolder(Parcel source) {
            info = ProviderInfo.CREATOR.createFromParcel(source);
            provider = ContentProviderNative.asInterface(
                source.readStrongBinder());
            noReleaseNeeded = source.readInt() != 0;
        }
    };

    /** Information returned after waiting for an activity start. */
    public static class WaitResult implements Parcelable {
        public int result;
        public boolean timeout;
        public ComponentName who;
        public long thisTime;
        public long totalTime;

        public WaitResult() {
        }

        public int describeContents() {
            return 0;
        }

        public void writeToParcel(Parcel dest, int flags) {
            dest.writeInt(result);
            dest.writeInt(timeout ? 1 : 0);
            ComponentName.writeToParcel(who, dest);
            dest.writeLong(thisTime);
            dest.writeLong(totalTime);
        }

        public static final Parcelable.Creator<WaitResult> CREATOR
                = new Parcelable.Creator<WaitResult>() {
            public WaitResult createFromParcel(Parcel source) {
                return new WaitResult(source);
            }

            public WaitResult[] newArray(int size) {
                return new WaitResult[size];
            }
        };

        private WaitResult(Parcel source) {
            result = source.readInt();
            timeout = source.readInt() != 0;
            who = ComponentName.readFromParcel(source);
            thisTime = source.readLong();
            totalTime = source.readLong();
        }
    };

    String descriptor = "android.app.IActivityManager";

    // Please keep these transaction codes the same -- they are also
    // sent by C++ code.
    int START_RUNNING_TRANSACTION = IBinder.FIRST_CALL_TRANSACTION;
    int HANDLE_APPLICATION_CRASH_TRANSACTION = IBinder.FIRST_CALL_TRANSACTION+1;
    int START_ACTIVITY_TRANSACTION = IBinder.FIRST_CALL_TRANSACTION+2;
    int UNHANDLED_BACK_TRANSACTION = IBinder.FIRST_CALL_TRANSACTION+3;
    int OPEN_CONTENT_URI_TRANSACTION = IBinder.FIRST_CALL_TRANSACTION+4;

    // Remaining non-native transaction codes.
    int FINISH_ACTIVITY_TRANSACTION = IBinder.FIRST_CALL_TRANSACTION+10;
    int REGISTER_RECEIVER_TRANSACTION = IBinder.FIRST_CALL_TRANSACTION+11;
    int UNREGISTER_RECEIVER_TRANSACTION = IBinder.FIRST_CALL_TRANSACTION+12;
    int BROADCAST_INTENT_TRANSACTION = IBinder.FIRST_CALL_TRANSACTION+13;
    int UNBROADCAST_INTENT_TRANSACTION = IBinder.FIRST_CALL_TRANSACTION+14;
    int FINISH_RECEIVER_TRANSACTION = IBinder.FIRST_CALL_TRANSACTION+15;
    int ATTACH_APPLICATION_TRANSACTION = IBinder.FIRST_CALL_TRANSACTION+16;
    int ACTIVITY_IDLE_TRANSACTION = IBinder.FIRST_CALL_TRANSACTION+17;
    int ACTIVITY_PAUSED_TRANSACTION = IBinder.FIRST_CALL_TRANSACTION+18;
    int ACTIVITY_STOPPED_TRANSACTION = IBinder.FIRST_CALL_TRANSACTION+19;
    int GET_CALLING_PACKAGE_TRANSACTION = IBinder.FIRST_CALL_TRANSACTION+20;
    int GET_CALLING_ACTIVITY_TRANSACTION = IBinder.FIRST_CALL_TRANSACTION+21;
    int GET_TASKS_TRANSACTION = IBinder.FIRST_CALL_TRANSACTION+22;
    int MOVE_TASK_TO_FRONT_TRANSACTION = IBinder.FIRST_CALL_TRANSACTION+23;
    int MOVE_TASK_TO_BACK_TRANSACTION = IBinder.FIRST_CALL_TRANSACTION+24;
    int MOVE_TASK_BACKWARDS_TRANSACTION = IBinder.FIRST_CALL_TRANSACTION+25;
    int GET_TASK_FOR_ACTIVITY_TRANSACTION = IBinder.FIRST_CALL_TRANSACTION+26;
    int REPORT_THUMBNAIL_TRANSACTION = IBinder.FIRST_CALL_TRANSACTION+27;
    int GET_CONTENT_PROVIDER_TRANSACTION = IBinder.FIRST_CALL_TRANSACTION+28;
    int PUBLISH_CONTENT_PROVIDERS_TRANSACTION = IBinder.FIRST_CALL_TRANSACTION+29;
    
    int FINISH_SUB_ACTIVITY_TRANSACTION = IBinder.FIRST_CALL_TRANSACTION+31;
    int GET_RUNNING_SERVICE_CONTROL_PANEL_TRANSACTION = IBinder.FIRST_CALL_TRANSACTION+32;
    int START_SERVICE_TRANSACTION = IBinder.FIRST_CALL_TRANSACTION+33;
    int STOP_SERVICE_TRANSACTION = IBinder.FIRST_CALL_TRANSACTION+34;
    int BIND_SERVICE_TRANSACTION = IBinder.FIRST_CALL_TRANSACTION+35;
    int UNBIND_SERVICE_TRANSACTION = IBinder.FIRST_CALL_TRANSACTION+36;
    int PUBLISH_SERVICE_TRANSACTION = IBinder.FIRST_CALL_TRANSACTION+37;
    int FINISH_OTHER_INSTANCES_TRANSACTION = IBinder.FIRST_CALL_TRANSACTION+38;
    int GOING_TO_SLEEP_TRANSACTION = IBinder.FIRST_CALL_TRANSACTION+39;
    int WAKING_UP_TRANSACTION = IBinder.FIRST_CALL_TRANSACTION+40;
    int SET_DEBUG_APP_TRANSACTION = IBinder.FIRST_CALL_TRANSACTION+41;
    int SET_ALWAYS_FINISH_TRANSACTION = IBinder.FIRST_CALL_TRANSACTION+42;
    int START_INSTRUMENTATION_TRANSACTION = IBinder.FIRST_CALL_TRANSACTION+43;
    int FINISH_INSTRUMENTATION_TRANSACTION = IBinder.FIRST_CALL_TRANSACTION+44;
    int GET_CONFIGURATION_TRANSACTION = IBinder.FIRST_CALL_TRANSACTION+45;
    int UPDATE_CONFIGURATION_TRANSACTION = IBinder.FIRST_CALL_TRANSACTION+46;
    int STOP_SERVICE_TOKEN_TRANSACTION = IBinder.FIRST_CALL_TRANSACTION+47;
    int GET_ACTIVITY_CLASS_FOR_TOKEN_TRANSACTION = IBinder.FIRST_CALL_TRANSACTION+48;
    int GET_PACKAGE_FOR_TOKEN_TRANSACTION = IBinder.FIRST_CALL_TRANSACTION+49;
    int SET_PROCESS_LIMIT_TRANSACTION = IBinder.FIRST_CALL_TRANSACTION+50;
    int GET_PROCESS_LIMIT_TRANSACTION = IBinder.FIRST_CALL_TRANSACTION+51;
    int CHECK_PERMISSION_TRANSACTION = IBinder.FIRST_CALL_TRANSACTION+52;
    int CHECK_URI_PERMISSION_TRANSACTION = IBinder.FIRST_CALL_TRANSACTION+53;
    int GRANT_URI_PERMISSION_TRANSACTION = IBinder.FIRST_CALL_TRANSACTION+54;
    int REVOKE_URI_PERMISSION_TRANSACTION = IBinder.FIRST_CALL_TRANSACTION+55;
    int SET_ACTIVITY_CONTROLLER_TRANSACTION = IBinder.FIRST_CALL_TRANSACTION+56;
    int SHOW_WAITING_FOR_DEBUGGER_TRANSACTION = IBinder.FIRST_CALL_TRANSACTION+57;
    int SIGNAL_PERSISTENT_PROCESSES_TRANSACTION = IBinder.FIRST_CALL_TRANSACTION+58;
    int GET_RECENT_TASKS_TRANSACTION = IBinder.FIRST_CALL_TRANSACTION+59;
    int SERVICE_DONE_EXECUTING_TRANSACTION = IBinder.FIRST_CALL_TRANSACTION+60;
    int ACTIVITY_DESTROYED_TRANSACTION = IBinder.FIRST_CALL_TRANSACTION+61;
    int GET_INTENT_SENDER_TRANSACTION = IBinder.FIRST_CALL_TRANSACTION+62;
    int CANCEL_INTENT_SENDER_TRANSACTION = IBinder.FIRST_CALL_TRANSACTION+63;
    int GET_PACKAGE_FOR_INTENT_SENDER_TRANSACTION = IBinder.FIRST_CALL_TRANSACTION+64;
    int ENTER_SAFE_MODE_TRANSACTION = IBinder.FIRST_CALL_TRANSACTION+65;
    int START_NEXT_MATCHING_ACTIVITY_TRANSACTION = IBinder.FIRST_CALL_TRANSACTION+66;
    int NOTE_WAKEUP_ALARM_TRANSACTION = IBinder.FIRST_CALL_TRANSACTION+67;
    int REMOVE_CONTENT_PROVIDER_TRANSACTION = IBinder.FIRST_CALL_TRANSACTION+68;
    int SET_REQUESTED_ORIENTATION_TRANSACTION = IBinder.FIRST_CALL_TRANSACTION+69;
    int GET_REQUESTED_ORIENTATION_TRANSACTION = IBinder.FIRST_CALL_TRANSACTION+70;
    int UNBIND_FINISHED_TRANSACTION = IBinder.FIRST_CALL_TRANSACTION+71;
    int SET_PROCESS_FOREGROUND_TRANSACTION = IBinder.FIRST_CALL_TRANSACTION+72;
    int SET_SERVICE_FOREGROUND_TRANSACTION = IBinder.FIRST_CALL_TRANSACTION+73;
    int MOVE_ACTIVITY_TASK_TO_BACK_TRANSACTION = IBinder.FIRST_CALL_TRANSACTION+74;
    int GET_MEMORY_INFO_TRANSACTION = IBinder.FIRST_CALL_TRANSACTION+75;
    int GET_PROCESSES_IN_ERROR_STATE_TRANSACTION = IBinder.FIRST_CALL_TRANSACTION+76;
    int CLEAR_APP_DATA_TRANSACTION = IBinder.FIRST_CALL_TRANSACTION+77;
    int FORCE_STOP_PACKAGE_TRANSACTION = IBinder.FIRST_CALL_TRANSACTION+78;
    int KILL_PIDS_TRANSACTION = IBinder.FIRST_CALL_TRANSACTION+79;
    int GET_SERVICES_TRANSACTION = IBinder.FIRST_CALL_TRANSACTION+80;
    int GET_TASK_THUMBNAILS_TRANSACTION = IBinder.FIRST_CALL_TRANSACTION+81;
    int GET_RUNNING_APP_PROCESSES_TRANSACTION = IBinder.FIRST_CALL_TRANSACTION+82;
    int GET_DEVICE_CONFIGURATION_TRANSACTION = IBinder.FIRST_CALL_TRANSACTION+83;
    int PEEK_SERVICE_TRANSACTION = IBinder.FIRST_CALL_TRANSACTION+84;
    int PROFILE_CONTROL_TRANSACTION = IBinder.FIRST_CALL_TRANSACTION+85;
    int SHUTDOWN_TRANSACTION = IBinder.FIRST_CALL_TRANSACTION+86;
    int STOP_APP_SWITCHES_TRANSACTION = IBinder.FIRST_CALL_TRANSACTION+87;
    int RESUME_APP_SWITCHES_TRANSACTION = IBinder.FIRST_CALL_TRANSACTION+88;
    int START_BACKUP_AGENT_TRANSACTION = IBinder.FIRST_CALL_TRANSACTION+89;
    int BACKUP_AGENT_CREATED_TRANSACTION = IBinder.FIRST_CALL_TRANSACTION+90;
    int UNBIND_BACKUP_AGENT_TRANSACTION = IBinder.FIRST_CALL_TRANSACTION+91;
    int REGISTER_ACTIVITY_WATCHER_TRANSACTION = IBinder.FIRST_CALL_TRANSACTION+92;
    int UNREGISTER_ACTIVITY_WATCHER_TRANSACTION = IBinder.FIRST_CALL_TRANSACTION+93;
    int START_ACTIVITY_IN_PACKAGE_TRANSACTION = IBinder.FIRST_CALL_TRANSACTION+94;
    int KILL_APPLICATION_WITH_UID_TRANSACTION = IBinder.FIRST_CALL_TRANSACTION+95;
    int CLOSE_SYSTEM_DIALOGS_TRANSACTION = IBinder.FIRST_CALL_TRANSACTION+96;
    int GET_PROCESS_MEMORY_INFO_TRANSACTION = IBinder.FIRST_CALL_TRANSACTION+97;
    int KILL_APPLICATION_PROCESS_TRANSACTION = IBinder.FIRST_CALL_TRANSACTION+98;
    int START_ACTIVITY_INTENT_SENDER_TRANSACTION = IBinder.FIRST_CALL_TRANSACTION+99;
    int OVERRIDE_PENDING_TRANSITION_TRANSACTION = IBinder.FIRST_CALL_TRANSACTION+100;
    int HANDLE_APPLICATION_WTF_TRANSACTION = IBinder.FIRST_CALL_TRANSACTION+101;
    int KILL_BACKGROUND_PROCESSES_TRANSACTION = IBinder.FIRST_CALL_TRANSACTION+102;
    int IS_USER_A_MONKEY_TRANSACTION = IBinder.FIRST_CALL_TRANSACTION+103;
    int START_ACTIVITY_AND_WAIT_TRANSACTION = IBinder.FIRST_CALL_TRANSACTION+104;
    int WILL_ACTIVITY_BE_VISIBLE_TRANSACTION = IBinder.FIRST_CALL_TRANSACTION+105;
    int START_ACTIVITY_WITH_CONFIG_TRANSACTION = IBinder.FIRST_CALL_TRANSACTION+106;
    int GET_RUNNING_EXTERNAL_APPLICATIONS_TRANSACTION = IBinder.FIRST_CALL_TRANSACTION+107;
    int FINISH_HEAVY_WEIGHT_APP_TRANSACTION = IBinder.FIRST_CALL_TRANSACTION+108;
    int HANDLE_APPLICATION_STRICT_MODE_VIOLATION_TRANSACTION = IBinder.FIRST_CALL_TRANSACTION+109;
    int IS_IMMERSIVE_TRANSACTION = IBinder.FIRST_CALL_TRANSACTION+110;
    int SET_IMMERSIVE_TRANSACTION = IBinder.FIRST_CALL_TRANSACTION+111;
    int IS_TOP_ACTIVITY_IMMERSIVE_TRANSACTION = IBinder.FIRST_CALL_TRANSACTION+112;
    int CRASH_APPLICATION_TRANSACTION = IBinder.FIRST_CALL_TRANSACTION+113;
    int GET_PROVIDER_MIME_TYPE_TRANSACTION = IBinder.FIRST_CALL_TRANSACTION+114;
    int NEW_URI_PERMISSION_OWNER_TRANSACTION = IBinder.FIRST_CALL_TRANSACTION+115;
    int GRANT_URI_PERMISSION_FROM_OWNER_TRANSACTION = IBinder.FIRST_CALL_TRANSACTION+116;
    int REVOKE_URI_PERMISSION_FROM_OWNER_TRANSACTION = IBinder.FIRST_CALL_TRANSACTION+117;
    int CHECK_GRANT_URI_PERMISSION_TRANSACTION = IBinder.FIRST_CALL_TRANSACTION+118;
    int DUMP_HEAP_TRANSACTION = IBinder.FIRST_CALL_TRANSACTION+119;
    int START_ACTIVITIES_TRANSACTION = IBinder.FIRST_CALL_TRANSACTION+120;
    int START_ACTIVITIES_IN_PACKAGE_TRANSACTION = IBinder.FIRST_CALL_TRANSACTION+121;
    int ACTIVITY_SLEPT_TRANSACTION = IBinder.FIRST_CALL_TRANSACTION+122;
<<<<<<< HEAD
    int SWITCH_USER_TRANSACTION = IBinder.FIRST_CALL_TRANSACTION+123;
    int REMOVE_SUB_TASK_TRANSACTION = IBinder.FIRST_CALL_TRANSACTION+124;
    int REMOVE_TASK_TRANSACTION = IBinder.FIRST_CALL_TRANSACTION+125;
=======
    int SET_PACKAGE_SCREEN_COMPAT_MODE_TRANSACTION = IBinder.FIRST_CALL_TRANSACTION+123;
>>>>>>> 05be6d6f
}<|MERGE_RESOLUTION|>--- conflicted
+++ resolved
@@ -342,17 +342,15 @@
     public int startActivitiesInPackage(int uid,
             Intent[] intents, String[] resolvedTypes, IBinder resultTo) throws RemoteException;
 
-<<<<<<< HEAD
+    public void setPackageScreenCompatMode(String packageName, boolean compatEnabled)
+            throws RemoteException;
+    
     // Multi-user APIs
     public boolean switchUser(int userid) throws RemoteException;
     
     public boolean removeSubTask(int taskId, int subTaskIndex) throws RemoteException;
 
     public boolean removeTask(int taskId, int flags) throws RemoteException;
-=======
-    public void setPackageScreenCompatMode(String packageName, boolean compatEnabled)
-            throws RemoteException;
->>>>>>> 05be6d6f
 
     /*
      * Private non-Binder interfaces
@@ -569,11 +567,8 @@
     int START_ACTIVITIES_TRANSACTION = IBinder.FIRST_CALL_TRANSACTION+120;
     int START_ACTIVITIES_IN_PACKAGE_TRANSACTION = IBinder.FIRST_CALL_TRANSACTION+121;
     int ACTIVITY_SLEPT_TRANSACTION = IBinder.FIRST_CALL_TRANSACTION+122;
-<<<<<<< HEAD
-    int SWITCH_USER_TRANSACTION = IBinder.FIRST_CALL_TRANSACTION+123;
-    int REMOVE_SUB_TASK_TRANSACTION = IBinder.FIRST_CALL_TRANSACTION+124;
-    int REMOVE_TASK_TRANSACTION = IBinder.FIRST_CALL_TRANSACTION+125;
-=======
     int SET_PACKAGE_SCREEN_COMPAT_MODE_TRANSACTION = IBinder.FIRST_CALL_TRANSACTION+123;
->>>>>>> 05be6d6f
+    int SWITCH_USER_TRANSACTION = IBinder.FIRST_CALL_TRANSACTION+124;
+    int REMOVE_SUB_TASK_TRANSACTION = IBinder.FIRST_CALL_TRANSACTION+125;
+    int REMOVE_TASK_TRANSACTION = IBinder.FIRST_CALL_TRANSACTION+126;
 }