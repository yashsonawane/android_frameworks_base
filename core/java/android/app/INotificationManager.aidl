/* //device/java/android/android/app/INotificationManager.aidl
**
** Copyright 2007, The Android Open Source Project
**
** Licensed under the Apache License, Version 2.0 (the "License");
** you may not use this file except in compliance with the License.
** You may obtain a copy of the License at
**
**     http://www.apache.org/licenses/LICENSE-2.0
**
** Unless required by applicable law or agreed to in writing, software
** distributed under the License is distributed on an "AS IS" BASIS,
** WITHOUT WARRANTIES OR CONDITIONS OF ANY KIND, either express or implied.
** See the License for the specific language governing permissions and
** limitations under the License.
*/

package android.app;

import android.app.ITransientNotification;
import android.app.Notification;
import android.app.NotificationChannel;
import android.app.NotificationChannelGroup;
import android.app.NotificationManager;
import android.content.ComponentName;
import android.content.Intent;
import android.content.pm.ParceledListSlice;
import android.net.Uri;
import android.os.Bundle;
import android.os.UserHandle;
import android.service.notification.Adjustment;
import android.service.notification.Condition;
import android.service.notification.IConditionListener;
import android.service.notification.IConditionProvider;
import android.service.notification.INotificationListener;
import android.service.notification.StatusBarNotification;
import android.app.AutomaticZenRule;
import android.service.notification.ZenModeConfig;

/** {@hide} */
interface INotificationManager
{
    @UnsupportedAppUsage
    void cancelAllNotifications(String pkg, int userId);

    void clearData(String pkg, int uid, boolean fromApp);
    @UnsupportedAppUsage
    void enqueueToast(String pkg, ITransientNotification callback, int duration, int displayId);
    @UnsupportedAppUsage
    void cancelToast(String pkg, ITransientNotification callback);
    void finishToken(String pkg, ITransientNotification callback);

    void enqueueNotificationWithTag(String pkg, String opPkg, String tag, int id,
            in Notification notification, int userId);
    @UnsupportedAppUsage
    void cancelNotificationWithTag(String pkg, String tag, int id, int userId);

    void setShowBadge(String pkg, int uid, boolean showBadge);
    boolean canShowBadge(String pkg, int uid);
    void setNotificationsEnabledForPackage(String pkg, int uid, boolean enabled);
    /**
     * Updates the notification's enabled state. Additionally locks importance for all of the
     * notifications belonging to the app, such that future notifications aren't reconsidered for
     * blocking helper.
     */
    void setNotificationsEnabledWithImportanceLockForPackage(String pkg, int uid, boolean enabled);

    @UnsupportedAppUsage
    boolean areNotificationsEnabledForPackage(String pkg, int uid);
    boolean areNotificationsEnabled(String pkg);
    int getPackageImportance(String pkg);
    void setNotificationSoundTimeout(String pkg, int uid, long timeout);
    long getNotificationSoundTimeout(String pkg, int uid);

    List<String> getAllowedAssistantAdjustments(String pkg);
    void allowAssistantAdjustment(String adjustmentType);
    void disallowAssistantAdjustment(String adjustmentType);

    boolean shouldHideSilentStatusIcons(String callingPkg);
    void setHideSilentStatusIcons(boolean hide);

    void setBubblesAllowed(String pkg, int uid, boolean allowed);
    boolean areBubblesAllowed(String pkg);
    boolean areBubblesAllowedForPackage(String pkg, int uid);
    boolean hasUserApprovedBubblesForPackage(String pkg, int uid);

    void createNotificationChannelGroups(String pkg, in ParceledListSlice channelGroupList);
    void createNotificationChannels(String pkg, in ParceledListSlice channelsList);
    void createNotificationChannelsForPackage(String pkg, int uid, in ParceledListSlice channelsList);
    ParceledListSlice getNotificationChannelGroupsForPackage(String pkg, int uid, boolean includeDeleted);
    NotificationChannelGroup getNotificationChannelGroupForPackage(String groupId, String pkg, int uid);
    NotificationChannelGroup getPopulatedNotificationChannelGroupForPackage(String pkg, int uid, String groupId, boolean includeDeleted);
    void updateNotificationChannelGroupForPackage(String pkg, int uid, in NotificationChannelGroup group);
    void updateNotificationChannelForPackage(String pkg, int uid, in NotificationChannel channel);
    NotificationChannel getNotificationChannel(String callingPkg, int userId, String pkg, String channelId);
    NotificationChannel getNotificationChannelForPackage(String pkg, int uid, String channelId, boolean includeDeleted);
    void deleteNotificationChannel(String pkg, String channelId);
    ParceledListSlice getNotificationChannels(String callingPkg, String targetPkg, int userId);
    ParceledListSlice getNotificationChannelsForPackage(String pkg, int uid, boolean includeDeleted);
    int getNumNotificationChannelsForPackage(String pkg, int uid, boolean includeDeleted);
    int getDeletedChannelCount(String pkg, int uid);
    int getBlockedChannelCount(String pkg, int uid);
    void deleteNotificationChannelGroup(String pkg, String channelGroupId);
    NotificationChannelGroup getNotificationChannelGroup(String pkg, String channelGroupId);
    ParceledListSlice getNotificationChannelGroups(String pkg);
    boolean onlyHasDefaultChannel(String pkg, int uid);
    int getBlockedAppCount(int userId);
    boolean areChannelsBypassingDnd();
    int getAppsBypassingDndCount(int uid);
    ParceledListSlice getNotificationChannelsBypassingDnd(String pkg, int userId);
    boolean isPackagePaused(String pkg);

    void silenceNotificationSound();

    // TODO: Remove this when callers have been migrated to the equivalent
    // INotificationListener method.
    @UnsupportedAppUsage
    StatusBarNotification[] getActiveNotifications(String callingPkg);
    @UnsupportedAppUsage
    StatusBarNotification[] getHistoricalNotifications(String callingPkg, int count);

    void registerListener(in INotificationListener listener, in ComponentName component, int userid);
    void unregisterListener(in INotificationListener listener, int userid);

    void cancelNotificationFromListener(in INotificationListener token, String pkg, String tag, int id);
    void cancelNotificationsFromListener(in INotificationListener token, in String[] keys);

    void snoozeNotificationUntilContextFromListener(in INotificationListener token, String key, String snoozeCriterionId);
    void snoozeNotificationUntilFromListener(in INotificationListener token, String key, long until);

    void requestBindListener(in ComponentName component);
    void requestUnbindListener(in INotificationListener token);
    void requestBindProvider(in ComponentName component);
    void requestUnbindProvider(in IConditionProvider token);

    void setNotificationsShownFromListener(in INotificationListener token, in String[] keys);

    ParceledListSlice getActiveNotificationsFromListener(in INotificationListener token, in String[] keys, int trim);
    ParceledListSlice getSnoozedNotificationsFromListener(in INotificationListener token, int trim);
    void clearRequestedListenerHints(in INotificationListener token);
    void requestHintsFromListener(in INotificationListener token, int hints);
    int getHintsFromListener(in INotificationListener token);
    void requestInterruptionFilterFromListener(in INotificationListener token, int interruptionFilter);
    int getInterruptionFilterFromListener(in INotificationListener token);
    void setOnNotificationPostedTrimFromListener(in INotificationListener token, int trim);
    void setInterruptionFilter(String pkg, int interruptionFilter);

    void updateNotificationChannelGroupFromPrivilegedListener(in INotificationListener token, String pkg, in UserHandle user, in NotificationChannelGroup group);
    void updateNotificationChannelFromPrivilegedListener(in INotificationListener token, String pkg, in UserHandle user, in NotificationChannel channel);
    ParceledListSlice getNotificationChannelsFromPrivilegedListener(in INotificationListener token, String pkg, in UserHandle user);
    ParceledListSlice getNotificationChannelGroupsFromPrivilegedListener(in INotificationListener token, String pkg, in UserHandle user);

    void applyEnqueuedAdjustmentFromAssistant(in INotificationListener token, in Adjustment adjustment);
    void applyAdjustmentFromAssistant(in INotificationListener token, in Adjustment adjustment);
    void applyAdjustmentsFromAssistant(in INotificationListener token, in List<Adjustment> adjustments);
    void unsnoozeNotificationFromAssistant(in INotificationListener token, String key);

    ComponentName getEffectsSuppressor();
    boolean matchesCallFilter(in Bundle extras);
    boolean isSystemConditionProviderEnabled(String path);

    boolean isNotificationListenerAccessGranted(in ComponentName listener);
    boolean isNotificationListenerAccessGrantedForUser(in ComponentName listener, int userId);
    boolean isNotificationAssistantAccessGranted(in ComponentName assistant);
    void setNotificationListenerAccessGranted(in ComponentName listener, boolean enabled);
    void setNotificationAssistantAccessGranted(in ComponentName assistant, boolean enabled);
    void setNotificationListenerAccessGrantedForUser(in ComponentName listener, int userId, boolean enabled);
    void setNotificationAssistantAccessGrantedForUser(in ComponentName assistant, int userId, boolean enabled);
    List<String> getEnabledNotificationListenerPackages();
    List<ComponentName> getEnabledNotificationListeners(int userId);
    ComponentName getAllowedNotificationAssistantForUser(int userId);
    ComponentName getAllowedNotificationAssistant();

    @UnsupportedAppUsage
    int getZenMode();
    @UnsupportedAppUsage
    ZenModeConfig getZenModeConfig();
    NotificationManager.Policy getConsolidatedNotificationPolicy();
    oneway void setZenMode(int mode, in Uri conditionId, String reason);
    oneway void notifyConditions(String pkg, in IConditionProvider provider, in Condition[] conditions);
    boolean isNotificationPolicyAccessGranted(String pkg);
    NotificationManager.Policy getNotificationPolicy(String pkg);
    void setNotificationPolicy(String pkg, in NotificationManager.Policy policy);
    boolean isNotificationPolicyAccessGrantedForPackage(String pkg);
    void setNotificationPolicyAccessGranted(String pkg, boolean granted);
    void setNotificationPolicyAccessGrantedForUser(String pkg, int userId, boolean granted);
    AutomaticZenRule getAutomaticZenRule(String id);
    List<ZenModeConfig.ZenRule> getZenRules();
    String addAutomaticZenRule(in AutomaticZenRule automaticZenRule);
    boolean updateAutomaticZenRule(String id, in AutomaticZenRule automaticZenRule);
    boolean removeAutomaticZenRule(String id);
    boolean removeAutomaticZenRules(String packageName);
    int getRuleInstanceCount(in ComponentName owner);
    void setAutomaticZenRuleState(String id, in Condition condition);

    byte[] getBackupPayload(int user);
    void applyRestore(in byte[] payload, int user);

    ParceledListSlice getAppActiveNotifications(String callingPkg, int userId);

    void setNotificationDelegate(String callingPkg, String delegate);
    String getNotificationDelegate(String callingPkg);
    boolean canNotifyAsPackage(String callingPkg, String targetPkg, int userId);

    void setPrivateNotificationsAllowed(boolean allow);
    boolean getPrivateNotificationsAllowed();

<<<<<<< HEAD
    void forceShowLedLight(int color);
    void forcePulseLedLight(int color, int onTime, int offTime);
=======
    long pullStats(long startNs, int report, boolean doAgg, out List<ParcelFileDescriptor> stats);
>>>>>>> 2327d933
}<|MERGE_RESOLUTION|>--- conflicted
+++ resolved
@@ -205,10 +205,8 @@
     void setPrivateNotificationsAllowed(boolean allow);
     boolean getPrivateNotificationsAllowed();
 
-<<<<<<< HEAD
+    long pullStats(long startNs, int report, boolean doAgg, out List<ParcelFileDescriptor> stats);
+
     void forceShowLedLight(int color);
     void forcePulseLedLight(int color, int onTime, int offTime);
-=======
-    long pullStats(long startNs, int report, boolean doAgg, out List<ParcelFileDescriptor> stats);
->>>>>>> 2327d933
 }