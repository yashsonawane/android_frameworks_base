/*
 * Copyright (C) 2006 The Android Open Source Project
 *
 * Licensed under the Apache License, Version 2.0 (the "License");
 * you may not use this file except in compliance with the License.
 * You may obtain a copy of the License at
 *
 *      http://www.apache.org/licenses/LICENSE-2.0
 *
 * Unless required by applicable law or agreed to in writing, software
 * distributed under the License is distributed on an "AS IS" BASIS,
 * WITHOUT WARRANTIES OR CONDITIONS OF ANY KIND, either express or implied.
 * See the License for the specific language governing permissions and
 * limitations under the License.
 */

package android.app;

import android.content.ComponentName;
import android.content.Intent;
import android.content.IIntentReceiver;
import android.content.pm.ActivityInfo;
import android.content.pm.ApplicationInfo;
import android.content.pm.ProviderInfo;
import android.content.pm.ServiceInfo;
import android.content.res.CompatibilityInfo;
import android.content.res.Configuration;
import android.net.Uri;
import android.os.Bundle;
import android.os.Debug;
import android.os.ParcelFileDescriptor;
import android.os.PersistableBundle;
import android.os.RemoteException;
import android.os.IBinder;
import android.os.IInterface;
import com.android.internal.app.IVoiceInteractor;
import com.android.internal.content.ReferrerIntent;

import java.io.FileDescriptor;
import java.util.List;
import java.util.Map;

/**
 * System private API for communicating with the application.  This is given to
 * the activity manager by an application  when it starts up, for the activity
 * manager to tell the application about things it needs to do.
 *
 * {@hide}
 */
public interface IApplicationThread extends IInterface {
    void schedulePauseActivity(IBinder token, boolean finished, boolean userLeaving,
            int configChanges, boolean dontReport) throws RemoteException;
    void scheduleStopActivity(IBinder token, boolean showWindow,
            int configChanges) throws RemoteException;
    void scheduleWindowVisibility(IBinder token, boolean showWindow) throws RemoteException;
    void scheduleSleeping(IBinder token, boolean sleeping) throws RemoteException;
    void scheduleResumeActivity(IBinder token, int procState, boolean isForward, Bundle resumeArgs)
            throws RemoteException;
    void scheduleSendResult(IBinder token, List<ResultInfo> results) throws RemoteException;
    void scheduleLaunchActivity(Intent intent, IBinder token, int ident,
            ActivityInfo info, Configuration curConfig, Configuration overrideConfig,
            CompatibilityInfo compatInfo, String referrer, IVoiceInteractor voiceInteractor,
            int procState, Bundle state, PersistableBundle persistentState,
            List<ResultInfo> pendingResults, List<ReferrerIntent> pendingNewIntents,
            boolean notResumed, boolean isForward, ProfilerInfo profilerInfo) throws RemoteException;
    void scheduleRelaunchActivity(IBinder token, List<ResultInfo> pendingResults,
            List<ReferrerIntent> pendingNewIntents, int configChanges, boolean notResumed,
            Configuration config, Configuration overrideConfig) throws RemoteException;
    void scheduleNewIntent(List<ReferrerIntent> intent, IBinder token) throws RemoteException;
    void scheduleDestroyActivity(IBinder token, boolean finished,
            int configChanges) throws RemoteException;
    void scheduleReceiver(Intent intent, ActivityInfo info, CompatibilityInfo compatInfo,
            int resultCode, String data, Bundle extras, boolean sync,
            int sendingUser, int processState) throws RemoteException;
    static final int BACKUP_MODE_INCREMENTAL = 0;
    static final int BACKUP_MODE_FULL = 1;
    static final int BACKUP_MODE_RESTORE = 2;
    static final int BACKUP_MODE_RESTORE_FULL = 3;
    void scheduleCreateBackupAgent(ApplicationInfo app, CompatibilityInfo compatInfo,
            int backupMode) throws RemoteException;
    void scheduleDestroyBackupAgent(ApplicationInfo app, CompatibilityInfo compatInfo)
            throws RemoteException;
    void scheduleCreateService(IBinder token, ServiceInfo info,
            CompatibilityInfo compatInfo, int processState) throws RemoteException;
    void scheduleBindService(IBinder token,
            Intent intent, boolean rebind, int processState) throws RemoteException;
    void scheduleUnbindService(IBinder token,
            Intent intent) throws RemoteException;
    void scheduleServiceArgs(IBinder token, boolean taskRemoved, int startId,
            int flags, Intent args) throws RemoteException;
    void scheduleStopService(IBinder token) throws RemoteException;
    static final int DEBUG_OFF = 0;
    static final int DEBUG_ON = 1;
    static final int DEBUG_WAIT = 2;
    void bindApplication(String packageName, ApplicationInfo info, List<ProviderInfo> providers,
            ComponentName testName, ProfilerInfo profilerInfo, Bundle testArguments,
            IInstrumentationWatcher testWatcher, IUiAutomationConnection uiAutomationConnection,
<<<<<<< HEAD
            int debugMode, boolean enableBinderTracking, boolean openGlTrace,
            boolean restrictedBackupMode, boolean persistent, Configuration config,
            CompatibilityInfo compatInfo, Map<String, IBinder> services, Bundle coreSettings)
            throws RemoteException;
=======
            int debugMode, boolean openGlTrace, boolean trackAllocation,
            boolean restrictedBackupMode, boolean persistent, Configuration config,
            CompatibilityInfo compatInfo, Map<String, IBinder> services,
            Bundle coreSettings) throws RemoteException;
>>>>>>> 8fb82074
    void scheduleExit() throws RemoteException;
    void scheduleSuicide() throws RemoteException;
    void scheduleConfigurationChanged(Configuration config) throws RemoteException;
    void updateTimeZone() throws RemoteException;
    void clearDnsCache() throws RemoteException;
    void setHttpProxy(String proxy, String port, String exclList,
            Uri pacFileUrl) throws RemoteException;
    void processInBackground() throws RemoteException;
    void dumpService(FileDescriptor fd, IBinder servicetoken, String[] args)
            throws RemoteException;
    void dumpProvider(FileDescriptor fd, IBinder servicetoken, String[] args)
            throws RemoteException;
    void scheduleRegisteredReceiver(IIntentReceiver receiver, Intent intent,
            int resultCode, String data, Bundle extras, boolean ordered,
            boolean sticky, int sendingUser, int processState) throws RemoteException;
    void scheduleLowMemory() throws RemoteException;
    void scheduleActivityConfigurationChanged(IBinder token, Configuration overrideConfig)
            throws RemoteException;
    void profilerControl(boolean start, ProfilerInfo profilerInfo, int profileType)
            throws RemoteException;
    void dumpHeap(boolean managed, String path, ParcelFileDescriptor fd)
            throws RemoteException;
    void setSchedulingGroup(int group) throws RemoteException;
    static final int PACKAGE_REMOVED = 0;
    static final int EXTERNAL_STORAGE_UNAVAILABLE = 1;
    void dispatchPackageBroadcast(int cmd, String[] packages) throws RemoteException;
    void scheduleCrash(String msg) throws RemoteException;
    void dumpActivity(FileDescriptor fd, IBinder servicetoken, String prefix, String[] args)
            throws RemoteException;
    void setCoreSettings(Bundle coreSettings) throws RemoteException;
    void updatePackageCompatibilityInfo(String pkg, CompatibilityInfo info) throws RemoteException;
    void scheduleTrimMemory(int level) throws RemoteException;
    void dumpMemInfo(FileDescriptor fd, Debug.MemoryInfo mem, boolean checkin, boolean dumpInfo,
            boolean dumpDalvik, boolean dumpSummaryOnly, String[] args) throws RemoteException;
    void dumpGfxInfo(FileDescriptor fd, String[] args) throws RemoteException;
    void dumpDbInfo(FileDescriptor fd, String[] args) throws RemoteException;
    void unstableProviderDied(IBinder provider) throws RemoteException;
    void requestAssistContextExtras(IBinder activityToken, IBinder requestToken, int requestType)
            throws RemoteException;
    void scheduleTranslucentConversionComplete(IBinder token, boolean timeout)
            throws RemoteException;
    void scheduleOnNewActivityOptions(IBinder token, ActivityOptions options)
            throws RemoteException;
    void setProcessState(int state) throws RemoteException;
    void scheduleInstallProvider(ProviderInfo provider) throws RemoteException;
    void updateTimePrefs(boolean is24Hour) throws RemoteException;
    void scheduleCancelVisibleBehind(IBinder token) throws RemoteException;
    void scheduleBackgroundVisibleBehindChanged(IBinder token, boolean enabled) throws RemoteException;
    void scheduleEnterAnimationComplete(IBinder token) throws RemoteException;
    void notifyCleartextNetwork(byte[] firstPacket) throws RemoteException;
    void startBinderTracking() throws RemoteException;
    void stopBinderTrackingAndDump(FileDescriptor fd) throws RemoteException;

    String descriptor = "android.app.IApplicationThread";

    int SCHEDULE_PAUSE_ACTIVITY_TRANSACTION = IBinder.FIRST_CALL_TRANSACTION;
    int SCHEDULE_STOP_ACTIVITY_TRANSACTION = IBinder.FIRST_CALL_TRANSACTION+2;
    int SCHEDULE_WINDOW_VISIBILITY_TRANSACTION = IBinder.FIRST_CALL_TRANSACTION+3;
    int SCHEDULE_RESUME_ACTIVITY_TRANSACTION = IBinder.FIRST_CALL_TRANSACTION+4;
    int SCHEDULE_SEND_RESULT_TRANSACTION = IBinder.FIRST_CALL_TRANSACTION+5;
    int SCHEDULE_LAUNCH_ACTIVITY_TRANSACTION = IBinder.FIRST_CALL_TRANSACTION+6;
    int SCHEDULE_NEW_INTENT_TRANSACTION = IBinder.FIRST_CALL_TRANSACTION+7;
    int SCHEDULE_FINISH_ACTIVITY_TRANSACTION = IBinder.FIRST_CALL_TRANSACTION+8;
    int SCHEDULE_RECEIVER_TRANSACTION = IBinder.FIRST_CALL_TRANSACTION+9;
    int SCHEDULE_CREATE_SERVICE_TRANSACTION = IBinder.FIRST_CALL_TRANSACTION+10;
    int SCHEDULE_STOP_SERVICE_TRANSACTION = IBinder.FIRST_CALL_TRANSACTION+11;
    int BIND_APPLICATION_TRANSACTION = IBinder.FIRST_CALL_TRANSACTION+12;
    int SCHEDULE_EXIT_TRANSACTION = IBinder.FIRST_CALL_TRANSACTION+13;

    int SCHEDULE_CONFIGURATION_CHANGED_TRANSACTION = IBinder.FIRST_CALL_TRANSACTION+15;
    int SCHEDULE_SERVICE_ARGS_TRANSACTION = IBinder.FIRST_CALL_TRANSACTION+16;
    int UPDATE_TIME_ZONE_TRANSACTION = IBinder.FIRST_CALL_TRANSACTION+17;
    int PROCESS_IN_BACKGROUND_TRANSACTION = IBinder.FIRST_CALL_TRANSACTION+18;
    int SCHEDULE_BIND_SERVICE_TRANSACTION = IBinder.FIRST_CALL_TRANSACTION+19;
    int SCHEDULE_UNBIND_SERVICE_TRANSACTION = IBinder.FIRST_CALL_TRANSACTION+20;
    int DUMP_SERVICE_TRANSACTION = IBinder.FIRST_CALL_TRANSACTION+21;
    int SCHEDULE_REGISTERED_RECEIVER_TRANSACTION = IBinder.FIRST_CALL_TRANSACTION+22;
    int SCHEDULE_LOW_MEMORY_TRANSACTION = IBinder.FIRST_CALL_TRANSACTION+23;
    int SCHEDULE_ACTIVITY_CONFIGURATION_CHANGED_TRANSACTION = IBinder.FIRST_CALL_TRANSACTION+24;
    int SCHEDULE_RELAUNCH_ACTIVITY_TRANSACTION = IBinder.FIRST_CALL_TRANSACTION+25;
    int SCHEDULE_SLEEPING_TRANSACTION = IBinder.FIRST_CALL_TRANSACTION+26;
    int PROFILER_CONTROL_TRANSACTION = IBinder.FIRST_CALL_TRANSACTION+27;
    int SET_SCHEDULING_GROUP_TRANSACTION = IBinder.FIRST_CALL_TRANSACTION+28;
    int SCHEDULE_CREATE_BACKUP_AGENT_TRANSACTION = IBinder.FIRST_CALL_TRANSACTION+29;
    int SCHEDULE_DESTROY_BACKUP_AGENT_TRANSACTION = IBinder.FIRST_CALL_TRANSACTION+30;
    int SCHEDULE_ON_NEW_ACTIVITY_OPTIONS_TRANSACTION = IBinder.FIRST_CALL_TRANSACTION+31;
    int SCHEDULE_SUICIDE_TRANSACTION = IBinder.FIRST_CALL_TRANSACTION+32;
    int DISPATCH_PACKAGE_BROADCAST_TRANSACTION = IBinder.FIRST_CALL_TRANSACTION+33;
    int SCHEDULE_CRASH_TRANSACTION = IBinder.FIRST_CALL_TRANSACTION+34;
    int DUMP_HEAP_TRANSACTION = IBinder.FIRST_CALL_TRANSACTION+35;
    int DUMP_ACTIVITY_TRANSACTION = IBinder.FIRST_CALL_TRANSACTION+36;
    int CLEAR_DNS_CACHE_TRANSACTION = IBinder.FIRST_CALL_TRANSACTION+37;
    int SET_HTTP_PROXY_TRANSACTION = IBinder.FIRST_CALL_TRANSACTION+38;
    int SET_CORE_SETTINGS_TRANSACTION = IBinder.FIRST_CALL_TRANSACTION+39;
    int UPDATE_PACKAGE_COMPATIBILITY_INFO_TRANSACTION = IBinder.FIRST_CALL_TRANSACTION+40;
    int SCHEDULE_TRIM_MEMORY_TRANSACTION = IBinder.FIRST_CALL_TRANSACTION+41;
    int DUMP_MEM_INFO_TRANSACTION = IBinder.FIRST_CALL_TRANSACTION+42;
    int DUMP_GFX_INFO_TRANSACTION = IBinder.FIRST_CALL_TRANSACTION+43;
    int DUMP_PROVIDER_TRANSACTION = IBinder.FIRST_CALL_TRANSACTION+44;
    int DUMP_DB_INFO_TRANSACTION = IBinder.FIRST_CALL_TRANSACTION+45;
    int UNSTABLE_PROVIDER_DIED_TRANSACTION = IBinder.FIRST_CALL_TRANSACTION+46;
    int REQUEST_ASSIST_CONTEXT_EXTRAS_TRANSACTION = IBinder.FIRST_CALL_TRANSACTION+47;
    int SCHEDULE_TRANSLUCENT_CONVERSION_COMPLETE_TRANSACTION = IBinder.FIRST_CALL_TRANSACTION+48;
    int SET_PROCESS_STATE_TRANSACTION = IBinder.FIRST_CALL_TRANSACTION+49;
    int SCHEDULE_INSTALL_PROVIDER_TRANSACTION = IBinder.FIRST_CALL_TRANSACTION+50;
    int UPDATE_TIME_PREFS_TRANSACTION = IBinder.FIRST_CALL_TRANSACTION+51;
    int CANCEL_VISIBLE_BEHIND_TRANSACTION = IBinder.FIRST_CALL_TRANSACTION+52;
    int BACKGROUND_VISIBLE_BEHIND_CHANGED_TRANSACTION = IBinder.FIRST_CALL_TRANSACTION+53;
    int ENTER_ANIMATION_COMPLETE_TRANSACTION = IBinder.FIRST_CALL_TRANSACTION+54;
    int NOTIFY_CLEARTEXT_NETWORK_TRANSACTION = IBinder.FIRST_CALL_TRANSACTION+55;
    int START_BINDER_TRACKING_TRANSACTION = IBinder.FIRST_CALL_TRANSACTION+56;
    int STOP_BINDER_TRACKING_AND_DUMP_TRANSACTION = IBinder.FIRST_CALL_TRANSACTION+57;
}<|MERGE_RESOLUTION|>--- conflicted
+++ resolved
@@ -95,17 +95,10 @@
     void bindApplication(String packageName, ApplicationInfo info, List<ProviderInfo> providers,
             ComponentName testName, ProfilerInfo profilerInfo, Bundle testArguments,
             IInstrumentationWatcher testWatcher, IUiAutomationConnection uiAutomationConnection,
-<<<<<<< HEAD
             int debugMode, boolean enableBinderTracking, boolean openGlTrace,
-            boolean restrictedBackupMode, boolean persistent, Configuration config,
-            CompatibilityInfo compatInfo, Map<String, IBinder> services, Bundle coreSettings)
-            throws RemoteException;
-=======
-            int debugMode, boolean openGlTrace, boolean trackAllocation,
-            boolean restrictedBackupMode, boolean persistent, Configuration config,
-            CompatibilityInfo compatInfo, Map<String, IBinder> services,
+            boolean trackAllocation, boolean restrictedBackupMode, boolean persistent,
+            Configuration config, CompatibilityInfo compatInfo, Map<String, IBinder> services,
             Bundle coreSettings) throws RemoteException;
->>>>>>> 8fb82074
     void scheduleExit() throws RemoteException;
     void scheduleSuicide() throws RemoteException;
     void scheduleConfigurationChanged(Configuration config) throws RemoteException;
