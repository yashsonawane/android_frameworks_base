--- conflicted
+++ resolved
@@ -1255,11 +1255,7 @@
         };
 
         SavedState(Parcel in, ClassLoader loader) {
-<<<<<<< HEAD
-            super(in, loader);
-=======
             super(loadParcelable(in, loader));
->>>>>>> 1b6f3f9a
             if (loader == null) {
                 loader = getClass().getClassLoader();
             }
