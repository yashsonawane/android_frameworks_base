--- conflicted
+++ resolved
@@ -103,13 +103,8 @@
     }
 
     public boolean alwaysOnEnabled(int user) {
-<<<<<<< HEAD
-        return boolSettingDefaultOff(Settings.Secure.DOZE_ALWAYS_ON, user) && alwaysOnAvailable()
-                && !accessibilityInversionEnabled(user);
-=======
         return boolSetting(Settings.Secure.DOZE_ALWAYS_ON, user, mAlwaysOnByDefault ? 1 : 0)
                 && alwaysOnAvailable() && !accessibilityInversionEnabled(user);
->>>>>>> 19463c58
     }
 
     public boolean isDozeEnabled() {
