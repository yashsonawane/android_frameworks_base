/*
 * Copyright (C) 2006 The Android Open Source Project
 *
 * Licensed under the Apache License, Version 2.0 (the "License");
 * you may not use this file except in compliance with the License.
 * You may obtain a copy of the License at
 *
 *      http://www.apache.org/licenses/LICENSE-2.0
 *
 * Unless required by applicable law or agreed to in writing, software
 * distributed under the License is distributed on an "AS IS" BASIS,
 * WITHOUT WARRANTIES OR CONDITIONS OF ANY KIND, either express or implied.
 * See the License for the specific language governing permissions and
 * limitations under the License.
 */

#define LOG_TAG "AndroidRuntime"
//#define LOG_NDEBUG 0

#include <android_runtime/AndroidRuntime.h>
#include <binder/IBinder.h>
#include <binder/IPCThreadState.h>
#include <binder/IServiceManager.h>
#include <utils/Log.h>
#include <utils/misc.h>
#include <binder/Parcel.h>
#include <utils/threads.h>
#include <cutils/properties.h>

#include <SkGraphics.h>
#include <SkImageDecoder.h>

#include "jni.h"
#include "JNIHelp.h"
#include "JniInvocation.h"
#include "android_util_Binder.h"

#include <stdio.h>
#include <signal.h>
#include <sys/stat.h>
#include <sys/types.h>
#include <signal.h>
#include <dirent.h>
#include <assert.h>


using namespace android;

extern int register_android_os_Binder(JNIEnv* env);
extern int register_android_os_Process(JNIEnv* env);
extern int register_android_graphics_Bitmap(JNIEnv*);
extern int register_android_graphics_BitmapFactory(JNIEnv*);
extern int register_android_graphics_BitmapRegionDecoder(JNIEnv*);
extern int register_android_graphics_Camera(JNIEnv* env);
extern int register_android_graphics_CreateJavaOutputStreamAdaptor(JNIEnv* env);
extern int register_android_graphics_Graphics(JNIEnv* env);
extern int register_android_graphics_Interpolator(JNIEnv* env);
extern int register_android_graphics_MaskFilter(JNIEnv* env);
extern int register_android_graphics_Movie(JNIEnv* env);
extern int register_android_graphics_NinePatch(JNIEnv*);
extern int register_android_graphics_PathEffect(JNIEnv* env);
extern int register_android_graphics_Shader(JNIEnv* env);
extern int register_android_graphics_Typeface(JNIEnv* env);
extern int register_android_graphics_YuvImage(JNIEnv* env);

extern int register_com_google_android_gles_jni_EGLImpl(JNIEnv* env);
extern int register_com_google_android_gles_jni_GLImpl(JNIEnv* env);
extern int register_android_opengl_jni_EGL14(JNIEnv* env);
extern int register_android_opengl_jni_EGLExt(JNIEnv* env);
extern int register_android_opengl_jni_GLES10(JNIEnv* env);
extern int register_android_opengl_jni_GLES10Ext(JNIEnv* env);
extern int register_android_opengl_jni_GLES11(JNIEnv* env);
extern int register_android_opengl_jni_GLES11Ext(JNIEnv* env);
extern int register_android_opengl_jni_GLES20(JNIEnv* env);
extern int register_android_opengl_jni_GLES30(JNIEnv* env);
extern int register_android_opengl_jni_GLES31(JNIEnv* env);
extern int register_android_opengl_jni_GLES31Ext(JNIEnv* env);

extern int register_android_hardware_Camera(JNIEnv *env);
extern int register_android_hardware_camera2_CameraMetadata(JNIEnv *env);
extern int register_android_hardware_camera2_legacy_LegacyCameraDevice(JNIEnv *env);
extern int register_android_hardware_camera2_legacy_PerfMeasurement(JNIEnv *env);
extern int register_android_hardware_camera2_DngCreator(JNIEnv *env);
extern int register_android_hardware_SensorManager(JNIEnv *env);
extern int register_android_hardware_SerialPort(JNIEnv *env);
extern int register_android_hardware_SoundTrigger(JNIEnv *env);
extern int register_android_hardware_UsbDevice(JNIEnv *env);
extern int register_android_hardware_UsbDeviceConnection(JNIEnv *env);
extern int register_android_hardware_UsbRequest(JNIEnv *env);
extern int register_android_hardware_location_ActivityRecognitionHardware(JNIEnv* env);

extern int register_android_media_AudioRecord(JNIEnv *env);
extern int register_android_media_AudioSystem(JNIEnv *env);
extern int register_android_media_AudioTrack(JNIEnv *env);
extern int register_android_media_JetPlayer(JNIEnv *env);
extern int register_android_media_ToneGenerator(JNIEnv *env);

namespace android {

/*
 * JNI-based registration functions.  Note these are properly contained in
 * namespace android.
 */
extern int register_android_content_AssetManager(JNIEnv* env);
extern int register_android_util_EventLog(JNIEnv* env);
extern int register_android_util_Log(JNIEnv* env);
extern int register_android_content_StringBlock(JNIEnv* env);
extern int register_android_content_XmlBlock(JNIEnv* env);
extern int register_android_emoji_EmojiFactory(JNIEnv* env);
extern int register_android_graphics_Canvas(JNIEnv* env);
extern int register_android_graphics_CanvasProperty(JNIEnv* env);
extern int register_android_graphics_ColorFilter(JNIEnv* env);
extern int register_android_graphics_DrawFilter(JNIEnv* env);
extern int register_android_graphics_FontFamily(JNIEnv* env);
extern int register_android_graphics_LayerRasterizer(JNIEnv*);
extern int register_android_graphics_Matrix(JNIEnv* env);
extern int register_android_graphics_Paint(JNIEnv* env);
extern int register_android_graphics_Path(JNIEnv* env);
extern int register_android_graphics_PathMeasure(JNIEnv* env);
extern int register_android_graphics_Picture(JNIEnv*);
extern int register_android_graphics_PorterDuff(JNIEnv* env);
extern int register_android_graphics_Rasterizer(JNIEnv* env);
extern int register_android_graphics_Region(JNIEnv* env);
extern int register_android_graphics_SurfaceTexture(JNIEnv* env);
extern int register_android_graphics_Xfermode(JNIEnv* env);
extern int register_android_graphics_pdf_PdfDocument(JNIEnv* env);
extern int register_android_graphics_pdf_PdfEditor(JNIEnv* env);
extern int register_android_graphics_pdf_PdfRenderer(JNIEnv* env);
extern int register_android_view_DisplayEventReceiver(JNIEnv* env);
extern int register_android_view_RenderNode(JNIEnv* env);
extern int register_android_view_RenderNodeAnimator(JNIEnv* env);
extern int register_android_view_GraphicBuffer(JNIEnv* env);
extern int register_android_view_GLES20Canvas(JNIEnv* env);
extern int register_android_view_HardwareLayer(JNIEnv* env);
extern int register_android_view_ThreadedRenderer(JNIEnv* env);
extern int register_android_view_Surface(JNIEnv* env);
extern int register_android_view_SurfaceControl(JNIEnv* env);
extern int register_android_view_SurfaceSession(JNIEnv* env);
extern int register_android_view_TextureView(JNIEnv* env);
extern int register_com_android_internal_view_animation_NativeInterpolatorFactoryHelper(JNIEnv *env);
extern int register_android_database_CursorWindow(JNIEnv* env);
extern int register_android_database_SQLiteConnection(JNIEnv* env);
extern int register_android_database_SQLiteGlobal(JNIEnv* env);
extern int register_android_database_SQLiteDebug(JNIEnv* env);
extern int register_android_nio_utils(JNIEnv* env);
extern int register_android_os_Debug(JNIEnv* env);
extern int register_android_os_MessageQueue(JNIEnv* env);
extern int register_android_os_Parcel(JNIEnv* env);
extern int register_android_os_SELinux(JNIEnv* env);
extern int register_android_os_SystemProperties(JNIEnv *env);
extern int register_android_os_SystemClock(JNIEnv* env);
extern int register_android_os_Trace(JNIEnv* env);
extern int register_android_os_FileObserver(JNIEnv *env);
extern int register_android_os_UEventObserver(JNIEnv* env);
extern int register_android_os_MemoryFile(JNIEnv* env);
extern int register_android_net_LocalSocketImpl(JNIEnv* env);
extern int register_android_net_NetworkUtils(JNIEnv* env);
extern int register_android_net_TrafficStats(JNIEnv* env);
extern int register_android_text_AndroidCharacter(JNIEnv *env);
extern int register_android_text_StaticLayout(JNIEnv *env);
extern int register_android_text_AndroidBidi(JNIEnv *env);
extern int register_android_opengl_classes(JNIEnv *env);
extern int register_android_ddm_DdmHandleNativeHeap(JNIEnv *env);
extern int register_android_server_NetworkManagementSocketTagger(JNIEnv* env);
extern int register_android_backup_BackupDataInput(JNIEnv *env);
extern int register_android_backup_BackupDataOutput(JNIEnv *env);
extern int register_android_backup_FileBackupHelperBase(JNIEnv *env);
extern int register_android_backup_BackupHelperDispatcher(JNIEnv *env);
extern int register_android_app_backup_FullBackup(JNIEnv *env);
extern int register_android_app_ActivityThread(JNIEnv *env);
extern int register_android_app_NativeActivity(JNIEnv *env);
extern int register_android_media_RemoteDisplay(JNIEnv *env);
extern int register_android_view_InputChannel(JNIEnv* env);
extern int register_android_view_InputDevice(JNIEnv* env);
extern int register_android_view_InputEventReceiver(JNIEnv* env);
extern int register_android_view_InputEventSender(JNIEnv* env);
extern int register_android_view_InputQueue(JNIEnv* env);
extern int register_android_view_KeyCharacterMap(JNIEnv *env);
extern int register_android_view_KeyEvent(JNIEnv* env);
extern int register_android_view_MotionEvent(JNIEnv* env);
extern int register_android_view_PointerIcon(JNIEnv* env);
extern int register_android_view_VelocityTracker(JNIEnv* env);
extern int register_android_content_res_ObbScanner(JNIEnv* env);
extern int register_android_content_res_Configuration(JNIEnv* env);
extern int register_android_animation_PropertyValuesHolder(JNIEnv *env);
extern int register_com_android_internal_content_NativeLibraryHelper(JNIEnv *env);
extern int register_com_android_internal_net_NetworkStatsFactory(JNIEnv *env);
extern int register_com_android_internal_os_Zygote(JNIEnv *env);
extern int register_com_android_internal_util_VirtualRefBasePtr(JNIEnv *env);

static AndroidRuntime* gCurRuntime = NULL;

/*
 * Code written in the Java Programming Language calls here from main().
 */
static void com_android_internal_os_RuntimeInit_nativeFinishInit(JNIEnv* env, jobject clazz)
{
    gCurRuntime->onStarted();
}

static void com_android_internal_os_RuntimeInit_nativeZygoteInit(JNIEnv* env, jobject clazz)
{
    gCurRuntime->onZygoteInit();
}

static void com_android_internal_os_RuntimeInit_nativeSetExitWithoutCleanup(JNIEnv* env,
        jobject clazz, jboolean exitWithoutCleanup)
{
    gCurRuntime->setExitWithoutCleanup(exitWithoutCleanup);
}

/*
 * JNI registration.
 */
static JNINativeMethod gMethods[] = {
    { "nativeFinishInit", "()V",
        (void*) com_android_internal_os_RuntimeInit_nativeFinishInit },
    { "nativeZygoteInit", "()V",
        (void*) com_android_internal_os_RuntimeInit_nativeZygoteInit },
    { "nativeSetExitWithoutCleanup", "(Z)V",
        (void*) com_android_internal_os_RuntimeInit_nativeSetExitWithoutCleanup },
};

int register_com_android_internal_os_RuntimeInit(JNIEnv* env)
{
    return jniRegisterNativeMethods(env, "com/android/internal/os/RuntimeInit",
        gMethods, NELEM(gMethods));
}

// ----------------------------------------------------------------------

/*static*/ JavaVM* AndroidRuntime::mJavaVM = NULL;

AndroidRuntime::AndroidRuntime(char* argBlockStart, const size_t argBlockLength) :
        mExitWithoutCleanup(false),
        mArgBlockStart(argBlockStart),
        mArgBlockLength(argBlockLength)
{
    SkGraphics::Init();
    // There is also a global font cache, but its budget is specified in code
    // see SkFontHost_android.cpp

    // Pre-allocate enough space to hold a fair number of options.
    mOptions.setCapacity(20);

    assert(gCurRuntime == NULL);        // one per process
    gCurRuntime = this;
}

AndroidRuntime::~AndroidRuntime()
{
    SkGraphics::Term();
}

/*
 * Register native methods using JNI.
 */
/*static*/ int AndroidRuntime::registerNativeMethods(JNIEnv* env,
    const char* className, const JNINativeMethod* gMethods, int numMethods)
{
    return jniRegisterNativeMethods(env, className, gMethods, numMethods);
}

void AndroidRuntime::setArgv0(const char* argv0) {
    memset(mArgBlockStart, 0, mArgBlockLength);
    strlcpy(mArgBlockStart, argv0, mArgBlockLength);
}

status_t AndroidRuntime::callMain(const String8& className, jclass clazz,
    const Vector<String8>& args)
{
    JNIEnv* env;
    jmethodID methodId;

    ALOGD("Calling main entry %s", className.string());

    env = getJNIEnv();
    if (clazz == NULL || env == NULL) {
        return UNKNOWN_ERROR;
    }

    methodId = env->GetStaticMethodID(clazz, "main", "([Ljava/lang/String;)V");
    if (methodId == NULL) {
        ALOGE("ERROR: could not find method %s.main(String[])\n", className.string());
        return UNKNOWN_ERROR;
    }

    /*
     * We want to call main() with a String array with our arguments in it.
     * Create an array and populate it.
     */
    jclass stringClass;
    jobjectArray strArray;

    const size_t numArgs = args.size();
    stringClass = env->FindClass("java/lang/String");
    strArray = env->NewObjectArray(numArgs, stringClass, NULL);

    for (size_t i = 0; i < numArgs; i++) {
        jstring argStr = env->NewStringUTF(args[i].string());
        env->SetObjectArrayElement(strArray, i, argStr);
    }

    env->CallStaticVoidMethod(clazz, methodId, strArray);
    return NO_ERROR;
}

/*
 * The VM calls this through the "exit" hook.
 */
static void runtime_exit(int code)
{
    gCurRuntime->exit(code);
}

/*
 * The VM calls this through the "vfprintf" hook.
 *
 * We ignore "fp" and just write the results to the log file.
 */
static void runtime_vfprintf(FILE* fp, const char* format, va_list ap)
{
    LOG_PRI_VA(ANDROID_LOG_INFO, "vm-printf", format, ap);
}

/**
 * The VM calls this when mutex contention debugging is enabled to
 * determine whether or not the blocked thread was a "sensitive thread"
 * for user responsiveness/smoothess.
 *
 * Our policy for this is whether or not we're tracing any StrictMode
 * events on this thread (which we might've inherited via Binder calls
 * into us)
 */
static bool runtime_isSensitiveThread() {
    IPCThreadState* state = IPCThreadState::selfOrNull();
    return state && state->getStrictModePolicy() != 0;
}

static int hasDir(const char* dir)
{
    struct stat s;
    int res = stat(dir, &s);
    if (res == 0) {
        return S_ISDIR(s.st_mode);
    }
    return 0;
}

static bool hasFile(const char* file) {
    struct stat s;
    int res = stat(file, &s);
    if (res == 0) {
        return S_ISREG(s.st_mode);
    }
    return false;
}

/*
 * Read the persistent locale. Attempts to read to persist.sys.locale
 * and falls back to the default locale (ro.product.locale) if
 * persist.sys.locale is empty.
 */
static void readLocale(char* locale)
{
    // Allocate 4 extra bytes because we might read a property into
    // this array at offset 4.
    char propLocale[PROPERTY_VALUE_MAX + 4];

    property_get("persist.sys.locale", propLocale, "");
    if (propLocale[0] == 0) {
        property_get("ro.product.locale", propLocale, "");

        if (propLocale[0] == 0) {
            // If persist.sys.locale and ro.product.locale are missing,
            // construct a locale value from the individual locale components.
            property_get("ro.product.locale.language", propLocale, "en");

            // The language code is either two or three chars in length. If it
            // isn't 2 chars long, assume three. Anything else is an error
            // anyway.
            const int offset = (propLocale[2] == 0) ? 2 : 3;
            propLocale[offset] = '-';

            property_get("ro.product.locale.region", propLocale + offset + 1, "US");
        }
    }

    strncat(locale, propLocale, PROPERTY_VALUE_MAX);
    // ALOGD("[DEBUG] locale=%s", locale);
}

void AndroidRuntime::addOption(const char* optionString, void* extraInfo)
{
    JavaVMOption opt;
    opt.optionString = optionString;
    opt.extraInfo = extraInfo;
    mOptions.add(opt);
}

/*
 * Parse a property containing space-separated options that should be
 * passed directly to the VM, e.g. "-Xmx32m -verbose:gc -Xregenmap".
 *
 * This will cut up "extraOptsBuf" as we chop it into individual options.
 *
 * If "quotingArg" is non-null, it is passed before each extra option in mOptions.
 *
 * Adds the strings, if any, to mOptions.
 */
void AndroidRuntime::parseExtraOpts(char* extraOptsBuf, const char* quotingArg)
{
    char* start = extraOptsBuf;
    char* end = NULL;
    while (*start != '\0') {
        while (*start == ' ')                   /* skip leading whitespace */
            start++;
        if (*start == '\0')                     /* was trailing ws, bail */
            break;

        end = start+1;
        while (*end != ' ' && *end != '\0')     /* find end of token */
            end++;
        if (*end == ' ')
            *end++ = '\0';          /* mark end, advance to indicate more */

        if (quotingArg != NULL) {
            addOption(quotingArg);
        }
        addOption(start);
        start = end;
    }
}

/*
 * Reads a "property" into "buffer" with a default of "defaultArg". If
 * the property is non-empty, it is treated as a runtime option such
 * as "-Xmx32m".
 *
 * The "runtimeArg" is a prefix for the option such as "-Xms" or "-Xmx".
 *
 * If an argument is found, it is added to mOptions.
 *
 * If an option is found, it is added to mOptions and true is
 * returned. Otherwise false is returned.
 */
bool AndroidRuntime::parseRuntimeOption(const char* property,
                                        char* buffer,
                                        const char* runtimeArg,
                                        const char* defaultArg)
{
    strcpy(buffer, runtimeArg);
    size_t runtimeArgLen = strlen(runtimeArg);
    property_get(property, buffer+runtimeArgLen, defaultArg);
    if (buffer[runtimeArgLen] == '\0') {
        return false;
    }
    addOption(buffer);
    return true;
}

/*
 * Reads a "property" into "buffer". If the property is non-empty, it
 * is treated as a dex2oat compiler option that should be
 * passed as a quoted option, e.g. "-Ximage-compiler-option --compiler-filter=verify-none".
 *
 * The "compilerArg" is a prefix for the option such as "--compiler-filter=".
 *
 * The "quotingArg" should be "-Ximage-compiler-option" or "-Xcompiler-option".
 *
 * If an option is found, it is added to mOptions and true is
 * returned. Otherwise false is returned.
 */
bool AndroidRuntime::parseCompilerOption(const char* property,
                                         char* buffer,
                                         const char* compilerArg,
                                         const char* quotingArg)
{
    strcpy(buffer, compilerArg);
    size_t compilerArgLen = strlen(compilerArg);
    property_get(property, buffer+compilerArgLen, "");
    if (buffer[compilerArgLen] == '\0') {
        return false;
    }
    addOption(quotingArg);
    addOption(buffer);
    return true;
}

/*
 * Reads a "property" into "buffer". If the property is non-empty, it
 * is treated as a dex2oat compiler runtime option that should be
 * passed as a quoted option, e.g. "-Ximage-compiler-option
 * --runtime-arg -Ximage-compiler-option -Xmx32m".
 *
 * The "runtimeArg" is a prefix for the option such as "-Xms" or "-Xmx".
 *
 * The "quotingArg" should be "-Ximage-compiler-option" or "-Xcompiler-option".
 *
 * If an option is found, it is added to mOptions and true is
 * returned. Otherwise false is returned.
 */
bool AndroidRuntime::parseCompilerRuntimeOption(const char* property,
                                                char* buffer,
                                                const char* runtimeArg,
                                                const char* quotingArg)
{
    strcpy(buffer, runtimeArg);
    size_t runtimeArgLen = strlen(runtimeArg);
    property_get(property, buffer+runtimeArgLen, "");
    if (buffer[runtimeArgLen] == '\0') {
        return false;
    }
    addOption(quotingArg);
    addOption("--runtime-arg");
    addOption(quotingArg);
    addOption(buffer);
    return true;
}

/*
 * Start the Dalvik Virtual Machine.
 *
 * Various arguments, most determined by system properties, are passed in.
 * The "mOptions" vector is updated.
 *
 * CAUTION: when adding options in here, be careful not to put the
 * char buffer inside a nested scope.  Adding the buffer to the
 * options using mOptions.add() does not copy the buffer, so if the
 * buffer goes out of scope the option may be overwritten.  It's best
 * to put the buffer at the top of the function so that it is more
 * unlikely that someone will surround it in a scope at a later time
 * and thus introduce a bug.
 *
 * Returns 0 on success.
 */
int AndroidRuntime::startVm(JavaVM** pJavaVM, JNIEnv** pEnv, bool zygote)
{
    JavaVMInitArgs initArgs;
    char propBuf[PROPERTY_VALUE_MAX];
    char stackTraceFileBuf[sizeof("-Xstacktracefile:")-1 + PROPERTY_VALUE_MAX];
    char jniOptsBuf[sizeof("-Xjniopts:")-1 + PROPERTY_VALUE_MAX];
    char heapstartsizeOptsBuf[sizeof("-Xms")-1 + PROPERTY_VALUE_MAX];
    char heapsizeOptsBuf[sizeof("-Xmx")-1 + PROPERTY_VALUE_MAX];
    char heapgrowthlimitOptsBuf[sizeof("-XX:HeapGrowthLimit=")-1 + PROPERTY_VALUE_MAX];
    char heapminfreeOptsBuf[sizeof("-XX:HeapMinFree=")-1 + PROPERTY_VALUE_MAX];
    char heapmaxfreeOptsBuf[sizeof("-XX:HeapMaxFree=")-1 + PROPERTY_VALUE_MAX];
    char usejitOptsBuf[sizeof("-Xusejit:")-1 + PROPERTY_VALUE_MAX];
    char jitcodecachesizeOptsBuf[sizeof("-Xjitcodecachesize:")-1 + PROPERTY_VALUE_MAX];
    char jitthresholdOptsBuf[sizeof("-Xjitthreshold:")-1 + PROPERTY_VALUE_MAX];
    char gctypeOptsBuf[sizeof("-Xgc:")-1 + PROPERTY_VALUE_MAX];
    char backgroundgcOptsBuf[sizeof("-XX:BackgroundGC=")-1 + PROPERTY_VALUE_MAX];
    char heaptargetutilizationOptsBuf[sizeof("-XX:HeapTargetUtilization=")-1 + PROPERTY_VALUE_MAX];
    char cachePruneBuf[sizeof("-Xzygote-max-boot-retry=")-1 + PROPERTY_VALUE_MAX];
    char dex2oatXmsImageFlagsBuf[sizeof("-Xms")-1 + PROPERTY_VALUE_MAX];
    char dex2oatXmxImageFlagsBuf[sizeof("-Xmx")-1 + PROPERTY_VALUE_MAX];
    char dex2oatXmsFlagsBuf[sizeof("-Xms")-1 + PROPERTY_VALUE_MAX];
    char dex2oatXmxFlagsBuf[sizeof("-Xmx")-1 + PROPERTY_VALUE_MAX];
    char dex2oatCompilerFilterBuf[sizeof("--compiler-filter=")-1 + PROPERTY_VALUE_MAX];
    char dex2oatImageCompilerFilterBuf[sizeof("--compiler-filter=")-1 + PROPERTY_VALUE_MAX];
    char dex2oatThreadsBuf[sizeof("-j")-1 + PROPERTY_VALUE_MAX];
    char dex2oatThreadsImageBuf[sizeof("-j")-1 + PROPERTY_VALUE_MAX];
    char dex2oat_isa_variant_key[PROPERTY_KEY_MAX];
    char dex2oat_isa_variant[sizeof("--instruction-set-variant=") -1 + PROPERTY_VALUE_MAX];
    char dex2oat_isa_features_key[PROPERTY_KEY_MAX];
    char dex2oat_isa_features[sizeof("--instruction-set-features=") -1 + PROPERTY_VALUE_MAX];
    char dex2oatFlagsBuf[PROPERTY_VALUE_MAX];
    char dex2oatImageFlagsBuf[PROPERTY_VALUE_MAX];
    char extraOptsBuf[PROPERTY_VALUE_MAX];
    char voldDecryptBuf[PROPERTY_VALUE_MAX];
    enum {
      kEMDefault,
      kEMIntPortable,
      kEMIntFast,
      kEMJitCompiler,
    } executionMode = kEMDefault;
    char profilePeriod[sizeof("-Xprofile-period:")-1 + PROPERTY_VALUE_MAX];
    char profileDuration[sizeof("-Xprofile-duration:")-1 + PROPERTY_VALUE_MAX];
    char profileInterval[sizeof("-Xprofile-interval:")-1 + PROPERTY_VALUE_MAX];
    char profileBackoff[sizeof("-Xprofile-backoff:")-1 + PROPERTY_VALUE_MAX];
    char profileTopKThreshold[sizeof("-Xprofile-top-k-threshold:")-1 + PROPERTY_VALUE_MAX];
    char profileTopKChangeThreshold[sizeof("-Xprofile-top-k-change-threshold:")-1 +
                                    PROPERTY_VALUE_MAX];
    char profileType[sizeof("-Xprofile-type:")-1 + PROPERTY_VALUE_MAX];
    char profileMaxStackDepth[sizeof("-Xprofile-max-stack-depth:")-1 + PROPERTY_VALUE_MAX];
    char localeOption[sizeof("-Duser.locale=") + PROPERTY_VALUE_MAX];
    char lockProfThresholdBuf[sizeof("-Xlockprofthreshold:")-1 + PROPERTY_VALUE_MAX];
    char nativeBridgeLibrary[sizeof("-XX:NativeBridge=") + PROPERTY_VALUE_MAX];
    char cpuAbiListBuf[sizeof("--cpu-abilist=") + PROPERTY_VALUE_MAX];

    bool checkJni = false;
    property_get("dalvik.vm.checkjni", propBuf, "");
    if (strcmp(propBuf, "true") == 0) {
        checkJni = true;
    } else if (strcmp(propBuf, "false") != 0) {
        /* property is neither true nor false; fall back on kernel parameter */
        property_get("ro.kernel.android.checkjni", propBuf, "");
        if (propBuf[0] == '1') {
            checkJni = true;
        }
    }
    ALOGD("CheckJNI is %s\n", checkJni ? "ON" : "OFF");
    if (checkJni) {
        /* extended JNI checking */
        addOption("-Xcheck:jni");

        /* with -Xcheck:jni, this provides a JNI function call trace */
        //addOption("-verbose:jni");
    }

    property_get("dalvik.vm.execution-mode", propBuf, "");
    if (strcmp(propBuf, "int:portable") == 0) {
        executionMode = kEMIntPortable;
    } else if (strcmp(propBuf, "int:fast") == 0) {
        executionMode = kEMIntFast;
    } else if (strcmp(propBuf, "int:jit") == 0) {
        executionMode = kEMJitCompiler;
    }

    parseRuntimeOption("dalvik.vm.stack-trace-file", stackTraceFileBuf, "-Xstacktracefile:");

    strcpy(jniOptsBuf, "-Xjniopts:");
    if (parseRuntimeOption("dalvik.vm.jniopts", jniOptsBuf, "-Xjniopts:")) {
        ALOGI("JNI options: '%s'\n", jniOptsBuf);
    }

    /* route exit() to our handler */
    addOption("exit", (void*) runtime_exit);

    /* route fprintf() to our handler */
    addOption("vfprintf", (void*) runtime_vfprintf);

    /* register the framework-specific "is sensitive thread" hook */
    addOption("sensitiveThread", (void*) runtime_isSensitiveThread);

    /* enable verbose; standard options are { jni, gc, class } */
    //addOption("-verbose:jni");
    addOption("-verbose:gc");
    //addOption("-verbose:class");

    /*
     * The default starting and maximum size of the heap.  Larger
     * values should be specified in a product property override.
     */
    parseRuntimeOption("dalvik.vm.heapstartsize", heapstartsizeOptsBuf, "-Xms", "4m");
    parseRuntimeOption("dalvik.vm.heapsize", heapsizeOptsBuf, "-Xmx", "16m");

    parseRuntimeOption("dalvik.vm.heapgrowthlimit", heapgrowthlimitOptsBuf, "-XX:HeapGrowthLimit=");
    parseRuntimeOption("dalvik.vm.heapminfree", heapminfreeOptsBuf, "-XX:HeapMinFree=");
    parseRuntimeOption("dalvik.vm.heapmaxfree", heapmaxfreeOptsBuf, "-XX:HeapMaxFree=");
    parseRuntimeOption("dalvik.vm.heaptargetutilization",
                       heaptargetutilizationOptsBuf,
                       "-XX:HeapTargetUtilization=");

    /*
     * JIT related options.
     */
    parseRuntimeOption("dalvik.vm.usejit", usejitOptsBuf, "-Xusejit:");
    parseRuntimeOption("dalvik.vm.jitcodecachesize", jitcodecachesizeOptsBuf, "-Xjitcodecachesize:");
    parseRuntimeOption("dalvik.vm.jitthreshold", jitthresholdOptsBuf, "-Xjitthreshold:");

    property_get("ro.config.low_ram", propBuf, "");
    if (strcmp(propBuf, "true") == 0) {
      addOption("-XX:LowMemoryMode");
    }

    parseRuntimeOption("dalvik.vm.gctype", gctypeOptsBuf, "-Xgc:");
    parseRuntimeOption("dalvik.vm.backgroundgctype", backgroundgcOptsBuf, "-XX:BackgroundGC=");

<<<<<<< HEAD
    /* enable debugging; set suspend=y to pause during VM init */
    /* use android ADB transport */
    addOption("-agentlib:jdwp=transport=dt_android_adb,suspend=n,server=y");
=======
    /*
     * Enable or disable dexopt features, such as bytecode verification and
     * calculation of register maps for precise GC.
     */
    property_get("dalvik.vm.dexopt-flags", dexoptFlagsBuf, "");
    if (dexoptFlagsBuf[0] != '\0') {
        const char* opc;
        const char* val;

        opc = strstr(dexoptFlagsBuf, "v=");     /* verification */
        if (opc != NULL) {
            switch (*(opc+2)) {
            case 'n':   val = "-Xverify:none";      break;
            case 'r':   val = "-Xverify:remote";    break;
            case 'a':   val = "-Xverify:all";       break;
            default:    val = NULL;                 break;
            }

            if (val != NULL) {
                addOption(val);
            }
        }

        opc = strstr(dexoptFlagsBuf, "o=");     /* optimization */
        if (opc != NULL) {
            switch (*(opc+2)) {
            case 'n':   val = "-Xdexopt:none";      break;
            case 'v':   val = "-Xdexopt:verified";  break;
            case 'a':   val = "-Xdexopt:all";       break;
            case 'f':   val = "-Xdexopt:full";      break;
            default:    val = NULL;                 break;
            }

            if (val != NULL) {
                addOption(val);
            }
        }

        opc = strstr(dexoptFlagsBuf, "m=y");    /* register map */
        if (opc != NULL) {
            addOption("-Xgenregmap");

            /* turn on precise GC while we're at it */
            addOption("-Xgc:precise");
        }
    }

    /*
     * Enable debugging only for apps forked from zygote.
     * Set suspend=y to pause during VM init and use android ADB transport.
     */
    if (zygote) {
      addOption("-agentlib:jdwp=transport=dt_android_adb,suspend=n,server=y");
    }
>>>>>>> a2d19318

    parseRuntimeOption("dalvik.vm.lockprof.threshold",
                       lockProfThresholdBuf,
                       "-Xlockprofthreshold:");

    if (executionMode == kEMIntPortable) {
        addOption("-Xint:portable");
    } else if (executionMode == kEMIntFast) {
        addOption("-Xint:fast");
    } else if (executionMode == kEMJitCompiler) {
        addOption("-Xint:jit");
    }

    // If we are booting without the real /data, don't spend time compiling.
    property_get("vold.decrypt", voldDecryptBuf, "");
    bool skip_compilation = ((strcmp(voldDecryptBuf, "trigger_restart_min_framework") == 0) ||
                             (strcmp(voldDecryptBuf, "1") == 0));

    // Extra options for boot.art/boot.oat image generation.
    parseCompilerRuntimeOption("dalvik.vm.image-dex2oat-Xms", dex2oatXmsImageFlagsBuf,
                               "-Xms", "-Ximage-compiler-option");
    parseCompilerRuntimeOption("dalvik.vm.image-dex2oat-Xmx", dex2oatXmxImageFlagsBuf,
                               "-Xmx", "-Ximage-compiler-option");
    if (skip_compilation) {
        addOption("-Ximage-compiler-option");
        addOption("--compiler-filter=verify-none");
    } else {
        parseCompilerOption("dalvik.vm.image-dex2oat-filter", dex2oatImageCompilerFilterBuf,
                            "--compiler-filter=", "-Ximage-compiler-option");
    }

    // Make sure there is a preloaded-classes file.
    if (!hasFile("/system/etc/preloaded-classes")) {
        ALOGE("Missing preloaded-classes file, /system/etc/preloaded-classes not found: %s\n",
              strerror(errno));
        return -1;
    }
    addOption("-Ximage-compiler-option");
    addOption("--image-classes=/system/etc/preloaded-classes");

    // If there is a compiled-classes file, push it.
    if (hasFile("/system/etc/compiled-classes")) {
        addOption("-Ximage-compiler-option");
        addOption("--compiled-classes=/system/etc/compiled-classes");
    }

    property_get("dalvik.vm.image-dex2oat-flags", dex2oatImageFlagsBuf, "");
    parseExtraOpts(dex2oatImageFlagsBuf, "-Ximage-compiler-option");

    // Extra options for DexClassLoader.
    parseCompilerRuntimeOption("dalvik.vm.dex2oat-Xms", dex2oatXmsFlagsBuf,
                               "-Xms", "-Xcompiler-option");
    parseCompilerRuntimeOption("dalvik.vm.dex2oat-Xmx", dex2oatXmxFlagsBuf,
                               "-Xmx", "-Xcompiler-option");
    if (skip_compilation) {
        addOption("-Xcompiler-option");
        addOption("--compiler-filter=verify-none");

        // We skip compilation when a minimal runtime is brought up for decryption. In that case
        // /data is temporarily backed by a tmpfs, which is usually small.
        // If the system image contains prebuilts, they will be relocated into the tmpfs. In this
        // specific situation it is acceptable to *not* relocate and run out of the prebuilts
        // directly instead.
        addOption("--runtime-arg");
        addOption("-Xnorelocate");
    } else {
        parseCompilerOption("dalvik.vm.dex2oat-filter", dex2oatCompilerFilterBuf,
                            "--compiler-filter=", "-Xcompiler-option");
    }
    parseCompilerOption("dalvik.vm.dex2oat-threads", dex2oatThreadsBuf, "-j", "-Xcompiler-option");
    parseCompilerOption("dalvik.vm.image-dex2oat-threads", dex2oatThreadsImageBuf, "-j",
                        "-Ximage-compiler-option");

    // The runtime will compile a boot image, when necessary, not using installd. Thus, we need to
    // pass the instruction-set-features/variant as an image-compiler-option.
    // TODO: Find a better way for the instruction-set.
#if defined(__arm__)
    constexpr const char* instruction_set = "arm";
#elif defined(__aarch64__)
    constexpr const char* instruction_set = "arm64";
#elif defined(__mips__) && !defined(__LP64__)
    constexpr const char* instruction_set = "mips";
#elif defined(__mips__) && defined(__LP64__)
    constexpr const char* instruction_set = "mips64";
#elif defined(__i386__)
    constexpr const char* instruction_set = "x86";
#elif defined(__x86_64__)
    constexpr const char* instruction_set = "x86_64";
#else
    constexpr const char* instruction_set = "unknown";
#endif
    // Note: it is OK to reuse the buffer, as the values are exactly the same between
    //       * compiler-option, used for runtime compilation (DexClassLoader)
    //       * image-compiler-option, used for boot-image compilation on device

    // Copy the variant.
    sprintf(dex2oat_isa_variant_key, "dalvik.vm.isa.%s.variant", instruction_set);
    parseCompilerOption(dex2oat_isa_variant_key, dex2oat_isa_variant,
                        "--instruction-set-variant=", "-Ximage-compiler-option");
    parseCompilerOption(dex2oat_isa_variant_key, dex2oat_isa_variant,
                        "--instruction-set-variant=", "-Xcompiler-option");
    // Copy the features.
    sprintf(dex2oat_isa_features_key, "dalvik.vm.isa.%s.features", instruction_set);
    parseCompilerOption(dex2oat_isa_features_key, dex2oat_isa_features,
                        "--instruction-set-features=", "-Ximage-compiler-option");
    parseCompilerOption(dex2oat_isa_features_key, dex2oat_isa_features,
                        "--instruction-set-features=", "-Xcompiler-option");


    property_get("dalvik.vm.dex2oat-flags", dex2oatFlagsBuf, "");
    parseExtraOpts(dex2oatFlagsBuf, "-Xcompiler-option");

    /* extra options; parse this late so it overrides others */
    property_get("dalvik.vm.extra-opts", extraOptsBuf, "");
    parseExtraOpts(extraOptsBuf, NULL);

    /* Set the properties for locale */
    {
        strcpy(localeOption, "-Duser.locale=");
        readLocale(localeOption);
        addOption(localeOption);
    }

    /*
     * Set profiler options
     */
    // Whether or not the profiler should be enabled.
    property_get("dalvik.vm.profiler", propBuf, "0");
    if (propBuf[0] == '1') {
        addOption("-Xenable-profiler");
    }

    // Whether the profile should start upon app startup or be delayed by some random offset
    // (in seconds) that is bound between 0 and a fixed value.
    property_get("dalvik.vm.profile.start-immed", propBuf, "0");
    if (propBuf[0] == '1') {
        addOption("-Xprofile-start-immediately");
    }

    // Number of seconds during profile runs.
    parseRuntimeOption("dalvik.vm.profile.period-secs", profilePeriod, "-Xprofile-period:");

    // Length of each profile run (seconds).
    parseRuntimeOption("dalvik.vm.profile.duration-secs",
                       profileDuration,
                       "-Xprofile-duration:");

    // Polling interval during profile run (microseconds).
    parseRuntimeOption("dalvik.vm.profile.interval-us", profileInterval, "-Xprofile-interval:");

    // Coefficient for period backoff.  The the period is multiplied
    // by this value after each profile run.
    parseRuntimeOption("dalvik.vm.profile.backoff-coeff", profileBackoff, "-Xprofile-backoff:");

    // Top K% of samples that are considered relevant when
    // deciding if the app should be recompiled.
    parseRuntimeOption("dalvik.vm.profile.top-k-thr",
                       profileTopKThreshold,
                       "-Xprofile-top-k-threshold:");

    // The threshold after which a change in the structure of the
    // top K% profiled samples becomes significant and triggers
    // recompilation. A change in profile is considered
    // significant if X% (top-k-change-threshold) of the top K%
    // (top-k-threshold property) samples has changed.
    parseRuntimeOption("dalvik.vm.profile.top-k-ch-thr",
                       profileTopKChangeThreshold,
                       "-Xprofile-top-k-change-threshold:");

    // Type of profile data.
    parseRuntimeOption("dalvik.vm.profiler.type", profileType, "-Xprofile-type:");

    // Depth of bounded stack data
    parseRuntimeOption("dalvik.vm.profile.stack-depth",
                       profileMaxStackDepth,
                       "-Xprofile-max-stack-depth:");

    // Native bridge library. "0" means that native bridge is disabled.
    property_get("ro.dalvik.vm.native.bridge", propBuf, "");
    if (propBuf[0] == '\0') {
        ALOGW("ro.dalvik.vm.native.bridge is not expected to be empty");
    } else if (strcmp(propBuf, "0") != 0) {
        snprintf(nativeBridgeLibrary, sizeof("-XX:NativeBridge=") + PROPERTY_VALUE_MAX,
                 "-XX:NativeBridge=%s", propBuf);
        addOption(nativeBridgeLibrary);
    }

    // Dalvik-cache pruning counter.
    parseRuntimeOption("dalvik.vm.zygote.max-boot-retry", cachePruneBuf,
                       "-Xzygote-max-boot-retry=");
#if defined(__LP64__)
    const char* cpu_abilist_property_name = "ro.product.cpu.abilist64";
#else
    const char* cpu_abilist_property_name = "ro.product.cpu.abilist32";
#endif  // defined(__LP64__)
    property_get(cpu_abilist_property_name, propBuf, "");
    if (propBuf[0] == '\0') {
        ALOGE("%s is not expected to be empty", cpu_abilist_property_name);
        return -1;
    }
    snprintf(cpuAbiListBuf, sizeof(cpuAbiListBuf), "--cpu-abilist=%s", propBuf);
    addOption(cpuAbiListBuf);

    initArgs.version = JNI_VERSION_1_4;
    initArgs.options = mOptions.editArray();
    initArgs.nOptions = mOptions.size();
    initArgs.ignoreUnrecognized = JNI_FALSE;

    /*
     * Initialize the VM.
     *
     * The JavaVM* is essentially per-process, and the JNIEnv* is per-thread.
     * If this call succeeds, the VM is ready, and we can start issuing
     * JNI calls.
     */
    if (JNI_CreateJavaVM(pJavaVM, pEnv, &initArgs) < 0) {
        ALOGE("JNI_CreateJavaVM failed\n");
        return -1;
    }

    return 0;
}

char* AndroidRuntime::toSlashClassName(const char* className)
{
    char* result = strdup(className);
    for (char* cp = result; *cp != '\0'; cp++) {
        if (*cp == '.') {
            *cp = '/';
        }
    }
    return result;
}

/** Create a Java string from an ASCII or Latin-1 string */
jstring AndroidRuntime::NewStringLatin1(JNIEnv* env, const char* bytes) {
    if (!bytes) return NULL;
    int length = strlen(bytes);
    jchar* buffer = (jchar *)alloca(length * sizeof(jchar));
    if (!buffer) return NULL;
    jchar* chp = buffer;
    for (int i = 0; i < length; i++) {
        *chp++ = *bytes++;
    }
    return env->NewString(buffer, length);
}


/*
 * Start the Android runtime.  This involves starting the virtual machine
 * and calling the "static void main(String[] args)" method in the class
 * named by "className".
 *
 * Passes the main function two arguments, the class name and the specified
 * options string.
 */
void AndroidRuntime::start(const char* className, const Vector<String8>& options, bool zygote)
{
    ALOGD(">>>>>> START %s uid %d <<<<<<\n",
            className != NULL ? className : "(unknown)", getuid());

    static const String8 startSystemServer("start-system-server");

    /*
     * 'startSystemServer == true' means runtime is obsolete and not run from
     * init.rc anymore, so we print out the boot start event here.
     */
    for (size_t i = 0; i < options.size(); ++i) {
        if (options[i] == startSystemServer) {
           /* track our progress through the boot sequence */
           const int LOG_BOOT_PROGRESS_START = 3000;
           LOG_EVENT_LONG(LOG_BOOT_PROGRESS_START,  ns2ms(systemTime(SYSTEM_TIME_MONOTONIC)));
        }
    }

    const char* rootDir = getenv("ANDROID_ROOT");
    if (rootDir == NULL) {
        rootDir = "/system";
        if (!hasDir("/system")) {
            LOG_FATAL("No root directory specified, and /android does not exist.");
            return;
        }
        setenv("ANDROID_ROOT", rootDir, 1);
    }

    //const char* kernelHack = getenv("LD_ASSUME_KERNEL");
    //ALOGD("Found LD_ASSUME_KERNEL='%s'\n", kernelHack);

    /* start the virtual machine */
    JniInvocation jni_invocation;
    jni_invocation.Init(NULL);
    JNIEnv* env;
    if (startVm(&mJavaVM, &env, zygote) != 0) {
        return;
    }
    onVmCreated(env);

    /*
     * Register android functions.
     */
    if (startReg(env) < 0) {
        ALOGE("Unable to register all android natives\n");
        return;
    }

    /*
     * We want to call main() with a String array with arguments in it.
     * At present we have two arguments, the class name and an option string.
     * Create an array to hold them.
     */
    jclass stringClass;
    jobjectArray strArray;
    jstring classNameStr;

    stringClass = env->FindClass("java/lang/String");
    assert(stringClass != NULL);
    strArray = env->NewObjectArray(options.size() + 1, stringClass, NULL);
    assert(strArray != NULL);
    classNameStr = env->NewStringUTF(className);
    assert(classNameStr != NULL);
    env->SetObjectArrayElement(strArray, 0, classNameStr);

    for (size_t i = 0; i < options.size(); ++i) {
        jstring optionsStr = env->NewStringUTF(options.itemAt(i).string());
        assert(optionsStr != NULL);
        env->SetObjectArrayElement(strArray, i + 1, optionsStr);
    }

    /*
     * Start VM.  This thread becomes the main thread of the VM, and will
     * not return until the VM exits.
     */
    char* slashClassName = toSlashClassName(className);
    jclass startClass = env->FindClass(slashClassName);
    if (startClass == NULL) {
        ALOGE("JavaVM unable to locate class '%s'\n", slashClassName);
        /* keep going */
    } else {
        jmethodID startMeth = env->GetStaticMethodID(startClass, "main",
            "([Ljava/lang/String;)V");
        if (startMeth == NULL) {
            ALOGE("JavaVM unable to find main() in '%s'\n", className);
            /* keep going */
        } else {
            env->CallStaticVoidMethod(startClass, startMeth, strArray);

#if 0
            if (env->ExceptionCheck())
                threadExitUncaughtException(env);
#endif
        }
    }
    free(slashClassName);

    ALOGD("Shutting down VM\n");
    if (mJavaVM->DetachCurrentThread() != JNI_OK)
        ALOGW("Warning: unable to detach main thread\n");
    if (mJavaVM->DestroyJavaVM() != 0)
        ALOGW("Warning: VM did not shut down cleanly\n");
}

void AndroidRuntime::exit(int code)
{
    if (mExitWithoutCleanup) {
        ALOGI("VM exiting with result code %d, cleanup skipped.", code);
        ::_exit(code);
    } else {
        ALOGI("VM exiting with result code %d.", code);
        onExit(code);
        ::exit(code);
    }
}

void AndroidRuntime::onVmCreated(JNIEnv* env)
{
    // If AndroidRuntime had anything to do here, we'd have done it in 'start'.
}

/*
 * Get the JNIEnv pointer for this thread.
 *
 * Returns NULL if the slot wasn't allocated or populated.
 */
/*static*/ JNIEnv* AndroidRuntime::getJNIEnv()
{
    JNIEnv* env;
    JavaVM* vm = AndroidRuntime::getJavaVM();
    assert(vm != NULL);

    if (vm->GetEnv((void**) &env, JNI_VERSION_1_4) != JNI_OK)
        return NULL;
    return env;
}

/*
 * Makes the current thread visible to the VM.
 *
 * The JNIEnv pointer returned is only valid for the current thread, and
 * thus must be tucked into thread-local storage.
 */
static int javaAttachThread(const char* threadName, JNIEnv** pEnv)
{
    JavaVMAttachArgs args;
    JavaVM* vm;
    jint result;

    vm = AndroidRuntime::getJavaVM();
    assert(vm != NULL);

    args.version = JNI_VERSION_1_4;
    args.name = (char*) threadName;
    args.group = NULL;

    result = vm->AttachCurrentThread(pEnv, (void*) &args);
    if (result != JNI_OK)
        ALOGI("NOTE: attach of thread '%s' failed\n", threadName);

    return result;
}

/*
 * Detach the current thread from the set visible to the VM.
 */
static int javaDetachThread(void)
{
    JavaVM* vm;
    jint result;

    vm = AndroidRuntime::getJavaVM();
    assert(vm != NULL);

    result = vm->DetachCurrentThread();
    if (result != JNI_OK)
        ALOGE("ERROR: thread detach failed\n");
    return result;
}

/*
 * When starting a native thread that will be visible from the VM, we
 * bounce through this to get the right attach/detach action.
 * Note that this function calls free(args)
 */
/*static*/ int AndroidRuntime::javaThreadShell(void* args) {
    void* start = ((void**)args)[0];
    void* userData = ((void **)args)[1];
    char* name = (char*) ((void **)args)[2];        // we own this storage
    free(args);
    JNIEnv* env;
    int result;

    /* hook us into the VM */
    if (javaAttachThread(name, &env) != JNI_OK)
        return -1;

    /* start the thread running */
    result = (*(android_thread_func_t)start)(userData);

    /* unhook us */
    javaDetachThread();
    free(name);

    return result;
}

/*
 * This is invoked from androidCreateThreadEtc() via the callback
 * set with androidSetCreateThreadFunc().
 *
 * We need to create the new thread in such a way that it gets hooked
 * into the VM before it really starts executing.
 */
/*static*/ int AndroidRuntime::javaCreateThreadEtc(
                                android_thread_func_t entryFunction,
                                void* userData,
                                const char* threadName,
                                int32_t threadPriority,
                                size_t threadStackSize,
                                android_thread_id_t* threadId)
{
    void** args = (void**) malloc(3 * sizeof(void*));   // javaThreadShell must free
    int result;

    if (!threadName)
        threadName = "unnamed thread";

    args[0] = (void*) entryFunction;
    args[1] = userData;
    args[2] = (void*) strdup(threadName);   // javaThreadShell must free

    result = androidCreateRawThreadEtc(AndroidRuntime::javaThreadShell, args,
        threadName, threadPriority, threadStackSize, threadId);
    return result;
}

/*
 * Create a thread that is visible from the VM.
 *
 * This is called from elsewhere in the library.
 */
/*static*/ android_thread_id_t AndroidRuntime::createJavaThread(const char* name,
    void (*start)(void *), void* arg)
{
    android_thread_id_t threadId = 0;
    javaCreateThreadEtc((android_thread_func_t) start, arg, name,
        ANDROID_PRIORITY_DEFAULT, 0, &threadId);
    return threadId;
}

#if 0
static void quickTest(void* arg)
{
    const char* str = (const char*) arg;

    printf("In quickTest: %s\n", str);
}
#endif

#ifdef NDEBUG
    #define REG_JNI(name)      { name }
    struct RegJNIRec {
        int (*mProc)(JNIEnv*);
    };
#else
    #define REG_JNI(name)      { name, #name }
    struct RegJNIRec {
        int (*mProc)(JNIEnv*);
        const char* mName;
    };
#endif

typedef void (*RegJAMProc)();

static int register_jni_procs(const RegJNIRec array[], size_t count, JNIEnv* env)
{
    for (size_t i = 0; i < count; i++) {
        if (array[i].mProc(env) < 0) {
#ifndef NDEBUG
            ALOGD("----------!!! %s failed to load\n", array[i].mName);
#endif
            return -1;
        }
    }
    return 0;
}

static const RegJNIRec gRegJNI[] = {
    REG_JNI(register_com_android_internal_os_RuntimeInit),
    REG_JNI(register_android_os_SystemClock),
    REG_JNI(register_android_util_EventLog),
    REG_JNI(register_android_util_Log),
    REG_JNI(register_android_content_AssetManager),
    REG_JNI(register_android_content_StringBlock),
    REG_JNI(register_android_content_XmlBlock),
    REG_JNI(register_android_emoji_EmojiFactory),
    REG_JNI(register_android_text_AndroidCharacter),
    REG_JNI(register_android_text_StaticLayout),
    REG_JNI(register_android_text_AndroidBidi),
    REG_JNI(register_android_view_InputDevice),
    REG_JNI(register_android_view_KeyCharacterMap),
    REG_JNI(register_android_os_Process),
    REG_JNI(register_android_os_SystemProperties),
    REG_JNI(register_android_os_Binder),
    REG_JNI(register_android_os_Parcel),
    REG_JNI(register_android_nio_utils),
    REG_JNI(register_android_graphics_Graphics),
    REG_JNI(register_android_view_DisplayEventReceiver),
    REG_JNI(register_android_view_RenderNode),
    REG_JNI(register_android_view_RenderNodeAnimator),
    REG_JNI(register_android_view_GraphicBuffer),
    REG_JNI(register_android_view_GLES20Canvas),
    REG_JNI(register_android_view_HardwareLayer),
    REG_JNI(register_android_view_ThreadedRenderer),
    REG_JNI(register_android_view_Surface),
    REG_JNI(register_android_view_SurfaceControl),
    REG_JNI(register_android_view_SurfaceSession),
    REG_JNI(register_android_view_TextureView),
    REG_JNI(register_com_android_internal_view_animation_NativeInterpolatorFactoryHelper),
    REG_JNI(register_com_google_android_gles_jni_EGLImpl),
    REG_JNI(register_com_google_android_gles_jni_GLImpl),
    REG_JNI(register_android_opengl_jni_EGL14),
    REG_JNI(register_android_opengl_jni_EGLExt),
    REG_JNI(register_android_opengl_jni_GLES10),
    REG_JNI(register_android_opengl_jni_GLES10Ext),
    REG_JNI(register_android_opengl_jni_GLES11),
    REG_JNI(register_android_opengl_jni_GLES11Ext),
    REG_JNI(register_android_opengl_jni_GLES20),
    REG_JNI(register_android_opengl_jni_GLES30),
    REG_JNI(register_android_opengl_jni_GLES31),
    REG_JNI(register_android_opengl_jni_GLES31Ext),

    REG_JNI(register_android_graphics_Bitmap),
    REG_JNI(register_android_graphics_BitmapFactory),
    REG_JNI(register_android_graphics_BitmapRegionDecoder),
    REG_JNI(register_android_graphics_Camera),
    REG_JNI(register_android_graphics_CreateJavaOutputStreamAdaptor),
    REG_JNI(register_android_graphics_Canvas),
    REG_JNI(register_android_graphics_CanvasProperty),
    REG_JNI(register_android_graphics_ColorFilter),
    REG_JNI(register_android_graphics_DrawFilter),
    REG_JNI(register_android_graphics_FontFamily),
    REG_JNI(register_android_graphics_Interpolator),
    REG_JNI(register_android_graphics_LayerRasterizer),
    REG_JNI(register_android_graphics_MaskFilter),
    REG_JNI(register_android_graphics_Matrix),
    REG_JNI(register_android_graphics_Movie),
    REG_JNI(register_android_graphics_NinePatch),
    REG_JNI(register_android_graphics_Paint),
    REG_JNI(register_android_graphics_Path),
    REG_JNI(register_android_graphics_PathMeasure),
    REG_JNI(register_android_graphics_PathEffect),
    REG_JNI(register_android_graphics_Picture),
    REG_JNI(register_android_graphics_PorterDuff),
    REG_JNI(register_android_graphics_Rasterizer),
    REG_JNI(register_android_graphics_Region),
    REG_JNI(register_android_graphics_Shader),
    REG_JNI(register_android_graphics_SurfaceTexture),
    REG_JNI(register_android_graphics_Typeface),
    REG_JNI(register_android_graphics_Xfermode),
    REG_JNI(register_android_graphics_YuvImage),
    REG_JNI(register_android_graphics_pdf_PdfDocument),
    REG_JNI(register_android_graphics_pdf_PdfEditor),
    REG_JNI(register_android_graphics_pdf_PdfRenderer),

    REG_JNI(register_android_database_CursorWindow),
    REG_JNI(register_android_database_SQLiteConnection),
    REG_JNI(register_android_database_SQLiteGlobal),
    REG_JNI(register_android_database_SQLiteDebug),
    REG_JNI(register_android_os_Debug),
    REG_JNI(register_android_os_FileObserver),
    REG_JNI(register_android_os_MessageQueue),
    REG_JNI(register_android_os_SELinux),
    REG_JNI(register_android_os_Trace),
    REG_JNI(register_android_os_UEventObserver),
    REG_JNI(register_android_net_LocalSocketImpl),
    REG_JNI(register_android_net_NetworkUtils),
    REG_JNI(register_android_net_TrafficStats),
    REG_JNI(register_android_os_MemoryFile),
    REG_JNI(register_com_android_internal_os_Zygote),
    REG_JNI(register_com_android_internal_util_VirtualRefBasePtr),
    REG_JNI(register_android_hardware_Camera),
    REG_JNI(register_android_hardware_camera2_CameraMetadata),
    REG_JNI(register_android_hardware_camera2_legacy_LegacyCameraDevice),
    REG_JNI(register_android_hardware_camera2_legacy_PerfMeasurement),
    REG_JNI(register_android_hardware_camera2_DngCreator),
    REG_JNI(register_android_hardware_SensorManager),
    REG_JNI(register_android_hardware_SerialPort),
    REG_JNI(register_android_hardware_SoundTrigger),
    REG_JNI(register_android_hardware_UsbDevice),
    REG_JNI(register_android_hardware_UsbDeviceConnection),
    REG_JNI(register_android_hardware_UsbRequest),
    REG_JNI(register_android_hardware_location_ActivityRecognitionHardware),
    REG_JNI(register_android_media_AudioRecord),
    REG_JNI(register_android_media_AudioSystem),
    REG_JNI(register_android_media_AudioTrack),
    REG_JNI(register_android_media_JetPlayer),
    REG_JNI(register_android_media_RemoteDisplay),
    REG_JNI(register_android_media_ToneGenerator),

    REG_JNI(register_android_opengl_classes),
    REG_JNI(register_android_server_NetworkManagementSocketTagger),
    REG_JNI(register_android_ddm_DdmHandleNativeHeap),
    REG_JNI(register_android_backup_BackupDataInput),
    REG_JNI(register_android_backup_BackupDataOutput),
    REG_JNI(register_android_backup_FileBackupHelperBase),
    REG_JNI(register_android_backup_BackupHelperDispatcher),
    REG_JNI(register_android_app_backup_FullBackup),
    REG_JNI(register_android_app_ActivityThread),
    REG_JNI(register_android_app_NativeActivity),
    REG_JNI(register_android_view_InputChannel),
    REG_JNI(register_android_view_InputEventReceiver),
    REG_JNI(register_android_view_InputEventSender),
    REG_JNI(register_android_view_InputQueue),
    REG_JNI(register_android_view_KeyEvent),
    REG_JNI(register_android_view_MotionEvent),
    REG_JNI(register_android_view_PointerIcon),
    REG_JNI(register_android_view_VelocityTracker),

    REG_JNI(register_android_content_res_ObbScanner),
    REG_JNI(register_android_content_res_Configuration),

    REG_JNI(register_android_animation_PropertyValuesHolder),
    REG_JNI(register_com_android_internal_content_NativeLibraryHelper),
    REG_JNI(register_com_android_internal_net_NetworkStatsFactory),
};

/*
 * Register android native functions with the VM.
 */
/*static*/ int AndroidRuntime::startReg(JNIEnv* env)
{
    /*
     * This hook causes all future threads created in this process to be
     * attached to the JavaVM.  (This needs to go away in favor of JNI
     * Attach calls.)
     */
    androidSetCreateThreadFunc((android_create_thread_fn) javaCreateThreadEtc);

    ALOGV("--- registering native functions ---\n");

    /*
     * Every "register" function calls one or more things that return
     * a local reference (e.g. FindClass).  Because we haven't really
     * started the VM yet, they're all getting stored in the base frame
     * and never released.  Use Push/Pop to manage the storage.
     */
    env->PushLocalFrame(200);

    if (register_jni_procs(gRegJNI, NELEM(gRegJNI), env) < 0) {
        env->PopLocalFrame(NULL);
        return -1;
    }
    env->PopLocalFrame(NULL);

    //createJavaThread("fubar", quickTest, (void*) "hello");

    return 0;
}

AndroidRuntime* AndroidRuntime::getRuntime()
{
    return gCurRuntime;
}

/**
 * Used by WithFramework to register native functions.
 */
extern "C"
jint Java_com_android_internal_util_WithFramework_registerNatives(
        JNIEnv* env, jclass clazz) {
    return register_jni_procs(gRegJNI, NELEM(gRegJNI), env);
}

/**
 * Used by LoadClass to register native functions.
 */
extern "C"
jint Java_LoadClass_registerNatives(JNIEnv* env, jclass clazz) {
    return register_jni_procs(gRegJNI, NELEM(gRegJNI), env);
}

}   // namespace android<|MERGE_RESOLUTION|>--- conflicted
+++ resolved
@@ -667,58 +667,6 @@
     parseRuntimeOption("dalvik.vm.gctype", gctypeOptsBuf, "-Xgc:");
     parseRuntimeOption("dalvik.vm.backgroundgctype", backgroundgcOptsBuf, "-XX:BackgroundGC=");
 
-<<<<<<< HEAD
-    /* enable debugging; set suspend=y to pause during VM init */
-    /* use android ADB transport */
-    addOption("-agentlib:jdwp=transport=dt_android_adb,suspend=n,server=y");
-=======
-    /*
-     * Enable or disable dexopt features, such as bytecode verification and
-     * calculation of register maps for precise GC.
-     */
-    property_get("dalvik.vm.dexopt-flags", dexoptFlagsBuf, "");
-    if (dexoptFlagsBuf[0] != '\0') {
-        const char* opc;
-        const char* val;
-
-        opc = strstr(dexoptFlagsBuf, "v=");     /* verification */
-        if (opc != NULL) {
-            switch (*(opc+2)) {
-            case 'n':   val = "-Xverify:none";      break;
-            case 'r':   val = "-Xverify:remote";    break;
-            case 'a':   val = "-Xverify:all";       break;
-            default:    val = NULL;                 break;
-            }
-
-            if (val != NULL) {
-                addOption(val);
-            }
-        }
-
-        opc = strstr(dexoptFlagsBuf, "o=");     /* optimization */
-        if (opc != NULL) {
-            switch (*(opc+2)) {
-            case 'n':   val = "-Xdexopt:none";      break;
-            case 'v':   val = "-Xdexopt:verified";  break;
-            case 'a':   val = "-Xdexopt:all";       break;
-            case 'f':   val = "-Xdexopt:full";      break;
-            default:    val = NULL;                 break;
-            }
-
-            if (val != NULL) {
-                addOption(val);
-            }
-        }
-
-        opc = strstr(dexoptFlagsBuf, "m=y");    /* register map */
-        if (opc != NULL) {
-            addOption("-Xgenregmap");
-
-            /* turn on precise GC while we're at it */
-            addOption("-Xgc:precise");
-        }
-    }
-
     /*
      * Enable debugging only for apps forked from zygote.
      * Set suspend=y to pause during VM init and use android ADB transport.
@@ -726,7 +674,6 @@
     if (zygote) {
       addOption("-agentlib:jdwp=transport=dt_android_adb,suspend=n,server=y");
     }
->>>>>>> a2d19318
 
     parseRuntimeOption("dalvik.vm.lockprof.threshold",
                        lockProfThresholdBuf,
