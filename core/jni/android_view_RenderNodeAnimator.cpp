--- conflicted
+++ resolved
@@ -211,17 +211,12 @@
 };
 
 int register_android_view_RenderNodeAnimator(JNIEnv* env) {
-<<<<<<< HEAD
+#ifdef USE_OPENGL_RENDERER
+    sLifecycleChecker.incStrong(0);
+#endif
     gRenderNodeAnimatorClassInfo.clazz = FindClassOrDie(env, kClassPathName);
     gRenderNodeAnimatorClassInfo.clazz = MakeGlobalRefOrDie(env,
                                                             gRenderNodeAnimatorClassInfo.clazz);
-=======
-#ifdef USE_OPENGL_RENDERER
-    sLifecycleChecker.incStrong(0);
-#endif
-    FIND_CLASS(gRenderNodeAnimatorClassInfo.clazz, kClassPathName);
-    gRenderNodeAnimatorClassInfo.clazz = jclass(env->NewGlobalRef(gRenderNodeAnimatorClassInfo.clazz));
->>>>>>> 08372601
 
     gRenderNodeAnimatorClassInfo.callOnFinished = GetStaticMethodIDOrDie(
             env, gRenderNodeAnimatorClassInfo.clazz, "callOnFinished",
