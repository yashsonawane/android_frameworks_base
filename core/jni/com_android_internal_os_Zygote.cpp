/*
 * Copyright (C) 2008 The Android Open Source Project
 *
 * Licensed under the Apache License, Version 2.0 (the "License");
 * you may not use this file except in compliance with the License.
 * You may obtain a copy of the License at
 *
 *      http://www.apache.org/licenses/LICENSE-2.0
 *
 * Unless required by applicable law or agreed to in writing, software
 * distributed under the License is distributed on an "AS IS" BASIS,
 * WITHOUT WARRANTIES OR CONDITIONS OF ANY KIND, either express or implied.
 * See the License for the specific language governing permissions and
 * limitations under the License.
 */

#define LOG_TAG "Zygote"

// sys/mount.h has to come before linux/fs.h due to redefinition of MS_RDONLY, MS_BIND, etc
#include <sys/mount.h>
#include <linux/fs.h>

#include <grp.h>
#include <fcntl.h>
#include <paths.h>
#include <signal.h>
#include <stdlib.h>
#include <unistd.h>
#include <sys/capability.h>
#include <sys/personality.h>
#include <sys/prctl.h>
#include <sys/resource.h>
#include <sys/stat.h>
#include <sys/types.h>
#include <sys/utsname.h>
#include <sys/wait.h>


#include <cutils/fs.h>
#include <cutils/multiuser.h>
#include <cutils/sched_policy.h>
#include <private/android_filesystem_config.h>
#include <utils/String8.h>
#include <selinux/android.h>
#include <processgroup/processgroup.h>

#include "android_runtime/AndroidRuntime.h"
#include "JNIHelp.h"
#include "ScopedLocalRef.h"
#include "ScopedPrimitiveArray.h"
#include "ScopedUtfChars.h"

#include "nativebridge/native_bridge.h"

namespace {

using android::String8;

static pid_t gSystemServerPid = 0;

static const char kZygoteClassName[] = "com/android/internal/os/Zygote";
static jclass gZygoteClass;
static jmethodID gCallPostForkChildHooks;

// Must match values in com.android.internal.os.Zygote.
enum MountExternalKind {
  MOUNT_EXTERNAL_NONE = 0,
  MOUNT_EXTERNAL_SINGLEUSER = 1,
  MOUNT_EXTERNAL_MULTIUSER = 2,
  MOUNT_EXTERNAL_MULTIUSER_ALL = 3,
};

static void RuntimeAbort(JNIEnv* env) {
  env->FatalError("RuntimeAbort");
}

// This signal handler is for zygote mode, since the zygote must reap its children
static void SigChldHandler(int /*signal_number*/) {
  pid_t pid;
  int status;

  while ((pid = waitpid(-1, &status, WNOHANG)) > 0) {
     // Log process-death status that we care about.  In general it is
     // not safe to call LOG(...) from a signal handler because of
     // possible reentrancy.  However, we know a priori that the
     // current implementation of LOG() is safe to call from a SIGCHLD
     // handler in the zygote process.  If the LOG() implementation
     // changes its locking strategy or its use of syscalls within the
     // lazy-init critical section, its use here may become unsafe.
    if (WIFEXITED(status)) {
      if (WEXITSTATUS(status)) {
        ALOGI("Process %d exited cleanly (%d)", pid, WEXITSTATUS(status));
      }
    } else if (WIFSIGNALED(status)) {
      if (WTERMSIG(status) != SIGKILL) {
        ALOGI("Process %d exited due to signal (%d)", pid, WTERMSIG(status));
      }
      if (WCOREDUMP(status)) {
        ALOGI("Process %d dumped core.", pid);
      }
    }

    // If the just-crashed process is the system_server, bring down zygote
    // so that it is restarted by init and system server will be restarted
    // from there.
    if (pid == gSystemServerPid) {
      ALOGE("Exit zygote because system server (%d) has terminated");
      kill(getpid(), SIGKILL);
    }
  }

  // Note that we shouldn't consider ECHILD an error because
  // the secondary zygote might have no children left to wait for.
  if (pid < 0 && errno != ECHILD) {
    ALOGW("Zygote SIGCHLD error in waitpid: %s", strerror(errno));
  }
}

// Configures the SIGCHLD handler for the zygote process. This is configured
// very late, because earlier in the runtime we may fork() and exec()
// other processes, and we want to waitpid() for those rather than
// have them be harvested immediately.
//
// This ends up being called repeatedly before each fork(), but there's
// no real harm in that.
static void SetSigChldHandler() {
  struct sigaction sa;
  memset(&sa, 0, sizeof(sa));
  sa.sa_handler = SigChldHandler;

  int err = sigaction(SIGCHLD, &sa, NULL);
  if (err < 0) {
    ALOGW("Error setting SIGCHLD handler: %d", errno);
  }
}

// Sets the SIGCHLD handler back to default behavior in zygote children.
static void UnsetSigChldHandler() {
  struct sigaction sa;
  memset(&sa, 0, sizeof(sa));
  sa.sa_handler = SIG_DFL;

  int err = sigaction(SIGCHLD, &sa, NULL);
  if (err < 0) {
    ALOGW("Error unsetting SIGCHLD handler: %d", errno);
  }
}

// Calls POSIX setgroups() using the int[] object as an argument.
// A NULL argument is tolerated.
static void SetGids(JNIEnv* env, jintArray javaGids) {
  if (javaGids == NULL) {
    return;
  }

  ScopedIntArrayRO gids(env, javaGids);
  if (gids.get() == NULL) {
      RuntimeAbort(env);
  }
  int rc = setgroups(gids.size(), reinterpret_cast<const gid_t*>(&gids[0]));
  if (rc == -1) {
    ALOGE("setgroups failed");
    RuntimeAbort(env);
  }
}

// Sets the resource limits via setrlimit(2) for the values in the
// two-dimensional array of integers that's passed in. The second dimension
// contains a tuple of length 3: (resource, rlim_cur, rlim_max). NULL is
// treated as an empty array.
static void SetRLimits(JNIEnv* env, jobjectArray javaRlimits) {
  if (javaRlimits == NULL) {
    return;
  }

  rlimit rlim;
  memset(&rlim, 0, sizeof(rlim));

  for (int i = 0; i < env->GetArrayLength(javaRlimits); ++i) {
    ScopedLocalRef<jobject> javaRlimitObject(env, env->GetObjectArrayElement(javaRlimits, i));
    ScopedIntArrayRO javaRlimit(env, reinterpret_cast<jintArray>(javaRlimitObject.get()));
    if (javaRlimit.size() != 3) {
      ALOGE("rlimits array must have a second dimension of size 3");
      RuntimeAbort(env);
    }

    rlim.rlim_cur = javaRlimit[1];
    rlim.rlim_max = javaRlimit[2];

    int rc = setrlimit(javaRlimit[0], &rlim);
    if (rc == -1) {
      ALOGE("setrlimit(%d, {%d, %d}) failed", javaRlimit[0], rlim.rlim_cur, rlim.rlim_max);
      RuntimeAbort(env);
    }
  }
}

// The debug malloc library needs to know whether it's the zygote or a child.
extern "C" int gMallocLeakZygoteChild;

static void EnableKeepCapabilities(JNIEnv* env) {
  int rc = prctl(PR_SET_KEEPCAPS, 1, 0, 0, 0);
  if (rc == -1) {
    ALOGE("prctl(PR_SET_KEEPCAPS) failed");
    RuntimeAbort(env);
  }
}

static void DropCapabilitiesBoundingSet(JNIEnv* env) {
  for (int i = 0; prctl(PR_CAPBSET_READ, i, 0, 0, 0) >= 0; i++) {
    int rc = prctl(PR_CAPBSET_DROP, i, 0, 0, 0);
    if (rc == -1) {
      if (errno == EINVAL) {
        ALOGE("prctl(PR_CAPBSET_DROP) failed with EINVAL. Please verify "
              "your kernel is compiled with file capabilities support");
      } else {
        ALOGE("prctl(PR_CAPBSET_DROP) failed");
        RuntimeAbort(env);
      }
    }
  }
}

static void SetCapabilities(JNIEnv* env, int64_t permitted, int64_t effective) {
  __user_cap_header_struct capheader;
  memset(&capheader, 0, sizeof(capheader));
  capheader.version = _LINUX_CAPABILITY_VERSION_3;
  capheader.pid = 0;

  __user_cap_data_struct capdata[2];
  memset(&capdata, 0, sizeof(capdata));
  capdata[0].effective = effective;
  capdata[1].effective = effective >> 32;
  capdata[0].permitted = permitted;
  capdata[1].permitted = permitted >> 32;

  if (capset(&capheader, &capdata[0]) == -1) {
    ALOGE("capset(%lld, %lld) failed", permitted, effective);
    RuntimeAbort(env);
  }
}

static void SetSchedulerPolicy(JNIEnv* env) {
  errno = -set_sched_policy(0, SP_DEFAULT);
  if (errno != 0) {
    ALOGE("set_sched_policy(0, SP_DEFAULT) failed");
    RuntimeAbort(env);
  }
}

// Create a private mount namespace and bind mount appropriate emulated
// storage for the given user.
static bool MountEmulatedStorage(uid_t uid, jint mount_mode, bool force_mount_namespace) {
  if (mount_mode == MOUNT_EXTERNAL_NONE && !force_mount_namespace) {
    return true;
  }

  // Create a second private mount namespace for our process
  if (unshare(CLONE_NEWNS) == -1) {
      ALOGW("Failed to unshare(): %d", errno);
      return false;
  }

  if (mount_mode == MOUNT_EXTERNAL_NONE) {
    return true;
  }

  // See storage config details at http://source.android.com/tech/storage/
  userid_t user_id = multiuser_get_user_id(uid);

  // Create bind mounts to expose external storage
  if (mount_mode == MOUNT_EXTERNAL_MULTIUSER || mount_mode == MOUNT_EXTERNAL_MULTIUSER_ALL) {
    // These paths must already be created by init.rc
    const char* source = getenv("EMULATED_STORAGE_SOURCE");
    const char* target = getenv("EMULATED_STORAGE_TARGET");
    const char* legacy = getenv("EXTERNAL_STORAGE");
    if (source == NULL || target == NULL || legacy == NULL) {
      ALOGW("Storage environment undefined; unable to provide external storage");
      return false;
    }

    // Prepare source paths

    // /mnt/shell/emulated/0
    const String8 source_user(String8::format("%s/%d", source, user_id));
    // /storage/emulated/0
    const String8 target_user(String8::format("%s/%d", target, user_id));

    if (fs_prepare_dir(source_user.string(), 0000, 0, 0) == -1
        || fs_prepare_dir(target_user.string(), 0000, 0, 0) == -1) {
      return false;
    }

    if (mount_mode == MOUNT_EXTERNAL_MULTIUSER_ALL) {
      // Mount entire external storage tree for all users
      if (TEMP_FAILURE_RETRY(mount(source, target, NULL, MS_BIND, NULL)) == -1) {
        ALOGW("Failed to mount %s to %s :%d", source, target, errno);
        return false;
      }
    } else {
      // Only mount user-specific external storage
      if (TEMP_FAILURE_RETRY(
              mount(source_user.string(), target_user.string(), NULL, MS_BIND, NULL)) == -1) {
        ALOGW("Failed to mount %s to %s: %d", source_user.string(), target_user.string(), errno);
        return false;
      }
    }

    if (fs_prepare_dir(legacy, 0000, 0, 0) == -1) {
        return false;
    }

    // Finally, mount user-specific path into place for legacy users
    if (TEMP_FAILURE_RETRY(
            mount(target_user.string(), legacy, NULL, MS_BIND | MS_REC, NULL)) == -1) {
      ALOGW("Failed to mount %s to %s: %d", target_user.string(), legacy, errno);
      return false;
    }
  } else {
    ALOGW("Mount mode %d unsupported", mount_mode);
    return false;
  }

  return true;
}

static bool NeedsNoRandomizeWorkaround() {
#if !defined(__arm__)
    return false;
#else
    int major;
    int minor;
    struct utsname uts;
    if (uname(&uts) == -1) {
        return false;
    }

    if (sscanf(uts.release, "%d.%d", &major, &minor) != 2) {
        return false;
    }

    // Kernels before 3.4.* need the workaround.
    return (major < 3) || ((major == 3) && (minor < 4));
#endif
}

// Utility to close down the Zygote socket file descriptors while
// the child is still running as root with Zygote's privileges.  Each
// descriptor (if any) is closed via dup2(), replacing it with a valid
// (open) descriptor to /dev/null.

static void DetachDescriptors(JNIEnv* env, jintArray fdsToClose) {
  if (!fdsToClose) {
    return;
  }
  jsize count = env->GetArrayLength(fdsToClose);
  jint *ar = env->GetIntArrayElements(fdsToClose, 0);
  if (!ar) {
      ALOGE("Bad fd array");
      RuntimeAbort(env);
  }
  jsize i;
  int devnull;
  for (i = 0; i < count; i++) {
    devnull = open("/dev/null", O_RDWR);
    if (devnull < 0) {
      ALOGE("Failed to open /dev/null");
      RuntimeAbort(env);
      continue;
    }
    ALOGV("Switching descriptor %d to /dev/null: %d", ar[i], errno);
    if (dup2(devnull, ar[i]) < 0) {
      ALOGE("Failed dup2() on descriptor %d", ar[i]);
      RuntimeAbort(env);
    }
    close(devnull);
  }
}

void SetThreadName(const char* thread_name) {
  bool hasAt = false;
  bool hasDot = false;
  const char* s = thread_name;
  while (*s) {
    if (*s == '.') {
      hasDot = true;
    } else if (*s == '@') {
      hasAt = true;
    }
    s++;
  }
  const int len = s - thread_name;
  if (len < 15 || hasAt || !hasDot) {
    s = thread_name;
  } else {
    s = thread_name + len - 15;
  }
  // pthread_setname_np fails rather than truncating long strings.
  char buf[16];       // MAX_TASK_COMM_LEN=16 is hard-coded into bionic
  strlcpy(buf, s, sizeof(buf)-1);
  errno = pthread_setname_np(pthread_self(), buf);
  if (errno != 0) {
    ALOGW("Unable to set the name of current thread to '%s'", buf);
  }
}

// Utility routine to fork zygote and specialize the child process.
static pid_t ForkAndSpecializeCommon(JNIEnv* env, uid_t uid, gid_t gid, jintArray javaGids,
                                     jint debug_flags, jobjectArray javaRlimits,
                                     jlong permittedCapabilities, jlong effectiveCapabilities,
                                     jint mount_external,
                                     jstring java_se_info, jstring java_se_name,
                                     bool is_system_server, jintArray fdsToClose,
                                     jstring instructionSet, jstring dataDir) {
  SetSigChldHandler();

  pid_t pid = fork();

  if (pid == 0) {
    // The child process.
    gMallocLeakZygoteChild = 1;

    // Clean up any descriptors which must be closed immediately
    DetachDescriptors(env, fdsToClose);

    // Keep capabilities across UID change, unless we're staying root.
    if (uid != 0) {
      EnableKeepCapabilities(env);
    }

    DropCapabilitiesBoundingSet(env);

    bool need_native_bridge = false;
    if (instructionSet != NULL) {
      ScopedUtfChars isa_string(env, instructionSet);
      need_native_bridge = android::NeedsNativeBridge(isa_string.c_str());
    }

    if (!MountEmulatedStorage(uid, mount_external, need_native_bridge)) {
      ALOGW("Failed to mount emulated storage: %d", errno);
      if (errno == ENOTCONN || errno == EROFS) {
        // When device is actively encrypting, we get ENOTCONN here
        // since FUSE was mounted before the framework restarted.
        // When encrypted device is booting, we get EROFS since
        // FUSE hasn't been created yet by init.
        // In either case, continue without external storage.
      } else {
        ALOGE("Cannot continue without emulated storage");
        RuntimeAbort(env);
      }
    }

    if (!is_system_server) {
        int rc = createProcessGroup(uid, getpid());
        if (rc != 0) {
            if (rc == -EROFS) {
                ALOGW("createProcessGroup failed, kernel missing CONFIG_CGROUP_CPUACCT?");
            } else {
                ALOGE("createProcessGroup(%d, %d) failed: %s", uid, pid, strerror(-rc));
            }
        }
    }

    SetGids(env, javaGids);

    SetRLimits(env, javaRlimits);

    if (!is_system_server && need_native_bridge) {
      // Set the environment for the apps running with native bridge.
      ScopedUtfChars isa_string(env, instructionSet);  // Known non-null because of need_native_...
      if (dataDir == NULL) {
        android::PreInitializeNativeBridge(NULL, isa_string.c_str());
      } else {
        ScopedUtfChars data_dir(env, dataDir);
        android::PreInitializeNativeBridge(data_dir.c_str(), isa_string.c_str());
      }
    }

    int rc = setresgid(gid, gid, gid);
    if (rc == -1) {
      ALOGE("setresgid(%d) failed", gid);
      RuntimeAbort(env);
    }

    rc = setresuid(uid, uid, uid);
    if (rc == -1) {
      ALOGE("setresuid(%d) failed", uid);
      RuntimeAbort(env);
    }

    if (NeedsNoRandomizeWorkaround()) {
        // Work around ARM kernel ASLR lossage (http://b/5817320).
        int old_personality = personality(0xffffffff);
        int new_personality = personality(old_personality | ADDR_NO_RANDOMIZE);
        if (new_personality == -1) {
            ALOGW("personality(%d) failed", new_personality);
        }
    }

    SetCapabilities(env, permittedCapabilities, effectiveCapabilities);

    SetSchedulerPolicy(env);

    const char* se_info_c_str = NULL;
    ScopedUtfChars* se_info = NULL;
    if (java_se_info != NULL) {
        se_info = new ScopedUtfChars(env, java_se_info);
        se_info_c_str = se_info->c_str();
        if (se_info_c_str == NULL) {
          ALOGE("se_info_c_str == NULL");
          RuntimeAbort(env);
        }
    }
    const char* se_name_c_str = NULL;
    ScopedUtfChars* se_name = NULL;
    if (java_se_name != NULL) {
        se_name = new ScopedUtfChars(env, java_se_name);
        se_name_c_str = se_name->c_str();
        if (se_name_c_str == NULL) {
          ALOGE("se_name_c_str == NULL");
          RuntimeAbort(env);
        }
    }
    rc = selinux_android_setcontext(uid, is_system_server, se_info_c_str, se_name_c_str);
    if (rc == -1) {
      ALOGE("selinux_android_setcontext(%d, %d, \"%s\", \"%s\") failed", uid,
            is_system_server, se_info_c_str, se_name_c_str);
      RuntimeAbort(env);
    }

    // Make it easier to debug audit logs by setting the main thread's name to the
    // nice name rather than "app_process".
    if (se_info_c_str == NULL && is_system_server) {
      se_name_c_str = "system_server";
    }
    if (se_info_c_str != NULL) {
      SetThreadName(se_name_c_str);
    }

    delete se_info;
    delete se_name;

    UnsetSigChldHandler();

    env->CallStaticVoidMethod(gZygoteClass, gCallPostForkChildHooks, debug_flags,
                              is_system_server ? NULL : instructionSet);
    if (env->ExceptionCheck()) {
      ALOGE("Error calling post fork hooks.");
      RuntimeAbort(env);
    }
  } else if (pid > 0) {
    // the parent process
  }
  return pid;
}
}  // anonymous namespace

namespace android {

static jint com_android_internal_os_Zygote_nativeForkAndSpecialize(
        JNIEnv* env, jclass, jint uid, jint gid, jintArray gids,
        jint debug_flags, jobjectArray rlimits,
        jint mount_external, jstring se_info, jstring se_name,
<<<<<<< HEAD
        jintArray fdsToClose, jstring instructionSet) {
    // Grant CAP_WAKE_ALARM to the Bluetooth process.
    jlong capabilities = 0;
    if (uid == AID_BLUETOOTH) {
        capabilities |= (1LL << CAP_WAKE_ALARM);
    }

    return ForkAndSpecializeCommon(env, uid, gid, gids, debug_flags,
            rlimits, capabilities, capabilities, mount_external, se_info,
            se_name, false, fdsToClose, instructionSet);
=======
        jintArray fdsToClose, jstring instructionSet, jstring appDataDir) {
    return ForkAndSpecializeCommon(env, uid, gid, gids, debug_flags,
            rlimits, 0, 0, mount_external, se_info, se_name, false, fdsToClose,
            instructionSet, appDataDir);
>>>>>>> dfdabe37
}

static jint com_android_internal_os_Zygote_nativeForkSystemServer(
        JNIEnv* env, jclass, uid_t uid, gid_t gid, jintArray gids,
        jint debug_flags, jobjectArray rlimits, jlong permittedCapabilities,
        jlong effectiveCapabilities) {
  pid_t pid = ForkAndSpecializeCommon(env, uid, gid, gids,
                                      debug_flags, rlimits,
                                      permittedCapabilities, effectiveCapabilities,
                                      MOUNT_EXTERNAL_NONE, NULL, NULL, true, NULL,
                                      NULL, NULL);
  if (pid > 0) {
      // The zygote process checks whether the child process has died or not.
      ALOGI("System server process %d has been created", pid);
      gSystemServerPid = pid;
      // There is a slight window that the system server process has crashed
      // but it went unnoticed because we haven't published its pid yet. So
      // we recheck here just to make sure that all is well.
      int status;
      if (waitpid(pid, &status, WNOHANG) == pid) {
          ALOGE("System server process %d has died. Restarting Zygote!", pid);
          RuntimeAbort(env);
      }
  }
  return pid;
}

static JNINativeMethod gMethods[] = {
    { "nativeForkAndSpecialize",
      "(II[II[[IILjava/lang/String;Ljava/lang/String;[ILjava/lang/String;Ljava/lang/String;)I",
      (void *) com_android_internal_os_Zygote_nativeForkAndSpecialize },
    { "nativeForkSystemServer", "(II[II[[IJJ)I",
      (void *) com_android_internal_os_Zygote_nativeForkSystemServer }
};

int register_com_android_internal_os_Zygote(JNIEnv* env) {
  gZygoteClass = (jclass) env->NewGlobalRef(env->FindClass(kZygoteClassName));
  if (gZygoteClass == NULL) {
    RuntimeAbort(env);
  }
  gCallPostForkChildHooks = env->GetStaticMethodID(gZygoteClass, "callPostForkChildHooks",
                                                   "(ILjava/lang/String;)V");

  return AndroidRuntime::registerNativeMethods(env, "com/android/internal/os/Zygote",
      gMethods, NELEM(gMethods));
}
}  // namespace android
<|MERGE_RESOLUTION|>--- conflicted
+++ resolved
@@ -561,8 +561,7 @@
         JNIEnv* env, jclass, jint uid, jint gid, jintArray gids,
         jint debug_flags, jobjectArray rlimits,
         jint mount_external, jstring se_info, jstring se_name,
-<<<<<<< HEAD
-        jintArray fdsToClose, jstring instructionSet) {
+        jintArray fdsToClose, jstring instructionSet, jstring appDataDir) {
     // Grant CAP_WAKE_ALARM to the Bluetooth process.
     jlong capabilities = 0;
     if (uid == AID_BLUETOOTH) {
@@ -571,13 +570,7 @@
 
     return ForkAndSpecializeCommon(env, uid, gid, gids, debug_flags,
             rlimits, capabilities, capabilities, mount_external, se_info,
-            se_name, false, fdsToClose, instructionSet);
-=======
-        jintArray fdsToClose, jstring instructionSet, jstring appDataDir) {
-    return ForkAndSpecializeCommon(env, uid, gid, gids, debug_flags,
-            rlimits, 0, 0, mount_external, se_info, se_name, false, fdsToClose,
-            instructionSet, appDataDir);
->>>>>>> dfdabe37
+            se_name, false, fdsToClose, instructionSet, appDataDir);
 }
 
 static jint com_android_internal_os_Zygote_nativeForkSystemServer(
