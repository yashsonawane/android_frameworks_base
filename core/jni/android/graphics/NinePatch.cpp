--- conflicted
+++ resolved
@@ -175,8 +175,7 @@
 
 /////////////////////////////////////////////////////////////////////////////////////////
 
-<<<<<<< HEAD
-static JNINativeMethod gNinePatchMethods[] = {
+static const JNINativeMethod gNinePatchMethods[] = {
     { "isNinePatchChunk", "([B)Z", (void*) SkNinePatchGlue::isNinePatchChunk },
     { "validateNinePatchChunk", "([B)J",
             (void*) SkNinePatchGlue::validateNinePatchChunk },
@@ -187,16 +186,6 @@
             (void*) SkNinePatchGlue::drawI },
     { "nativeGetTransparentRegion", "(Landroid/graphics/Bitmap;JLandroid/graphics/Rect;)J",
             (void*) SkNinePatchGlue::getTransparentRegion }
-=======
-static const JNINativeMethod gNinePatchMethods[] = {
-    { "isNinePatchChunk", "([B)Z",                        (void*) SkNinePatchGlue::isNinePatchChunk },
-    { "validateNinePatchChunk", "(J[B)J",                 (void*) SkNinePatchGlue::validateNinePatchChunk },
-    { "nativeFinalize", "(J)V",                           (void*) SkNinePatchGlue::finalize },
-    { "nativeDraw", "(JLandroid/graphics/RectF;JJJII)V",  (void*) SkNinePatchGlue::drawF },
-    { "nativeDraw", "(JLandroid/graphics/Rect;JJJII)V",   (void*) SkNinePatchGlue::drawI },
-    { "nativeGetTransparentRegion", "(JJLandroid/graphics/Rect;)J",
-                                                          (void*) SkNinePatchGlue::getTransparentRegion }
->>>>>>> a884d81e
 };
 
 int register_android_graphics_NinePatch(JNIEnv* env) {
