/*
 * Copyright (C) 2008 The Android Open Source Project
 *
 * Licensed under the Apache License, Version 2.0 (the "License");
 * you may not use this file except in compliance with the License.
 * You may obtain a copy of the License at
 *
 *      http://www.apache.org/licenses/LICENSE-2.0
 *
 * Unless required by applicable law or agreed to in writing, software
 * distributed under the License is distributed on an "AS IS" BASIS,
 * WITHOUT WARRANTIES OR CONDITIONS OF ANY KIND, either express or implied.
 * See the License for the specific language governing permissions and
 * limitations under the License.
 */

//#define LOG_NDEBUG 0

#define LOG_TAG "AudioRecord-JNI"

#include <jni.h>
#include <JNIHelp.h>
#include <android_runtime/AndroidRuntime.h>

#include <utils/Log.h>
#include <media/AudioRecord.h>

#include "android_media_AudioFormat.h"

// ----------------------------------------------------------------------------

using namespace android;

// ----------------------------------------------------------------------------
static const char* const kClassPathName = "android/media/AudioRecord";

struct fields_t {
    // these fields provide access from C++ to the...
    jmethodID postNativeEventInJava; //... event post callback method
    jfieldID  nativeRecorderInJavaObj; // provides access to the C++ AudioRecord object
    jfieldID  nativeCallbackCookie;    // provides access to the AudioRecord callback data
};
static fields_t javaAudioRecordFields;

struct audiorecord_callback_cookie {
    jclass      audioRecord_class;
    jobject     audioRecord_ref;
    bool        busy;
    Condition   cond;
};

static Mutex sLock;
static SortedVector <audiorecord_callback_cookie *> sAudioRecordCallBackCookies;

// ----------------------------------------------------------------------------

#define AUDIORECORD_SUCCESS                         0
#define AUDIORECORD_ERROR                           -1
#define AUDIORECORD_ERROR_BAD_VALUE                 -2
#define AUDIORECORD_ERROR_INVALID_OPERATION         -3
#define AUDIORECORD_ERROR_SETUP_ZEROFRAMECOUNT      -16
#define AUDIORECORD_ERROR_SETUP_INVALIDCHANNELMASK -17
#define AUDIORECORD_ERROR_SETUP_INVALIDFORMAT       -18
#define AUDIORECORD_ERROR_SETUP_INVALIDSOURCE       -19
#define AUDIORECORD_ERROR_SETUP_NATIVEINITFAILED    -20

jint android_media_translateRecorderErrorCode(int code) {
    switch (code) {
    case NO_ERROR:
        return AUDIORECORD_SUCCESS;
    case BAD_VALUE:
        return AUDIORECORD_ERROR_BAD_VALUE;
    case INVALID_OPERATION:
        return AUDIORECORD_ERROR_INVALID_OPERATION;
    default:
        return AUDIORECORD_ERROR;
    }
}

// ----------------------------------------------------------------------------
static void recorderCallback(int event, void* user, void *info) {

    audiorecord_callback_cookie *callbackInfo = (audiorecord_callback_cookie *)user;
    {
        Mutex::Autolock l(sLock);
        if (sAudioRecordCallBackCookies.indexOf(callbackInfo) < 0) {
            return;
        }
        callbackInfo->busy = true;
    }

    switch (event) {
    case AudioRecord::EVENT_MARKER: {
        JNIEnv *env = AndroidRuntime::getJNIEnv();
        if (user != NULL && env != NULL) {
            env->CallStaticVoidMethod(
                callbackInfo->audioRecord_class,
                javaAudioRecordFields.postNativeEventInJava,
                callbackInfo->audioRecord_ref, event, 0,0, NULL);
            if (env->ExceptionCheck()) {
                env->ExceptionDescribe();
                env->ExceptionClear();
            }
        }
        } break;

    case AudioRecord::EVENT_NEW_POS: {
        JNIEnv *env = AndroidRuntime::getJNIEnv();
        if (user != NULL && env != NULL) {
            env->CallStaticVoidMethod(
                callbackInfo->audioRecord_class,
                javaAudioRecordFields.postNativeEventInJava,
                callbackInfo->audioRecord_ref, event, 0,0, NULL);
            if (env->ExceptionCheck()) {
                env->ExceptionDescribe();
                env->ExceptionClear();
            }
        }
        } break;
    }

    {
        Mutex::Autolock l(sLock);
        callbackInfo->busy = false;
        callbackInfo->cond.broadcast();
    }
}

// ----------------------------------------------------------------------------
static sp<AudioRecord> getAudioRecord(JNIEnv* env, jobject thiz)
{
    Mutex::Autolock l(sLock);
    AudioRecord* const ar =
            (AudioRecord*)env->GetLongField(thiz, javaAudioRecordFields.nativeRecorderInJavaObj);
    return sp<AudioRecord>(ar);
}

static sp<AudioRecord> setAudioRecord(JNIEnv* env, jobject thiz, const sp<AudioRecord>& ar)
{
    Mutex::Autolock l(sLock);
    sp<AudioRecord> old =
            (AudioRecord*)env->GetLongField(thiz, javaAudioRecordFields.nativeRecorderInJavaObj);
    if (ar.get()) {
        ar->incStrong((void*)setAudioRecord);
    }
    if (old != 0) {
        old->decStrong((void*)setAudioRecord);
    }
    env->SetLongField(thiz, javaAudioRecordFields.nativeRecorderInJavaObj, (jlong)ar.get());
    return old;
}

// ----------------------------------------------------------------------------
static jint
android_media_AudioRecord_setup(JNIEnv *env, jobject thiz, jobject weak_this,
        jint source, jint sampleRateInHertz, jint channelMask,
                // Java channel masks map directly to the native definition
        jint audioFormat, jint buffSizeInBytes, jintArray jSession)
{
    //ALOGV(">> Entering android_media_AudioRecord_setup");
    //ALOGV("sampleRate=%d, audioFormat=%d, channel mask=%x, buffSizeInBytes=%d",
    //     sampleRateInHertz, audioFormat, channelMask, buffSizeInBytes);

    if (!audio_is_input_channel(channelMask)) {
        ALOGE("Error creating AudioRecord: channel mask %#x is not valid.", channelMask);
        return (jint) AUDIORECORD_ERROR_SETUP_INVALIDCHANNELMASK;
    }
    uint32_t nbChannels = popcount(channelMask);

    // compare the format against the Java constants
    audio_format_t format = audioFormatToNative(audioFormat);
    if (format == AUDIO_FORMAT_INVALID) {
        ALOGE("Error creating AudioRecord: unsupported audio format %d.", audioFormat);
<<<<<<< HEAD
        return AUDIORECORD_ERROR_SETUP_INVALIDFORMAT;
=======
        return (jint) AUDIORECORD_ERROR_SETUP_INVALIDFORMAT;
>>>>>>> 6bb5cb24
    }

    size_t bytesPerSample = audio_bytes_per_sample(format);

    if (buffSizeInBytes == 0) {
         ALOGE("Error creating AudioRecord: frameCount is 0.");
        return (jint) AUDIORECORD_ERROR_SETUP_ZEROFRAMECOUNT;
    }
    size_t frameSize = nbChannels * bytesPerSample;
    size_t frameCount = buffSizeInBytes / frameSize;

    if ((uint32_t(source) >= AUDIO_SOURCE_CNT) && (uint32_t(source) != AUDIO_SOURCE_HOTWORD)) {
        ALOGE("Error creating AudioRecord: unknown source %d.", source);
<<<<<<< HEAD
        return AUDIORECORD_ERROR_SETUP_INVALIDSOURCE;
=======
        return (jint) AUDIORECORD_ERROR_SETUP_INVALIDSOURCE;
>>>>>>> 6bb5cb24
    }

    jclass clazz = env->GetObjectClass(thiz);
    if (clazz == NULL) {
        ALOGE("Can't find %s when setting up callback.", kClassPathName);
        return (jint) AUDIORECORD_ERROR_SETUP_NATIVEINITFAILED;
    }

    if (jSession == NULL) {
        ALOGE("Error creating AudioRecord: invalid session ID pointer");
        return (jint) AUDIORECORD_ERROR;
    }

    jint* nSession = (jint *) env->GetPrimitiveArrayCritical(jSession, NULL);
    if (nSession == NULL) {
        ALOGE("Error creating AudioRecord: Error retrieving session id pointer");
        return (jint) AUDIORECORD_ERROR;
    }
    int sessionId = nSession[0];
    env->ReleasePrimitiveArrayCritical(jSession, nSession, 0);
    nSession = NULL;

    // create an uninitialized AudioRecord object
    sp<AudioRecord> lpRecorder = new AudioRecord();

    // create the callback information:
    // this data will be passed with every AudioRecord callback
    audiorecord_callback_cookie *lpCallbackData = new audiorecord_callback_cookie;
    lpCallbackData->audioRecord_class = (jclass)env->NewGlobalRef(clazz);
    // we use a weak reference so the AudioRecord object can be garbage collected.
    lpCallbackData->audioRecord_ref = env->NewGlobalRef(weak_this);
    lpCallbackData->busy = false;

    lpRecorder->set((audio_source_t) source,
        sampleRateInHertz,
        format,        // word length, PCM
        channelMask,
        frameCount,
        recorderCallback,// callback_t
        lpCallbackData,// void* user
        0,             // notificationFrames,
        true,          // threadCanCallJava
        sessionId);

    const status_t status = lpRecorder->initCheck();
    if (status != NO_ERROR) {
        ALOGE("Error creating AudioRecord instance: initialization check failed with status %d.",
                status);
        goto native_init_failure;
    }

    nSession = (jint *) env->GetPrimitiveArrayCritical(jSession, NULL);
    if (nSession == NULL) {
        ALOGE("Error creating AudioRecord: Error retrieving session id pointer");
        goto native_init_failure;
    }
    // read the audio session ID back from AudioRecord in case a new session was created during set()
    nSession[0] = lpRecorder->getSessionId();
    env->ReleasePrimitiveArrayCritical(jSession, nSession, 0);
    nSession = NULL;

    {   // scope for the lock
        Mutex::Autolock l(sLock);
        sAudioRecordCallBackCookies.add(lpCallbackData);
    }
    // save our newly created C++ AudioRecord in the "nativeRecorderInJavaObj" field
    // of the Java object
    setAudioRecord(env, thiz, lpRecorder);

    // save our newly created callback information in the "nativeCallbackCookie" field
    // of the Java object (in mNativeCallbackCookie) so we can free the memory in finalize()
    env->SetLongField(thiz, javaAudioRecordFields.nativeCallbackCookie, (jlong)lpCallbackData);

    return (jint) AUDIORECORD_SUCCESS;

    // failure:
native_init_failure:
    env->DeleteGlobalRef(lpCallbackData->audioRecord_class);
    env->DeleteGlobalRef(lpCallbackData->audioRecord_ref);
    delete lpCallbackData;
    env->SetLongField(thiz, javaAudioRecordFields.nativeCallbackCookie, 0);

    return (jint) AUDIORECORD_ERROR_SETUP_NATIVEINITFAILED;
}



// ----------------------------------------------------------------------------
static jint
android_media_AudioRecord_start(JNIEnv *env, jobject thiz, jint event, jint triggerSession)
{
    sp<AudioRecord> lpRecorder = getAudioRecord(env, thiz);
    if (lpRecorder == NULL ) {
        jniThrowException(env, "java/lang/IllegalStateException", NULL);
        return (jint) AUDIORECORD_ERROR;
    }

    return (jint) android_media_translateRecorderErrorCode(
            lpRecorder->start((AudioSystem::sync_event_t)event, triggerSession));
}


// ----------------------------------------------------------------------------
static void
android_media_AudioRecord_stop(JNIEnv *env, jobject thiz)
{
    sp<AudioRecord> lpRecorder = getAudioRecord(env, thiz);
    if (lpRecorder == NULL ) {
        jniThrowException(env, "java/lang/IllegalStateException", NULL);
        return;
    }

    lpRecorder->stop();
    //ALOGV("Called lpRecorder->stop()");
}


// ----------------------------------------------------------------------------

#define CALLBACK_COND_WAIT_TIMEOUT_MS 1000
static void android_media_AudioRecord_release(JNIEnv *env,  jobject thiz) {
    sp<AudioRecord> lpRecorder = setAudioRecord(env, thiz, 0);
    if (lpRecorder == NULL) {
        return;
    }
    ALOGV("About to delete lpRecorder: %x\n", (int)lpRecorder.get());
    lpRecorder->stop();

    audiorecord_callback_cookie *lpCookie = (audiorecord_callback_cookie *)env->GetLongField(
        thiz, javaAudioRecordFields.nativeCallbackCookie);

    // reset the native resources in the Java object so any attempt to access
    // them after a call to release fails.
    env->SetLongField(thiz, javaAudioRecordFields.nativeCallbackCookie, 0);

    // delete the callback information
    if (lpCookie) {
        Mutex::Autolock l(sLock);
        ALOGV("deleting lpCookie: %x\n", (int)lpCookie);
        while (lpCookie->busy) {
            if (lpCookie->cond.waitRelative(sLock,
                                            milliseconds(CALLBACK_COND_WAIT_TIMEOUT_MS)) !=
                                                    NO_ERROR) {
                break;
            }
        }
        sAudioRecordCallBackCookies.remove(lpCookie);
        env->DeleteGlobalRef(lpCookie->audioRecord_class);
        env->DeleteGlobalRef(lpCookie->audioRecord_ref);
        delete lpCookie;
    }
}


// ----------------------------------------------------------------------------
static void android_media_AudioRecord_finalize(JNIEnv *env,  jobject thiz) {
    android_media_AudioRecord_release(env, thiz);
}


// ----------------------------------------------------------------------------
static jint android_media_AudioRecord_readInByteArray(JNIEnv *env,  jobject thiz,
                                                        jbyteArray javaAudioData,
                                                        jint offsetInBytes, jint sizeInBytes) {
    jbyte* recordBuff = NULL;
    // get the audio recorder from which we'll read new audio samples
    sp<AudioRecord> lpRecorder = getAudioRecord(env, thiz);
    if (lpRecorder == NULL) {
        ALOGE("Unable to retrieve AudioRecord object, can't record");
        return 0;
    }

    if (!javaAudioData) {
        ALOGE("Invalid Java array to store recorded audio, can't record");
        return 0;
    }

    // get the pointer to where we'll record the audio
    // NOTE: We may use GetPrimitiveArrayCritical() when the JNI implementation changes in such
    // a way that it becomes much more efficient. When doing so, we will have to prevent the
    // AudioSystem callback to be called while in critical section (in case of media server
    // process crash for instance)
    recordBuff = (jbyte *)env->GetByteArrayElements(javaAudioData, NULL);

    if (recordBuff == NULL) {
        ALOGE("Error retrieving destination for recorded audio data, can't record");
        return 0;
    }

    // read the new audio data from the native AudioRecord object
    ssize_t recorderBuffSize = lpRecorder->frameCount()*lpRecorder->frameSize();
    ssize_t readSize = lpRecorder->read(recordBuff + offsetInBytes,
                                        sizeInBytes > (jint)recorderBuffSize ?
                                            (jint)recorderBuffSize : sizeInBytes );
    env->ReleaseByteArrayElements(javaAudioData, recordBuff, 0);

    if (readSize < 0) {
        readSize = AUDIORECORD_ERROR_INVALID_OPERATION;
    }
    return (jint) readSize;
}

// ----------------------------------------------------------------------------
static jint android_media_AudioRecord_readInShortArray(JNIEnv *env,  jobject thiz,
                                                        jshortArray javaAudioData,
                                                        jint offsetInShorts, jint sizeInShorts) {

    jint read = android_media_AudioRecord_readInByteArray(env, thiz,
                                                        (jbyteArray) javaAudioData,
                                                        offsetInShorts*2, sizeInShorts*2);
    if (read > 0) {
        read /= 2;
    }
    return read;
}

// ----------------------------------------------------------------------------
static jint android_media_AudioRecord_readInDirectBuffer(JNIEnv *env,  jobject thiz,
                                                  jobject jBuffer, jint sizeInBytes) {
    // get the audio recorder from which we'll read new audio samples
    sp<AudioRecord> lpRecorder = getAudioRecord(env, thiz);
    if (lpRecorder==NULL)
        return 0;

    // direct buffer and direct access supported?
    long capacity = env->GetDirectBufferCapacity(jBuffer);
    if (capacity == -1) {
        // buffer direct access is not supported
        ALOGE("Buffer direct access is not supported, can't record");
        return 0;
    }
    //ALOGV("capacity = %ld", capacity);
    jbyte* nativeFromJavaBuf = (jbyte*) env->GetDirectBufferAddress(jBuffer);
    if (nativeFromJavaBuf==NULL) {
        ALOGE("Buffer direct access is not supported, can't record");
        return 0;
    }

    // read new data from the recorder
    ssize_t readSize = lpRecorder->read(nativeFromJavaBuf,
                                   capacity < sizeInBytes ? capacity : sizeInBytes);
    if (readSize < 0) {
        readSize = AUDIORECORD_ERROR_INVALID_OPERATION;
    }
    return (jint)readSize;
}


// ----------------------------------------------------------------------------
static jint android_media_AudioRecord_set_marker_pos(JNIEnv *env,  jobject thiz,
        jint markerPos) {

    sp<AudioRecord> lpRecorder = getAudioRecord(env, thiz);
    if (lpRecorder == NULL) {
        jniThrowException(env, "java/lang/IllegalStateException",
            "Unable to retrieve AudioRecord pointer for setMarkerPosition()");
        return AUDIORECORD_ERROR;
    }
    return android_media_translateRecorderErrorCode( lpRecorder->setMarkerPosition(markerPos) );
}


// ----------------------------------------------------------------------------
static jint android_media_AudioRecord_get_marker_pos(JNIEnv *env,  jobject thiz) {

    sp<AudioRecord> lpRecorder = getAudioRecord(env, thiz);
    uint32_t markerPos = 0;

    if (lpRecorder == NULL) {
        jniThrowException(env, "java/lang/IllegalStateException",
            "Unable to retrieve AudioRecord pointer for getMarkerPosition()");
        return AUDIORECORD_ERROR;
    }
    lpRecorder->getMarkerPosition(&markerPos);
    return (jint)markerPos;
}


// ----------------------------------------------------------------------------
static jint android_media_AudioRecord_set_pos_update_period(JNIEnv *env,  jobject thiz,
        jint period) {

    sp<AudioRecord> lpRecorder = getAudioRecord(env, thiz);

    if (lpRecorder == NULL) {
        jniThrowException(env, "java/lang/IllegalStateException",
            "Unable to retrieve AudioRecord pointer for setPositionUpdatePeriod()");
        return AUDIORECORD_ERROR;
    }
    return android_media_translateRecorderErrorCode( lpRecorder->setPositionUpdatePeriod(period) );
}


// ----------------------------------------------------------------------------
static jint android_media_AudioRecord_get_pos_update_period(JNIEnv *env,  jobject thiz) {

    sp<AudioRecord> lpRecorder = getAudioRecord(env, thiz);
    uint32_t period = 0;

    if (lpRecorder == NULL) {
        jniThrowException(env, "java/lang/IllegalStateException",
            "Unable to retrieve AudioRecord pointer for getPositionUpdatePeriod()");
        return AUDIORECORD_ERROR;
    }
    lpRecorder->getPositionUpdatePeriod(&period);
    return (jint)period;
}


// ----------------------------------------------------------------------------
// returns the minimum required size for the successful creation of an AudioRecord instance.
// returns 0 if the parameter combination is not supported.
// return -1 if there was an error querying the buffer size.
static jint android_media_AudioRecord_get_min_buff_size(JNIEnv *env,  jobject thiz,
    jint sampleRateInHertz, jint nbChannels, jint audioFormat) {

    ALOGV(">> android_media_AudioRecord_get_min_buff_size(%d, %d, %d)",
          sampleRateInHertz, nbChannels, audioFormat);

    size_t frameCount = 0;
    audio_format_t format = audioFormatToNative(audioFormat);
    status_t result = AudioRecord::getMinFrameCount(&frameCount,
            sampleRateInHertz,
            format,
            audio_channel_in_mask_from_count(nbChannels));

    if (result == BAD_VALUE) {
        return 0;
    }
    if (result != NO_ERROR) {
        return -1;
    }
    return frameCount * nbChannels * audio_bytes_per_sample(format);
}


// ----------------------------------------------------------------------------
// ----------------------------------------------------------------------------
static JNINativeMethod gMethods[] = {
    // name,               signature,  funcPtr
    {"native_start",         "(II)I",    (void *)android_media_AudioRecord_start},
    {"native_stop",          "()V",    (void *)android_media_AudioRecord_stop},
    {"native_setup",         "(Ljava/lang/Object;IIIII[I)I",
                                       (void *)android_media_AudioRecord_setup},
    {"native_finalize",      "()V",    (void *)android_media_AudioRecord_finalize},
    {"native_release",       "()V",    (void *)android_media_AudioRecord_release},
    {"native_read_in_byte_array",
                             "([BII)I", (void *)android_media_AudioRecord_readInByteArray},
    {"native_read_in_short_array",
                             "([SII)I", (void *)android_media_AudioRecord_readInShortArray},
    {"native_read_in_direct_buffer","(Ljava/lang/Object;I)I",
                                       (void *)android_media_AudioRecord_readInDirectBuffer},
    {"native_set_marker_pos","(I)I",   (void *)android_media_AudioRecord_set_marker_pos},
    {"native_get_marker_pos","()I",    (void *)android_media_AudioRecord_get_marker_pos},
    {"native_set_pos_update_period",
                             "(I)I",   (void *)android_media_AudioRecord_set_pos_update_period},
    {"native_get_pos_update_period",
                             "()I",    (void *)android_media_AudioRecord_get_pos_update_period},
    {"native_get_min_buff_size",
                             "(III)I",   (void *)android_media_AudioRecord_get_min_buff_size},
};

// field names found in android/media/AudioRecord.java
#define JAVA_POSTEVENT_CALLBACK_NAME  "postEventFromNative"
#define JAVA_NATIVERECORDERINJAVAOBJ_FIELD_NAME  "mNativeRecorderInJavaObj"
#define JAVA_NATIVECALLBACKINFO_FIELD_NAME       "mNativeCallbackCookie"

// ----------------------------------------------------------------------------
int register_android_media_AudioRecord(JNIEnv *env)
{
    javaAudioRecordFields.postNativeEventInJava = NULL;
    javaAudioRecordFields.nativeRecorderInJavaObj = NULL;
    javaAudioRecordFields.nativeCallbackCookie = NULL;


    // Get the AudioRecord class
    jclass audioRecordClass = env->FindClass(kClassPathName);
    if (audioRecordClass == NULL) {
        ALOGE("Can't find %s", kClassPathName);
        return -1;
    }
    // Get the postEvent method
    javaAudioRecordFields.postNativeEventInJava = env->GetStaticMethodID(
            audioRecordClass,
            JAVA_POSTEVENT_CALLBACK_NAME, "(Ljava/lang/Object;IIILjava/lang/Object;)V");
    if (javaAudioRecordFields.postNativeEventInJava == NULL) {
        ALOGE("Can't find AudioRecord.%s", JAVA_POSTEVENT_CALLBACK_NAME);
        return -1;
    }

    // Get the variables
    //    mNativeRecorderInJavaObj
    javaAudioRecordFields.nativeRecorderInJavaObj =
        env->GetFieldID(audioRecordClass,
                        JAVA_NATIVERECORDERINJAVAOBJ_FIELD_NAME, "J");
    if (javaAudioRecordFields.nativeRecorderInJavaObj == NULL) {
        ALOGE("Can't find AudioRecord.%s", JAVA_NATIVERECORDERINJAVAOBJ_FIELD_NAME);
        return -1;
    }
    //     mNativeCallbackCookie
    javaAudioRecordFields.nativeCallbackCookie = env->GetFieldID(
            audioRecordClass,
            JAVA_NATIVECALLBACKINFO_FIELD_NAME, "J");
    if (javaAudioRecordFields.nativeCallbackCookie == NULL) {
        ALOGE("Can't find AudioRecord.%s", JAVA_NATIVECALLBACKINFO_FIELD_NAME);
        return -1;
    }

    return AndroidRuntime::registerNativeMethods(env,
            kClassPathName, gMethods, NELEM(gMethods));
}

// ----------------------------------------------------------------------------<|MERGE_RESOLUTION|>--- conflicted
+++ resolved
@@ -171,11 +171,7 @@
     audio_format_t format = audioFormatToNative(audioFormat);
     if (format == AUDIO_FORMAT_INVALID) {
         ALOGE("Error creating AudioRecord: unsupported audio format %d.", audioFormat);
-<<<<<<< HEAD
-        return AUDIORECORD_ERROR_SETUP_INVALIDFORMAT;
-=======
         return (jint) AUDIORECORD_ERROR_SETUP_INVALIDFORMAT;
->>>>>>> 6bb5cb24
     }
 
     size_t bytesPerSample = audio_bytes_per_sample(format);
@@ -189,11 +185,7 @@
 
     if ((uint32_t(source) >= AUDIO_SOURCE_CNT) && (uint32_t(source) != AUDIO_SOURCE_HOTWORD)) {
         ALOGE("Error creating AudioRecord: unknown source %d.", source);
-<<<<<<< HEAD
-        return AUDIORECORD_ERROR_SETUP_INVALIDSOURCE;
-=======
         return (jint) AUDIORECORD_ERROR_SETUP_INVALIDSOURCE;
->>>>>>> 6bb5cb24
     }
 
     jclass clazz = env->GetObjectClass(thiz);
