--- conflicted
+++ resolved
@@ -575,13 +575,8 @@
     <string name="policydesc_watchLogin_secondaryUser" product="default" msgid="2185480427217127147">"স্ক্রীন আনলক করার সময় ভুলভাবে লেখা পাসওয়ার্ড প্রবেশের সংখ্যা মনিটার করে, এবং ফোন লক করে এবং অনেক বার পাসওয়ার্ড ভুল ভাবে লেখা হলে ব্যবহারকারীর ডেটা মুছে ফেলে৷"</string>
     <string name="policylab_resetPassword" msgid="4934707632423915395">"স্ক্রিন লক পরিবর্তন করুন"</string>
     <string name="policydesc_resetPassword" msgid="1278323891710619128">"স্ক্রিন লক পরিবর্তন করুন৷"</string>
-<<<<<<< HEAD
-    <string name="policylab_forceLock" msgid="2274085384704248431">"স্ক্রিনটি লক করে"</string>
-    <string name="policydesc_forceLock" msgid="1141797588403827138">"স্ক্রিন কখন কীভাবে লক হবে তা নিয়ন্ত্রণ করে৷"</string>
-=======
     <string name="policylab_forceLock" msgid="2274085384704248431">"স্ক্রীণটি লক করে"</string>
     <string name="policydesc_forceLock" msgid="1141797588403827138">"স্ক্রীন কখন কিভাবে লক হবে তা নিয়ন্ত্রণ করে৷"</string>
->>>>>>> d8314407
     <string name="policylab_wipeData" msgid="3910545446758639713">"সমস্ত ডেটা মুছে দেয়"</string>
     <string name="policydesc_wipeData" product="tablet" msgid="4306184096067756876">"ফ্যাক্টরি ডেটা আবার সেট কার্য সম্পাদনার দ্বারা কোনো রকম সতর্কতা ছাড়াই ট্যাবলেটের ডেটা মোছে৷"</string>
     <string name="policydesc_wipeData" product="tv" msgid="5816221315214527028">"সতর্কীকরণ ছাড়াই একটি ফ্যাক্টরি ডেটা আবার সেট করার দ্বারা টিভির ডেটা মুছে ফেলে৷"</string>
@@ -1785,7 +1780,7 @@
     <string name="suspended_widget_accessibility" msgid="6712143096475264190">"অক্ষম করা <xliff:g id="LABEL">%1$s</xliff:g>"</string>
     <string name="conference_call" msgid="3751093130790472426">"কনফারেন্স কল"</string>
     <string name="tooltip_popup_title" msgid="5253721848739260181">"টুলটিপ"</string>
-    <string name="app_category_game" msgid="5431836943981492993">"গেম"</string>
+    <string name="app_category_game" msgid="5431836943981492993">"গেম্স"</string>
     <string name="app_category_audio" msgid="1659853108734301647">"মিউজিক ও অডিও"</string>
     <string name="app_category_video" msgid="2728726078629384196">"চলচ্চিত্র ও ভিডিওগুলি"</string>
     <string name="app_category_image" msgid="4867854544519846048">"ফটো ও ছবিগুলি"</string>
