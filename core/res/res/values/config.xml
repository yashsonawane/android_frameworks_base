--- conflicted
+++ resolved
@@ -4277,14 +4277,6 @@
          to have a confirmed way to dismiss the keyboard when desired. -->
     <bool name="config_automotiveHideNavBarForKeyboard">false</bool>
 
-<<<<<<< HEAD
-    <!-- The duration (in milliseconds) for the outgoing sms authorization request to timeout.-->
-    <integer name="config_sms_authorization_timeout_ms">0</integer>
-
-    <!-- Enable sms authorization framework-->
-    <bool name="config_sms_authorization_enabled">false</bool>
-
-=======
     <!-- Component name that accepts ACTION_SEND intents for nearby (proximity-based) sharing.
          Used by ChooserActivity. -->
     <string translatable="false" name="config_defaultNearbySharingComponent"></string>
@@ -4292,5 +4284,11 @@
     <!-- Boolean indicating whether frameworks needs to reset cell broadcast geo-fencing
          check after reboot or airplane mode toggling -->
     <bool translatable="false" name="reset_geo_fencing_check_after_boot_or_apm">false</bool>
->>>>>>> 2327d933
+
+    <!-- The duration (in milliseconds) for the outgoing sms authorization request to timeout.-->
+    <integer name="config_sms_authorization_timeout_ms">0</integer>
+
+    <!-- Enable sms authorization framework-->
+    <bool name="config_sms_authorization_enabled">false</bool>
+
 </resources>