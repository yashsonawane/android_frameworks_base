--- conflicted
+++ resolved
@@ -3854,16 +3854,6 @@
   <java-symbol type="drawable" name="android_logotype" />
   <java-symbol type="layout" name="platlogo_layout" />
 
-<<<<<<< HEAD
-  <!-- For Pdn throttle feature -->
-  <java-symbol type="bool" name="config_pdp_retry_for_29_33_55_enabled" />
-
-  <java-symbol type="bool" name="config_automotiveHideNavBarForKeyboard" />
-
-  <java-symbol type="integer" name="config_sms_authorization_timeout_ms" />
-  <java-symbol type="bool" name="config_sms_authorization_enabled" />
-
-=======
   <java-symbol type="id" name="chooser_copy_button" />
   <java-symbol type="layout" name="chooser_action_button" />
   <java-symbol type="dimen" name="chooser_action_button_icon_size" />
@@ -3871,5 +3861,11 @@
 
   <java-symbol type="bool" name="config_automotiveHideNavBarForKeyboard" />
   <java-symbol type="bool" name="reset_geo_fencing_check_after_boot_or_apm" />
->>>>>>> 2327d933
+
+  <!-- For Pdn throttle feature -->
+  <java-symbol type="bool" name="config_pdp_retry_for_29_33_55_enabled" />
+
+  <java-symbol type="integer" name="config_sms_authorization_timeout_ms" />
+  <java-symbol type="bool" name="config_sms_authorization_enabled" />
+
 </resources>