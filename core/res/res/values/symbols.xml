<?xml version="1.0" encoding="utf-8"?>
<!--
/* Copyright 2012, The Android Open Source Project
**
** Licensed under the Apache License, Version 2.0 (the "License");
** you may not use this file except in compliance with the License.
** You may obtain a copy of the License at
**
**     http://www.apache.org/licenses/LICENSE-2.0
**
** Unless required by applicable law or agreed to in writing, software
** distributed under the License is distributed on an "AS IS" BASIS,
** WITHOUT WARRANTIES OR CONDITIONS OF ANY KIND, either express or implied.
** See the License for the specific language governing permissions and
** limitations under the License.
*/
-->
<resources>
  <!-- Private symbols that we need to reference from framework code.  See
       frameworks/base/core/res/MakeJavaSymbols.sed for how to easily generate
       this.

       Can be referenced in java code as: com.android.internal.R.<type>.<name>
       and in layout xml as: "@*android:<type>/<name>"
  -->
  <java-symbol type="id" name="account_name" />
  <java-symbol type="id" name="account_row_icon" />
  <java-symbol type="id" name="account_row_text" />
  <java-symbol type="id" name="account_type" />
  <java-symbol type="id" name="action_bar" />
  <java-symbol type="id" name="action_bar_container" />
  <java-symbol type="id" name="action_bar_title" />
  <java-symbol type="id" name="action_bar_subtitle" />
  <java-symbol type="id" name="action_context_bar" />
  <java-symbol type="id" name="action_menu_presenter" />
  <java-symbol type="id" name="action_mode_close_button" />
  <java-symbol type="id" name="activity_chooser_view_content" />
  <java-symbol type="id" name="alertTitle" />
  <java-symbol type="id" name="allow_button" />
  <java-symbol type="id" name="alwaysUse" />
  <java-symbol type="id" name="amPm" />
  <java-symbol type="id" name="authtoken_type" />
  <java-symbol type="id" name="back_button" />
  <java-symbol type="id" name="button_bar" />
  <java-symbol type="id" name="buttonPanel" />
  <java-symbol type="id" name="by_common" />
  <java-symbol type="id" name="by_org" />
  <java-symbol type="id" name="by_org_unit" />
  <java-symbol type="id" name="calendar_view" />
  <java-symbol type="id" name="cancel" />
  <java-symbol type="id" name="characterPicker" />
  <java-symbol type="id" name="clearDefaultHint" />
  <java-symbol type="id" name="contentPanel" />
  <java-symbol type="id" name="current_scene" />
  <java-symbol type="id" name="scene_layoutid_cache" />
  <java-symbol type="id" name="customPanel" />
  <java-symbol type="id" name="datePicker" />
  <java-symbol type="id" name="day" />
  <java-symbol type="id" name="day_names" />
  <java-symbol type="id" name="decrement" />
  <java-symbol type="id" name="decor_content_parent" />
  <java-symbol type="id" name="default_activity_button" />
  <java-symbol type="id" name="deny_button" />
  <java-symbol type="id" name="description" />
  <java-symbol type="id" name="divider" />
  <java-symbol type="id" name="edit_query" />
  <java-symbol type="id" name="edittext_container" />
  <java-symbol type="id" name="enter_pin_section" />
  <java-symbol type="id" name="expand_activities_button" />
  <java-symbol type="id" name="expires_on" />
  <java-symbol type="id" name="find_next" />
  <java-symbol type="id" name="find_prev" />
  <java-symbol type="id" name="ffwd" />
  <java-symbol type="id" name="fillInIntent" />
  <java-symbol type="id" name="find" />
  <java-symbol type="id" name="fullscreenArea" />
  <java-symbol type="id" name="group_divider" />
  <java-symbol type="id" name="hard_keyboard_section" />
  <java-symbol type="id" name="hard_keyboard_switch" />
  <java-symbol type="id" name="headers" />
  <java-symbol type="id" name="hour" />
  <java-symbol type="id" name="icon" />
  <java-symbol type="id" name="image" />
  <java-symbol type="id" name="increment" />
  <java-symbol type="id" name="internalEmpty" />
  <java-symbol type="id" name="info" />
  <java-symbol type="id" name="inputExtractAccessories" />
  <java-symbol type="id" name="inputExtractAction" />
  <java-symbol type="id" name="issued_on" />
  <java-symbol type="id" name="left_icon" />
  <java-symbol type="id" name="leftSpacer" />
  <java-symbol type="id" name="line1" />
  <java-symbol type="id" name="list_footer" />
  <java-symbol type="id" name="list_item" />
  <java-symbol type="id" name="listContainer" />
  <java-symbol type="id" name="locale" />
  <java-symbol type="id" name="matches" />
  <java-symbol type="id" name="mediacontroller_progress" />
  <java-symbol type="id" name="minute" />
  <java-symbol type="id" name="mode_normal" />
  <java-symbol type="id" name="month" />
  <java-symbol type="id" name="month_name" />
  <java-symbol type="id" name="name" />
  <java-symbol type="id" name="next" />
  <java-symbol type="id" name="next_button" />
  <java-symbol type="id" name="new_app_action" />
  <java-symbol type="id" name="new_app_description" />
  <java-symbol type="id" name="new_app_icon" />
  <java-symbol type="id" name="no_permissions" />
  <java-symbol type="id" name="numberpicker_input" />
  <java-symbol type="id" name="old_app_action" />
  <java-symbol type="id" name="old_app_icon" />
  <java-symbol type="id" name="overlay_display_window_texture" />
  <java-symbol type="id" name="overlay_display_window_title" />
  <java-symbol type="id" name="package_label" />
  <java-symbol type="id" name="packages_list" />
  <java-symbol type="id" name="parentPanel" />
  <java-symbol type="id" name="pause" />
  <java-symbol type="id" name="perms_list" />
  <java-symbol type="id" name="perm_icon" />
  <java-symbol type="id" name="perm_name" />
  <java-symbol type="id" name="permission_group" />
  <java-symbol type="id" name="permission_list" />
  <java-symbol type="id" name="pickers" />
  <java-symbol type="id" name="prefs" />
  <java-symbol type="id" name="prefs_container" />
  <java-symbol type="id" name="prefs_frame" />
  <java-symbol type="id" name="prev" />
  <java-symbol type="id" name="progress" />
  <java-symbol type="id" name="progress_circular" />
  <java-symbol type="id" name="progress_horizontal" />
  <java-symbol type="id" name="progress_number" />
  <java-symbol type="id" name="progress_percent" />
  <java-symbol type="id" name="progressContainer" />
  <java-symbol type="id" name="rew" />
  <java-symbol type="id" name="rightSpacer" />
  <java-symbol type="id" name="rowTypeId" />
  <java-symbol type="id" name="scrollView" />
  <java-symbol type="id" name="search_app_icon" />
  <java-symbol type="id" name="search_badge" />
  <java-symbol type="id" name="search_bar" />
  <java-symbol type="id" name="search_button" />
  <java-symbol type="id" name="search_close_btn" />
  <java-symbol type="id" name="search_edit_frame" />
  <java-symbol type="id" name="search_go_btn" />
  <java-symbol type="id" name="search_mag_icon" />
  <java-symbol type="id" name="search_plate" />
  <java-symbol type="id" name="search_src_text" />
  <java-symbol type="id" name="search_view" />
  <java-symbol type="id" name="search_voice_btn" />
  <java-symbol type="id" name="select_all" />
  <java-symbol type="id" name="serial_number" />
  <java-symbol type="id" name="seekbar" />
  <java-symbol type="id" name="sha1_fingerprint" />
  <java-symbol type="id" name="sha256_fingerprint" />
  <java-symbol type="id" name="share" />
  <java-symbol type="id" name="shortcut" />
  <java-symbol type="id" name="skip_button" />
  <java-symbol type="id" name="split_action_bar" />
  <java-symbol type="id" name="submenuarrow" />
  <java-symbol type="id" name="submit_area" />
  <java-symbol type="id" name="switch_new" />
  <java-symbol type="id" name="switch_old" />
  <java-symbol type="id" name="switch_widget" />
  <java-symbol type="id" name="text" />
  <java-symbol type="id" name="time" />
  <java-symbol type="id" name="time_current" />
  <java-symbol type="id" name="titleDivider" />
  <java-symbol type="id" name="titleDividerTop" />
  <java-symbol type="id" name="timePicker" />
  <java-symbol type="id" name="title_template" />
  <java-symbol type="id" name="to_common" />
  <java-symbol type="id" name="to_org" />
  <java-symbol type="id" name="to_org_unit" />
  <java-symbol type="id" name="topPanel" />
  <java-symbol type="id" name="up" />
  <java-symbol type="id" name="value" />
  <java-symbol type="id" name="websearch" />
  <java-symbol type="id" name="wifi_p2p_wps_pin" />
  <java-symbol type="id" name="year" />
  <java-symbol type="id" name="zoomControls" />
  <java-symbol type="id" name="zoomIn" />
  <java-symbol type="id" name="zoomMagnify" />
  <java-symbol type="id" name="zoomOut" />
  <java-symbol type="id" name="actions" />
  <java-symbol type="id" name="action0" />
  <java-symbol type="id" name="action1" />
  <java-symbol type="id" name="action2" />
  <java-symbol type="id" name="big_picture" />
  <java-symbol type="id" name="big_text" />
  <java-symbol type="id" name="chronometer" />
  <java-symbol type="id" name="inbox_text0" />
  <java-symbol type="id" name="inbox_text1" />
  <java-symbol type="id" name="inbox_text2" />
  <java-symbol type="id" name="inbox_text3" />
  <java-symbol type="id" name="inbox_text4" />
  <java-symbol type="id" name="inbox_text5" />
  <java-symbol type="id" name="inbox_text6" />
  <java-symbol type="id" name="status_bar_latest_event_content" />
  <java-symbol type="id" name="notification_main_column" />
  <java-symbol type="id" name="sms_short_code_confirm_message" />
  <java-symbol type="id" name="sms_short_code_detail_layout" />
  <java-symbol type="id" name="sms_short_code_detail_message" />
  <java-symbol type="id" name="sms_short_code_remember_choice_checkbox" />
  <java-symbol type="id" name="sms_short_code_remember_undo_instruction" />
  <java-symbol type="id" name="breadcrumb_section" />
  <java-symbol type="id" name="action_bar_spinner" />
  <java-symbol type="id" name="pin_cancel_button" />
  <java-symbol type="id" name="pin_ok_button" />
  <java-symbol type="id" name="pin_text" />
  <java-symbol type="id" name="pin_new_text" />
  <java-symbol type="id" name="pin_confirm_text" />
  <java-symbol type="id" name="pin_error_message" />
  <java-symbol type="id" name="timePickerLayout" />
  <java-symbol type="id" name="profile_badge" />
  <java-symbol type="id" name="transitionPosition" />
  <java-symbol type="id" name="selection_start_handle" />
  <java-symbol type="id" name="selection_end_handle" />
  <java-symbol type="id" name="insertion_handle" />
  <java-symbol type="id" name="accessibilityActionClickOnClickableSpan" />
  <java-symbol type="id" name="camera" />
  <java-symbol type="id" name="mic" />
  <java-symbol type="id" name="overlay" />
  <java-symbol type="id" name="app_ops" />

  <java-symbol type="attr" name="actionModeShareDrawable" />
  <java-symbol type="attr" name="alertDialogCenterButtons" />
  <java-symbol type="attr" name="fragmentBreadCrumbsStyle" />
  <java-symbol type="attr" name="gestureOverlayViewStyle" />
  <java-symbol type="attr" name="keyboardViewStyle" />
  <java-symbol type="attr" name="numberPickerStyle" />
  <java-symbol type="attr" name="preferenceFrameLayoutStyle" />
  <java-symbol type="attr" name="searchDialogTheme" />
  <java-symbol type="attr" name="textAppearanceAutoCorrectionSuggestion" />
  <java-symbol type="attr" name="textAppearanceEasyCorrectSuggestion" />
  <java-symbol type="attr" name="textAppearanceMisspelledSuggestion" />
  <java-symbol type="attr" name="textColorSearchUrl" />
  <java-symbol type="attr" name="timePickerStyle" />
  <java-symbol type="attr" name="windowFixedWidthMajor" />
  <java-symbol type="attr" name="windowFixedWidthMinor" />
  <java-symbol type="attr" name="windowFixedHeightMajor" />
  <java-symbol type="attr" name="windowFixedHeightMinor" />
  <java-symbol type="attr" name="accessibilityFocusedDrawable"/>
  <java-symbol type="attr" name="isLightTheme"/>
  <java-symbol type="attr" name="autofilledHighlight"/>
  <java-symbol type="attr" name="autofillDatasetPickerMaxWidth"/>
  <java-symbol type="attr" name="autofillDatasetPickerMaxHeight"/>
  <java-symbol type="attr" name="autofillSaveCustomSubtitleMaxHeight"/>
  <java-symbol type="bool" name="action_bar_embed_tabs" />
  <java-symbol type="bool" name="action_bar_expanded_action_views_exclusive" />
  <java-symbol type="bool" name="config_avoidGfxAccel" />
  <java-symbol type="bool" name="config_bluetooth_address_validation" />
  <java-symbol type="bool" name="config_bluetooth_sco_off_call" />
  <java-symbol type="bool" name="config_bluetooth_le_peripheral_mode_supported" />
  <java-symbol type="bool" name="config_bluetooth_hfp_inband_ringing_support" />
  <java-symbol type="bool" name="config_cellBroadcastAppLinks" />
  <java-symbol type="bool" name="config_duplicate_port_omadm_wappush" />
  <java-symbol type="bool" name="config_disableTransitionAnimation" />
  <java-symbol type="bool" name="config_enableAutoPowerModes" />
  <java-symbol type="integer" name="config_autoPowerModeThresholdAngle" />
  <java-symbol type="integer" name="config_autoPowerModeAnyMotionSensor" />
  <java-symbol type="bool" name="config_autoPowerModePreferWristTilt" />
  <java-symbol type="bool" name="config_autoPowerModePrefetchLocation" />
  <java-symbol type="bool" name="config_enable_emergency_call_while_sim_locked" />
  <java-symbol type="bool" name="config_enable_puk_unlock_screen" />
  <java-symbol type="bool" name="config_disableLockscreenByDefault" />
  <java-symbol type="bool" name="config_enableBurnInProtection" />
  <java-symbol type="bool" name="config_hotswapCapable" />
  <java-symbol type="bool" name="config_mms_content_disposition_support" />
  <java-symbol type="string" name="config_ims_package" />
  <java-symbol type="bool" name="config_dynamic_bind_ims" />
  <java-symbol type="string" name="config_wwan_network_service_package" />
  <java-symbol type="string" name="config_wlan_network_service_package" />
  <java-symbol type="string" name="config_wwan_data_service_package" />
  <java-symbol type="string" name="config_wlan_data_service_package" />
  <java-symbol type="bool" name="config_networkSamplingWakesDevice" />
  <java-symbol type="bool" name="config_showMenuShortcutsWhenKeyboardPresent" />
  <java-symbol type="bool" name="config_sip_wifi_only" />
  <java-symbol type="bool" name="config_sms_capable" />
  <java-symbol type="bool" name="config_sms_utf8_support" />
  <java-symbol type="bool" name="config_suspendWhenScreenOffDueToProximity" />
  <java-symbol type="bool" name="config_swipeDisambiguation" />
  <java-symbol type="bool" name="config_syncstorageengine_masterSyncAutomatically" />
  <java-symbol type="bool" name="config_ui_enableFadingMarquee" />
  <java-symbol type="bool" name="config_enableHapticTextHandle" />
  <java-symbol type="bool" name="config_use_strict_phone_number_comparation" />
  <java-symbol type="bool" name="config_single_volume" />
  <java-symbol type="bool" name="config_voice_capable" />
  <java-symbol type="bool" name="config_requireCallCapableAccountForHandle" />
  <java-symbol type="bool" name="config_user_notification_of_restrictied_mobile_access" />
  <java-symbol type="bool" name="config_wifiDisplaySupportsProtectedBuffers" />
  <java-symbol type="bool" name="preferences_prefer_dual_pane" />
  <java-symbol type="bool" name="skip_restoring_network_selection" />
  <java-symbol type="bool" name="split_action_bar_is_narrow" />
  <java-symbol type="bool" name="config_useVolumeKeySounds" />
  <java-symbol type="bool" name="config_enableWallpaperService" />
  <java-symbol type="bool" name="config_checkWallpaperAtBoot" />
  <java-symbol type="string" name="config_wallpaperManagerServiceName" />
  <java-symbol type="bool" name="config_enableUpdateableTimeZoneRules" />
  <java-symbol type="bool" name="config_timeZoneRulesUpdateTrackingEnabled" />
  <java-symbol type="string" name="config_timeZoneRulesUpdaterPackage" />
  <java-symbol type="string" name="config_timeZoneRulesDataPackage" />
  <java-symbol type="integer" name="config_timeZoneRulesCheckTimeMillisAllowed" />
  <java-symbol type="integer" name="config_timeZoneRulesCheckRetryCount" />
  <java-symbol type="bool" name="config_sendAudioBecomingNoisy" />
  <java-symbol type="bool" name="config_enableScreenshotChord" />
  <java-symbol type="bool" name="config_bluetooth_default_profiles" />
  <java-symbol type="bool" name="config_enableWifiDisplay" />
  <java-symbol type="bool" name="config_allowAnimationsInLowPowerMode" />
  <java-symbol type="bool" name="config_useDevInputEventForAudioJack" />
  <java-symbol type="bool" name="config_safe_media_volume_enabled" />
  <java-symbol type="bool" name="config_safe_media_disable_on_volume_up" />
  <java-symbol type="bool" name="config_camera_sound_forced" />
  <java-symbol type="bool" name="config_dontPreferApn" />
  <java-symbol type="bool" name="config_restartRadioAfterProvisioning" />
  <java-symbol type="bool" name="config_requireRadioPowerOffOnSimRefreshReset" />
  <java-symbol type="bool" name="config_speed_up_audio_on_mt_calls" />
  <java-symbol type="bool" name="config_useFixedVolume" />
  <java-symbol type="bool" name="config_forceDefaultOrientation" />
  <java-symbol type="bool" name="config_wifi_batched_scan_supported" />
  <java-symbol type="bool" name="config_wifi_softap_acs_supported" />
  <java-symbol type="bool" name="config_wifi_softap_ieee80211ac_supported" />
  <java-symbol type="bool" name="config_enableMultiUserUI"/>
  <java-symbol type="bool" name="config_enableNewAutoSelectNetworkUI"/>
  <java-symbol type="bool" name="config_disableUsbPermissionDialogs"/>
  <java-symbol type="bool" name="config_hasRecents" />
  <java-symbol type="string" name="config_recentsComponentName" />
  <java-symbol type="integer" name="config_minNumVisibleRecentTasks_lowRam" />
  <java-symbol type="integer" name="config_maxNumVisibleRecentTasks_lowRam" />
  <java-symbol type="integer" name="config_minNumVisibleRecentTasks_grid" />
  <java-symbol type="integer" name="config_maxNumVisibleRecentTasks_grid" />
  <java-symbol type="integer" name="config_minNumVisibleRecentTasks" />
  <java-symbol type="integer" name="config_maxNumVisibleRecentTasks" />
  <java-symbol type="integer" name="config_activeTaskDurationHours" />
  <java-symbol type="bool" name="config_windowShowCircularMask" />
  <java-symbol type="bool" name="config_windowEnableCircularEmulatorDisplayOverlay" />
  <java-symbol type="bool" name="config_wifi_framework_enable_associated_network_selection" />
  <java-symbol type="bool" name="config_wifi_framework_use_single_radio_chain_scan_results_network_selection" />
  <java-symbol type="bool" name="config_wifi_only_link_same_credential_configurations" />
  <java-symbol type="bool" name="config_wifi_framework_enable_sar_tx_power_limit" />
  <java-symbol type="bool" name="config_wifi_framework_enable_soft_ap_sar_tx_power_limit" />
  <java-symbol type="bool" name="config_wifi_framework_enable_body_proximity_sar_tx_power_limit" />
  <java-symbol type="string" name="config_wifi_sar_sensor_type" />
  <java-symbol type="integer" name="config_wifi_framework_sar_free_space_event_id" />
  <java-symbol type="integer" name="config_wifi_framework_sar_near_hand_event_id" />
  <java-symbol type="integer" name="config_wifi_framework_sar_near_head_event_id" />
  <java-symbol type="integer" name="config_wifi_framework_sar_near_body_event_id" />
  <java-symbol type="bool" name="config_wifi_enable_disconnection_debounce" />
  <java-symbol type="bool" name="config_wifi_revert_country_code_on_cellular_loss" />
  <java-symbol type="bool" name="config_wifi_enable_wifi_firmware_debugging" />
  <java-symbol type="integer" name="config_wifi_logger_ring_buffer_default_size_limit_kb" />
  <java-symbol type="integer" name="config_wifi_logger_ring_buffer_verbose_size_limit_kb" />
  <java-symbol type="bool" name="config_wifi_turn_off_during_emergency_call" />
  <java-symbol type="bool" name="config_supportMicNearUltrasound" />
  <java-symbol type="bool" name="config_supportSpeakerNearUltrasound" />
  <java-symbol type="bool" name="config_supportAudioSourceUnprocessed" />
  <java-symbol type="bool" name="config_freeformWindowManagement" />
  <java-symbol type="bool" name="config_supportsMultiWindow" />
  <java-symbol type="bool" name="config_supportsSplitScreenMultiWindow" />
  <java-symbol type="bool" name="config_supportsMultiDisplay" />
  <java-symbol type="bool" name="config_noHomeScreen" />
  <java-symbol type="bool" name="config_guestUserEphemeral" />
  <java-symbol type="bool" name="config_localDisplaysMirrorContent" />
  <java-symbol type="bool" name="config_localDisplaysPrivate" />
  <java-symbol type="integer" name="config_defaultDisplayDefaultColorMode" />
  <java-symbol type="bool" name="config_enableAppWidgetService" />
  <java-symbol type="string" name="config_defaultPictureInPictureScreenEdgeInsets" />
  <java-symbol type="dimen" name="config_pictureInPictureDefaultSizePercent" />
  <java-symbol type="dimen" name="config_pictureInPictureDefaultAspectRatio" />
  <java-symbol type="dimen" name="config_pictureInPictureAspectRatioLimitForMinSize" />
  <java-symbol type="integer" name="config_defaultPictureInPictureGravity" />
  <java-symbol type="dimen" name="config_pictureInPictureMinAspectRatio" />
  <java-symbol type="dimen" name="config_pictureInPictureMaxAspectRatio" />
  <java-symbol type="integer" name="config_wifi_framework_5GHz_preference_boost_threshold" />
  <java-symbol type="integer" name="config_wifi_framework_5GHz_preference_boost_factor" />
  <java-symbol type="integer" name="config_wifi_framework_5GHz_preference_penalty_threshold" />
  <java-symbol type="integer" name="config_wifi_framework_5GHz_preference_penalty_threshold" />
  <java-symbol type="integer" name="config_wifi_framework_RSSI_SCORE_OFFSET" />
  <java-symbol type="integer" name="config_wifi_framework_RSSI_SCORE_SLOPE" />
  <java-symbol type="integer" name="config_wifi_framework_SAME_BSSID_AWARD" />
  <java-symbol type="integer" name="config_wifi_framework_LAST_SELECTION_AWARD" />
  <java-symbol type="integer" name="config_wifi_framework_PASSPOINT_SECURITY_AWARD" />
  <java-symbol type="integer" name="config_wifi_framework_SECURITY_AWARD" />
  <java-symbol type="integer" name="config_wifi_disconnected_short_scan_interval" />
  <java-symbol type="integer" name="config_wifi_associated_short_scan_interval" />
  <java-symbol type="integer" name="config_wifi_framework_associated_full_scan_backoff" />
  <java-symbol type="integer" name="config_wifi_framework_associated_full_scan_max_interval" />
  <java-symbol type="integer" name="config_wifi_framework_associated_full_scan_max_total_dwell_time" />
  <java-symbol type="integer" name="config_wifi_framework_associated_partial_scan_max_num_active_channels" />
  <java-symbol type="integer" name="config_wifi_framework_wifi_score_bad_rssi_threshold_24GHz" />
  <java-symbol type="integer" name="config_wifi_framework_wifi_score_entry_rssi_threshold_24GHz" />
  <java-symbol type="integer" name="config_wifi_framework_wifi_score_low_rssi_threshold_24GHz" />
  <java-symbol type="integer" name="config_wifi_framework_wifi_score_good_rssi_threshold_24GHz" />
  <java-symbol type="integer" name="config_wifi_framework_wifi_score_bad_rssi_threshold_5GHz" />
  <java-symbol type="integer" name="config_wifi_framework_wifi_score_entry_rssi_threshold_5GHz" />
  <java-symbol type="integer" name="config_wifi_framework_wifi_score_low_rssi_threshold_5GHz" />
  <java-symbol type="integer" name="config_wifi_framework_wifi_score_good_rssi_threshold_5GHz" />
  <java-symbol type="integer" name="config_wifi_framework_wifi_score_bad_link_speed_24" />
  <java-symbol type="integer" name="config_wifi_framework_wifi_score_bad_link_speed_5" />
  <java-symbol type="integer" name="config_wifi_framework_wifi_score_good_link_speed_24" />
  <java-symbol type="integer" name="config_wifi_framework_wifi_score_good_link_speed_5" />
  <java-symbol type="integer" name="config_wifi_framework_scan_result_rssi_level_patchup_value" />
  <java-symbol type="integer" name="config_wifi_framework_current_network_boost" />
  <java-symbol type="string"  name="config_wifi_random_mac_oui" />
  <java-symbol type="integer"  name="config_wifi_network_switching_blacklist_time" />
  <java-symbol type="string"  name="config_wifi_framework_sap_2G_channel_list" />
  <java-symbol type="integer" name="config_wifi_framework_max_tx_rate_for_full_scan" />
  <java-symbol type="integer" name="config_wifi_framework_max_rx_rate_for_full_scan" />
  <java-symbol type="integer" name="config_wifi_framework_min_tx_rate_for_staying_on_network" />
  <java-symbol type="integer" name="config_wifi_framework_min_rx_rate_for_staying_on_network" />

  <java-symbol type="integer" name="config_wifi_framework_soft_ap_timeout_delay" />

  <java-symbol type="bool" name="config_wifi_framework_cellular_handover_enable_user_triggered_adjustment" />
  <java-symbol type="integer" name="config_wifi_framework_associated_full_scan_tx_packet_threshold" />
  <java-symbol type="integer" name="config_wifi_framework_associated_full_scan_rx_packet_threshold" />
  <java-symbol type="integer" name="config_wifi_framework_associated_partial_scan_tx_packet_threshold" />
  <java-symbol type="integer" name="config_wifi_framework_associated_partial_scan_rx_packet_threshold" />
  <java-symbol type="integer" name="config_wifi_framework_network_switch_tx_packet_threshold" />
  <java-symbol type="integer" name="config_wifi_framework_network_switch_rx_packet_threshold" />
  <java-symbol type="integer" name="config_wifi_framework_current_network_boost" />
  <java-symbol type="integer" name="config_bluetooth_max_advertisers" />
  <java-symbol type="integer" name="config_bluetooth_max_scan_filters" />
  <java-symbol type="integer" name="config_bluetooth_max_connected_audio_devices" />
  <java-symbol type="integer" name="config_burnInProtectionMinHorizontalOffset" />
  <java-symbol type="integer" name="config_burnInProtectionMaxHorizontalOffset" />
  <java-symbol type="integer" name="config_burnInProtectionMinVerticalOffset" />
  <java-symbol type="integer" name="config_burnInProtectionMaxVerticalOffset" />
  <java-symbol type="integer" name="config_burnInProtectionMaxRadius" />
  <java-symbol type="integer" name="config_bluetooth_idle_cur_ma" />
  <java-symbol type="integer" name="config_bluetooth_rx_cur_ma" />
  <java-symbol type="integer" name="config_bluetooth_tx_cur_ma" />
  <java-symbol type="integer" name="config_bluetooth_operating_voltage_mv" />
  <java-symbol type="bool" name="config_bluetooth_pan_enable_autoconnect" />
  <java-symbol type="bool" name="config_bluetooth_reload_supported_profiles_when_enabled" />
  <java-symbol type="integer" name="config_cursorWindowSize" />
  <java-symbol type="integer" name="config_drawLockTimeoutMillis" />
  <java-symbol type="integer" name="config_doublePressOnPowerBehavior" />
  <java-symbol type="integer" name="config_extraFreeKbytesAdjust" />
  <java-symbol type="integer" name="config_extraFreeKbytesAbsolute" />
  <java-symbol type="integer" name="config_immersive_mode_confirmation_panic" />
  <java-symbol type="integer" name="config_longPressOnPowerBehavior" />
  <java-symbol type="integer" name="config_veryLongPressOnPowerBehavior" />
  <java-symbol type="integer" name="config_veryLongPressTimeout" />
  <java-symbol type="integer" name="config_longPressOnBackBehavior" />
  <java-symbol type="bool" name="config_allowStartActivityForLongPressOnPowerInSetup" />
  <java-symbol type="integer" name="config_lowMemoryKillerMinFreeKbytesAdjust" />
  <java-symbol type="integer" name="config_lowMemoryKillerMinFreeKbytesAbsolute" />
  <java-symbol type="integer" name="config_max_pan_devices" />
  <java-symbol type="integer" name="config_ntpPollingInterval" />
  <java-symbol type="integer" name="config_ntpPollingIntervalShorter" />
  <java-symbol type="integer" name="config_ntpRetry" />
  <java-symbol type="integer" name="config_ntpThreshold" />
  <java-symbol type="integer" name="config_ntpTimeout" />
  <java-symbol type="integer" name="config_shortPressOnPowerBehavior" />
  <java-symbol type="integer" name="config_toastDefaultGravity" />
  <java-symbol type="integer" name="config_triplePressOnPowerBehavior" />
  <java-symbol type="integer" name="config_shortPressOnSleepBehavior" />
  <java-symbol type="integer" name="config_wifi_framework_scan_interval" />
  <java-symbol type="integer" name="config_wifi_supplicant_scan_interval" />
  <java-symbol type="integer" name="config_wifi_no_network_periodic_scan_interval" />
  <java-symbol type="integer" name="config_wifi_scan_interval_p2p_connected" />
  <java-symbol type="integer" name="config_windowOutsetBottom" />
  <java-symbol type="integer" name="db_connection_pool_size" />
  <java-symbol type="integer" name="db_journal_size_limit" />
  <java-symbol type="integer" name="db_wal_autocheckpoint" />
  <java-symbol type="integer" name="db_default_idle_connection_timeout" />
  <java-symbol type="integer" name="config_soundEffectVolumeDb" />
  <java-symbol type="integer" name="config_lockSoundVolumeDb" />
  <java-symbol type="integer" name="config_multiuserMaximumUsers" />
  <java-symbol type="integer" name="config_multiuserMaxRunningUsers" />
  <java-symbol type="integer" name="config_safe_media_volume_index" />
  <java-symbol type="integer" name="config_safe_media_volume_usb_mB" />
  <java-symbol type="integer" name="config_mobile_mtu" />
  <java-symbol type="array"   name="config_mobile_tcp_buffers" />
  <java-symbol type="integer" name="config_volte_replacement_rat"/>
  <java-symbol type="integer" name="config_valid_wappush_index" />
  <java-symbol type="integer" name="config_overrideHasPermanentMenuKey" />
  <java-symbol type="integer" name="config_mdc_initial_max_retry" />
  <java-symbol type="integer" name="config_keepPreloadsMinDays" />
  <java-symbol type="bool" name="config_hasPermanentDpad" />
  <java-symbol type="bool" name="config_useDefaultFocusHighlight" />
  <java-symbol type="array" name="config_deviceSpecificSystemServices" />
  <java-symbol type="string" name="config_deviceSpecificDevicePolicyManagerService" />
  <java-symbol type="string" name="config_deviceSpecificAudioService" />
  <java-symbol type="integer" name="config_num_physical_slots" />

  <java-symbol type="color" name="tab_indicator_text_v4" />

  <java-symbol type="dimen" name="accessibility_touch_slop" />
  <java-symbol type="dimen" name="alert_dialog_round_padding"/>
  <java-symbol type="dimen" name="config_minScrollbarTouchTarget" />
  <java-symbol type="dimen" name="config_prefDialogWidth" />
  <java-symbol type="dimen" name="config_viewConfigurationTouchSlop" />
  <java-symbol type="dimen" name="config_viewConfigurationHoverSlop" />
  <java-symbol type="dimen" name="config_viewMinFlingVelocity" />
  <java-symbol type="dimen" name="config_viewMaxFlingVelocity" />
  <java-symbol type="dimen" name="config_scrollbarSize" />
  <java-symbol type="dimen" name="config_horizontalScrollFactor" />
  <java-symbol type="dimen" name="config_verticalScrollFactor" />
  <java-symbol type="dimen" name="config_scrollFactor" />
  <java-symbol type="dimen" name="default_app_widget_padding_bottom" />
  <java-symbol type="dimen" name="default_app_widget_padding_left" />
  <java-symbol type="dimen" name="default_app_widget_padding_right" />
  <java-symbol type="dimen" name="default_app_widget_padding_top" />
  <java-symbol type="dimen" name="default_gap" />
  <java-symbol type="dimen" name="dropdownitem_icon_width" />
  <java-symbol type="dimen" name="dropdownitem_text_padding_left" />
  <java-symbol type="dimen" name="password_keyboard_spacebar_vertical_correction" />
  <java-symbol type="dimen" name="search_view_preferred_width" />
  <java-symbol type="dimen" name="search_view_preferred_height" />
  <java-symbol type="dimen" name="textview_error_popup_default_width" />
  <java-symbol type="dimen" name="toast_y_offset" />
  <java-symbol type="dimen" name="tooltip_precise_anchor_threshold" />
  <java-symbol type="dimen" name="tooltip_precise_anchor_extra_offset" />
  <java-symbol type="dimen" name="tooltip_y_offset_touch" />
  <java-symbol type="dimen" name="tooltip_y_offset_non_touch" />
  <java-symbol type="dimen" name="action_bar_stacked_max_height" />
  <java-symbol type="dimen" name="action_bar_stacked_tab_max_width" />
  <java-symbol type="dimen" name="notification_text_size" />
  <java-symbol type="dimen" name="notification_title_text_size" />
  <java-symbol type="dimen" name="notification_subtext_size" />
  <java-symbol type="dimen" name="notification_top_pad" />
  <java-symbol type="dimen" name="notification_top_pad_narrow" />
  <java-symbol type="dimen" name="notification_top_pad_large_text" />
  <java-symbol type="dimen" name="notification_top_pad_large_text_narrow" />
  <java-symbol type="dimen" name="notification_large_icon_circle_padding" />
  <java-symbol type="dimen" name="notification_badge_size" />
  <java-symbol type="dimen" name="immersive_mode_cling_width" />
  <java-symbol type="dimen" name="accessibility_magnification_indicator_width" />
  <java-symbol type="dimen" name="circular_display_mask_thickness" />

  <java-symbol type="string" name="add_account_button_label" />
  <java-symbol type="string" name="addToDictionary" />
  <java-symbol type="string" name="action_bar_home_description" />
  <java-symbol type="string" name="action_bar_up_description" />
  <java-symbol type="string" name="activity_resolver_work_profiles_support" />
  <java-symbol type="string" name="app_running_notification_title" />
  <java-symbol type="string" name="app_running_notification_text" />
  <java-symbol type="string" name="delete" />
  <java-symbol type="string" name="deleteText" />
  <java-symbol type="string" name="grant_permissions_header_text" />
  <java-symbol type="string" name="menu_alt_shortcut_label" />
  <java-symbol type="string" name="menu_ctrl_shortcut_label" />
  <java-symbol type="string" name="menu_delete_shortcut_label" />
  <java-symbol type="string" name="menu_enter_shortcut_label" />
  <java-symbol type="string" name="menu_function_shortcut_label" />
  <java-symbol type="string" name="menu_meta_shortcut_label" />
  <java-symbol type="string" name="menu_space_shortcut_label" />
  <java-symbol type="string" name="menu_shift_shortcut_label" />
  <java-symbol type="string" name="menu_sym_shortcut_label" />
  <java-symbol type="string" name="notification_title" />
  <java-symbol type="string" name="permission_request_notification_with_subtitle" />
  <java-symbol type="string" name="prepend_shortcut_label" />
  <java-symbol type="string" name="paste_as_plain_text" />
  <java-symbol type="string" name="replace" />
  <java-symbol type="string" name="undo" />
  <java-symbol type="string" name="redo" />
  <java-symbol type="string" name="email" />
  <java-symbol type="string" name="email_desc" />
  <java-symbol type="string" name="dial" />
  <java-symbol type="string" name="dial_desc" />
  <java-symbol type="string" name="map" />
  <java-symbol type="string" name="map_desc" />
  <java-symbol type="string" name="browse" />
  <java-symbol type="string" name="browse_desc" />
  <java-symbol type="string" name="sms" />
  <java-symbol type="string" name="sms_desc" />
  <java-symbol type="string" name="add_contact" />
  <java-symbol type="string" name="add_contact_desc" />
  <java-symbol type="string" name="view_calendar" />
  <java-symbol type="string" name="view_calendar_desc" />
  <java-symbol type="string" name="add_calendar_event" />
  <java-symbol type="string" name="add_calendar_event_desc" />
  <java-symbol type="string" name="view_flight" />
  <java-symbol type="string" name="view_flight_desc" />
  <java-symbol type="string" name="textSelectionCABTitle" />
  <java-symbol type="string" name="BaMmi" />
  <java-symbol type="string" name="CLIRDefaultOffNextCallOff" />
  <java-symbol type="string" name="CLIRDefaultOffNextCallOn" />
  <java-symbol type="string" name="CLIRDefaultOnNextCallOff" />
  <java-symbol type="string" name="CLIRDefaultOnNextCallOn" />
  <java-symbol type="string" name="CLIRPermanent" />
  <java-symbol type="string" name="CfMmi" />
  <java-symbol type="string" name="ClipMmi" />
  <java-symbol type="string" name="ClirMmi" />
  <java-symbol type="string" name="ColpMmi" />
  <java-symbol type="string" name="ColrMmi" />
  <java-symbol type="string" name="CwMmi" />
  <java-symbol type="string" name="Midnight" />
  <java-symbol type="string" name="Noon" />
  <java-symbol type="string" name="PinMmi" />
  <java-symbol type="string" name="PwdMmi" />
  <java-symbol type="string" name="NetworkPreferenceSwitchSummary" />
  <java-symbol type="string" name="NetworkPreferenceSwitchTitle" />
  <java-symbol type="string" name="EmergencyCallWarningTitle" />
  <java-symbol type="string" name="EmergencyCallWarningSummary" />
  <java-symbol type="string" name="RestrictedOnAllVoiceTitle" />
  <java-symbol type="string" name="RestrictedOnDataTitle" />
  <java-symbol type="string" name="RestrictedOnEmergencyTitle" />
  <java-symbol type="string" name="RestrictedOnNormalTitle" />
  <java-symbol type="string" name="RestrictedStateContent" />
  <java-symbol type="string" name="RestrictedStateContentMsimTemplate" />
  <java-symbol type="string" name="notification_channel_network_alert" />
  <java-symbol type="string" name="notification_channel_call_forward" />
  <java-symbol type="string" name="notification_channel_emergency_callback" />
  <java-symbol type="string" name="notification_channel_mobile_data_status" />
  <java-symbol type="string" name="notification_channel_sms" />
  <java-symbol type="string" name="notification_channel_voice_mail" />
  <java-symbol type="string" name="notification_channel_wfc" />
  <java-symbol type="string" name="notification_channel_sim" />
  <java-symbol type="string" name="SetupCallDefault" />
  <java-symbol type="string" name="accept" />
  <java-symbol type="string" name="activity_chooser_view_see_all" />
  <java-symbol type="string" name="activitychooserview_choose_application" />
  <java-symbol type="string" name="activitychooserview_choose_application_error" />
  <java-symbol type="string" name="alternate_eri_file" />
  <java-symbol type="string" name="alwaysUse" />
  <java-symbol type="string" name="autofill_address_line_1_label_re" />
  <java-symbol type="string" name="autofill_address_line_1_re" />
  <java-symbol type="string" name="autofill_address_line_2_re" />
  <java-symbol type="string" name="autofill_address_line_3_re" />
  <java-symbol type="string" name="autofill_address_name_separator" />
  <java-symbol type="string" name="autofill_address_summary_format" />
  <java-symbol type="string" name="autofill_address_summary_name_format" />
  <java-symbol type="string" name="autofill_address_summary_separator" />
  <java-symbol type="string" name="autofill_address_type_same_as_re" />
  <java-symbol type="string" name="autofill_address_type_use_my_re" />
  <java-symbol type="string" name="autofill_area" />
  <java-symbol type="string" name="autofill_area_code_notext_re" />
  <java-symbol type="string" name="autofill_area_code_re" />
  <java-symbol type="string" name="autofill_attention_ignored_re" />
  <java-symbol type="string" name="autofill_billing_designator_re" />
  <java-symbol type="string" name="autofill_card_cvc_re" />
  <java-symbol type="string" name="autofill_card_ignored_re" />
  <java-symbol type="string" name="autofill_card_number_re" />
  <java-symbol type="string" name="autofill_city_re" />
  <java-symbol type="string" name="autofill_company_re" />
  <java-symbol type="string" name="autofill_country_code_re" />
  <java-symbol type="string" name="autofill_country_re" />
  <java-symbol type="string" name="autofill_county" />
  <java-symbol type="string" name="autofill_department" />
  <java-symbol type="string" name="autofill_district" />
  <java-symbol type="string" name="autofill_email_re" />
  <java-symbol type="string" name="autofill_emirate" />
  <java-symbol type="string" name="autofill_expiration_date_re" />
  <java-symbol type="string" name="autofill_expiration_month_re" />
  <java-symbol type="string" name="autofill_fax_re" />
  <java-symbol type="string" name="autofill_first_name_re" />
  <java-symbol type="string" name="autofill_island" />
  <java-symbol type="string" name="autofill_last_name_re" />
  <java-symbol type="string" name="autofill_middle_initial_re" />
  <java-symbol type="string" name="autofill_middle_name_re" />
  <java-symbol type="string" name="autofill_name_on_card_contextual_re" />
  <java-symbol type="string" name="autofill_name_on_card_re" />
  <java-symbol type="string" name="autofill_name_re" />
  <java-symbol type="string" name="autofill_name_specific_re" />
  <java-symbol type="string" name="autofill_parish" />
  <java-symbol type="string" name="autofill_phone_extension_re" />
  <java-symbol type="string" name="autofill_phone_prefix_re" />
  <java-symbol type="string" name="autofill_phone_prefix_separator_re" />
  <java-symbol type="string" name="autofill_phone_re" />
  <java-symbol type="string" name="autofill_phone_suffix_re" />
  <java-symbol type="string" name="autofill_phone_suffix_separator_re" />
  <java-symbol type="string" name="autofill_postal_code" />
  <java-symbol type="string" name="autofill_prefecture" />
  <java-symbol type="string" name="autofill_province" />
  <java-symbol type="string" name="autofill_region_ignored_re" />
  <java-symbol type="string" name="autofill_shipping_designator_re" />
  <java-symbol type="string" name="autofill_state" />
  <java-symbol type="string" name="autofill_state_re" />
  <java-symbol type="string" name="autofill_this_form" />
  <java-symbol type="string" name="autofill_username_re" />
  <java-symbol type="string" name="autofill_window_title" />
  <java-symbol type="string" name="autofill_zip_4_re" />
  <java-symbol type="string" name="autofill_zip_code" />
  <java-symbol type="string" name="autofill_zip_code_re" />
  <java-symbol type="string" name="badPin" />
  <java-symbol type="string" name="badPuk" />
  <java-symbol type="string" name="byteShort" />
  <java-symbol type="string" name="capability_title_canRequestFilterKeyEvents" />
  <java-symbol type="string" name="capability_desc_canRequestTouchExploration" />
  <java-symbol type="string" name="capability_desc_canRetrieveWindowContent" />
  <java-symbol type="string" name="capability_desc_canRequestFilterKeyEvents" />
  <java-symbol type="string" name="capability_title_canRequestTouchExploration" />
  <java-symbol type="string" name="capability_title_canRetrieveWindowContent" />
  <java-symbol type="string" name="capability_desc_canControlMagnification" />
  <java-symbol type="string" name="capability_title_canControlMagnification" />
  <java-symbol type="string" name="capability_desc_canPerformGestures" />
  <java-symbol type="string" name="capability_title_canPerformGestures" />
  <java-symbol type="string" name="cfTemplateForwarded" />
  <java-symbol type="string" name="cfTemplateForwardedTime" />
  <java-symbol type="string" name="cfTemplateNotForwarded" />
  <java-symbol type="string" name="cfTemplateRegistered" />
  <java-symbol type="string" name="cfTemplateRegisteredTime" />
  <java-symbol type="string" name="chooseActivity" />
  <java-symbol type="string" name="config_default_dns_server" />
  <java-symbol type="string" name="config_ethernet_iface_regex" />
  <java-symbol type="array" name="config_ethernet_interfaces" />
  <java-symbol type="string" name="config_forceVoiceInteractionServicePackage" />
  <java-symbol type="string" name="config_mms_user_agent" />
  <java-symbol type="string" name="config_mms_user_agent_profile_url" />
  <java-symbol type="string" name="config_ntpServer" />
  <java-symbol type="string" name="config_useragentprofile_url" />
  <java-symbol type="string" name="config_wifi_p2p_device_type" />
  <java-symbol type="string" name="config_appsNotReportingCrashes" />
  <java-symbol type="string" name="contentServiceSync" />
  <java-symbol type="string" name="contentServiceSyncNotificationTitle" />
  <java-symbol type="string" name="contentServiceTooManyDeletesNotificationDesc" />
  <java-symbol type="string" name="date_and_time" />
  <java-symbol type="string" name="date_picker_decrement_day_button" />
  <java-symbol type="string" name="date_picker_decrement_month_button" />
  <java-symbol type="string" name="date_picker_decrement_year_button" />
  <java-symbol type="string" name="date_picker_dialog_title" />
  <java-symbol type="string" name="date_picker_increment_day_button" />
  <java-symbol type="string" name="date_picker_increment_month_button" />
  <java-symbol type="string" name="date_picker_increment_year_button" />
  <java-symbol type="string" name="date_time" />
  <java-symbol type="string" name="date_time_set" />
  <java-symbol type="string" name="date_time_done" />
  <java-symbol type="bool" name="db_compatibility_wal_supported" />
  <java-symbol type="string" name="db_default_journal_mode" />
  <java-symbol type="string" name="db_default_sync_mode" />
  <java-symbol type="string" name="db_wal_sync_mode" />
  <java-symbol type="string" name="decline" />
  <java-symbol type="string" name="description_target_unlock_tablet" />
  <java-symbol type="string" name="display_manager_built_in_display_name" />
  <java-symbol type="string" name="display_manager_hdmi_display_name" />
  <java-symbol type="string" name="display_manager_overlay_display_name" />
  <java-symbol type="string" name="display_manager_overlay_display_secure_suffix" />
  <java-symbol type="string" name="display_manager_overlay_display_title" />
  <java-symbol type="string" name="double_tap_toast" />
  <java-symbol type="string" name="elapsed_time_short_format_h_mm_ss" />
  <java-symbol type="string" name="elapsed_time_short_format_mm_ss" />
  <java-symbol type="string" name="emailTypeCustom" />
  <java-symbol type="string" name="emailTypeHome" />
  <java-symbol type="string" name="emailTypeMobile" />
  <java-symbol type="string" name="emailTypeOther" />
  <java-symbol type="string" name="emailTypeWork" />
  <java-symbol type="string" name="emergency_call_dialog_number_for_display" />
  <java-symbol type="string" name="widget_default_package_name" />
  <java-symbol type="string" name="widget_default_class_name" />
  <java-symbol type="string" name="emergency_calls_only" />
  <java-symbol type="array" name="config_ephemeralResolverPackage" />
  <java-symbol type="string" name="eventTypeAnniversary" />
  <java-symbol type="string" name="eventTypeBirthday" />
  <java-symbol type="string" name="eventTypeCustom" />
  <java-symbol type="string" name="eventTypeOther" />
  <java-symbol type="string" name="fileSizeSuffix" />
  <java-symbol type="string" name="force_close" />
  <java-symbol type="string" name="gadget_host_error_inflating" />
  <java-symbol type="string" name="gigabyteShort" />
  <java-symbol type="string" name="gpsNotifMessage" />
  <java-symbol type="string" name="gpsNotifTicker" />
  <java-symbol type="string" name="gpsNotifTitle" />
  <java-symbol type="string" name="gpsVerifNo" />
  <java-symbol type="string" name="gpsVerifYes" />
  <java-symbol type="string" name="gsm_alphabet_default_charset" />
  <java-symbol type="string" name="httpError" />
  <java-symbol type="string" name="httpErrorAuth" />
  <java-symbol type="string" name="httpErrorConnect" />
  <java-symbol type="string" name="httpErrorFailedSslHandshake" />
  <java-symbol type="string" name="httpErrorFile" />
  <java-symbol type="string" name="httpErrorFileNotFound" />
  <java-symbol type="string" name="httpErrorIO" />
  <java-symbol type="string" name="httpErrorLookup" />
  <java-symbol type="string" name="httpErrorOk" />
  <java-symbol type="string" name="httpErrorProxyAuth" />
  <java-symbol type="string" name="httpErrorRedirectLoop" />
  <java-symbol type="string" name="httpErrorTimeout" />
  <java-symbol type="string" name="httpErrorTooManyRequests" />
  <java-symbol type="string" name="httpErrorUnsupportedAuthScheme" />
  <java-symbol type="string" name="imProtocolAim" />
  <java-symbol type="string" name="imProtocolCustom" />
  <java-symbol type="string" name="imProtocolGoogleTalk" />
  <java-symbol type="string" name="imProtocolIcq" />
  <java-symbol type="string" name="imProtocolJabber" />
  <java-symbol type="string" name="imProtocolMsn" />
  <java-symbol type="string" name="imProtocolNetMeeting" />
  <java-symbol type="string" name="imProtocolQq" />
  <java-symbol type="string" name="imProtocolSkype" />
  <java-symbol type="string" name="imProtocolYahoo" />
  <java-symbol type="string" name="imTypeCustom" />
  <java-symbol type="string" name="imTypeHome" />
  <java-symbol type="string" name="imTypeOther" />
  <java-symbol type="string" name="imTypeWork" />
  <java-symbol type="string" name="ime_action_default" />
  <java-symbol type="string" name="ime_action_done" />
  <java-symbol type="string" name="ime_action_go" />
  <java-symbol type="string" name="ime_action_next" />
  <java-symbol type="string" name="ime_action_previous" />
  <java-symbol type="string" name="ime_action_search" />
  <java-symbol type="string" name="ime_action_send" />
  <java-symbol type="string" name="invalidPin" />
  <java-symbol type="string" name="js_dialog_before_unload_positive_button" />
  <java-symbol type="string" name="js_dialog_before_unload_negative_button" />
  <java-symbol type="string" name="js_dialog_before_unload_title" />
  <java-symbol type="string" name="js_dialog_before_unload" />
  <java-symbol type="string" name="js_dialog_title" />
  <java-symbol type="string" name="js_dialog_title_default" />
  <java-symbol type="string" name="keyboardview_keycode_alt" />
  <java-symbol type="string" name="keyboardview_keycode_cancel" />
  <java-symbol type="string" name="keyboardview_keycode_delete" />
  <java-symbol type="string" name="keyboardview_keycode_done" />
  <java-symbol type="string" name="keyboardview_keycode_enter" />
  <java-symbol type="string" name="keyboardview_keycode_mode_change" />
  <java-symbol type="string" name="keyboardview_keycode_shift" />
  <java-symbol type="string" name="kilobyteShort" />
  <java-symbol type="string" name="last_month" />
  <java-symbol type="string" name="launchBrowserDefault" />
  <java-symbol type="string" name="lock_to_app_unlock_pin" />
  <java-symbol type="string" name="lock_to_app_unlock_pattern" />
  <java-symbol type="string" name="lock_to_app_unlock_password" />
  <java-symbol type="string" name="package_installed_device_owner" />
  <java-symbol type="string" name="package_updated_device_owner" />
  <java-symbol type="string" name="package_deleted_device_owner" />
  <java-symbol type="string" name="lockscreen_access_pattern_cell_added" />
  <java-symbol type="string" name="lockscreen_access_pattern_cell_added_verbose" />
  <java-symbol type="string" name="lockscreen_access_pattern_cleared" />
  <java-symbol type="string" name="lockscreen_access_pattern_detected" />
  <java-symbol type="string" name="lockscreen_access_pattern_start" />
  <java-symbol type="string" name="lockscreen_emergency_call" />
  <java-symbol type="string" name="lockscreen_return_to_call" />
  <java-symbol type="string" name="low_memory" />
  <java-symbol type="string" name="megabyteShort" />
  <java-symbol type="string" name="midnight" />
  <java-symbol type="string" name="mismatchPin" />
  <java-symbol type="string" name="mmiComplete" />
  <java-symbol type="string" name="mmiError" />
  <java-symbol type="string" name="mmiFdnError" />
  <java-symbol type="string" name="mmiErrorWhileRoaming" />
  <java-symbol type="string" name="month_day_year" />
  <java-symbol type="string" name="more_item_label" />
  <java-symbol type="string" name="needPuk" />
  <java-symbol type="string" name="needPuk2" />
  <java-symbol type="string" name="enablePin" />
  <java-symbol type="string" name="new_app_action" />
  <java-symbol type="string" name="new_app_description" />
  <java-symbol type="string" name="noApplications" />
  <java-symbol type="string" name="no_file_chosen" />
  <java-symbol type="string" name="no_matches" />
  <java-symbol type="string" name="noon" />
  <java-symbol type="string" name="number_picker_increment_scroll_action" />
  <java-symbol type="string" name="number_picker_increment_scroll_mode" />
  <java-symbol type="string" name="old_app_action" />
  <java-symbol type="string" name="older" />
  <java-symbol type="string" name="open_permission_deny" />
  <java-symbol type="string" name="orgTypeCustom" />
  <java-symbol type="string" name="orgTypeOther" />
  <java-symbol type="string" name="orgTypeWork" />
  <java-symbol type="string" name="passwordIncorrect" />
  <java-symbol type="string" name="perms_description_app" />
  <java-symbol type="string" name="perms_new_perm_prefix" />
  <java-symbol type="string" name="petabyteShort" />
  <java-symbol type="string" name="peerTtyModeFull" />
  <java-symbol type="string" name="peerTtyModeHco" />
  <java-symbol type="string" name="peerTtyModeVco" />
  <java-symbol type="string" name="peerTtyModeOff" />
  <java-symbol type="string" name="phoneTypeAssistant" />
  <java-symbol type="string" name="phoneTypeCallback" />
  <java-symbol type="string" name="phoneTypeCar" />
  <java-symbol type="string" name="phoneTypeCompanyMain" />
  <java-symbol type="string" name="phoneTypeCustom" />
  <java-symbol type="string" name="phoneTypeFaxHome" />
  <java-symbol type="string" name="phoneTypeFaxWork" />
  <java-symbol type="string" name="phoneTypeHome" />
  <java-symbol type="string" name="phoneTypeIsdn" />
  <java-symbol type="string" name="phoneTypeMain" />
  <java-symbol type="string" name="phoneTypeMms" />
  <java-symbol type="string" name="phoneTypeMobile" />
  <java-symbol type="string" name="phoneTypeOther" />
  <java-symbol type="string" name="phoneTypeOtherFax" />
  <java-symbol type="string" name="phoneTypePager" />
  <java-symbol type="string" name="phoneTypeRadio" />
  <java-symbol type="string" name="phoneTypeTelex" />
  <java-symbol type="string" name="phoneTypeTtyTdd" />
  <java-symbol type="string" name="phoneTypeWork" />
  <java-symbol type="string" name="phoneTypeWorkMobile" />
  <java-symbol type="string" name="phoneTypeWorkPager" />
  <java-symbol type="string" name="wfcRegErrorTitle" />
  <java-symbol type="array" name="wfcOperatorErrorAlertMessages" />
  <java-symbol type="array" name="wfcOperatorErrorNotificationMessages" />
  <java-symbol type="array" name="wfcSpnFormats" />
  <java-symbol type="string" name="wifi_calling_off_summary" />
  <java-symbol type="string" name="wfc_mode_wifi_preferred_summary" />
  <java-symbol type="string" name="wfc_mode_cellular_preferred_summary" />
  <java-symbol type="string" name="wfc_mode_wifi_only_summary" />
  <java-symbol type="string" name="policydesc_disableCamera" />
  <java-symbol type="string" name="policydesc_encryptedStorage" />
  <java-symbol type="string" name="policydesc_expirePassword" />
  <java-symbol type="string" name="policydesc_forceLock" />
  <java-symbol type="string" name="policydesc_limitPassword" />
  <java-symbol type="string" name="policydesc_resetPassword" />
  <java-symbol type="string" name="policydesc_setGlobalProxy" />
  <java-symbol type="string" name="policydesc_watchLogin" />
  <java-symbol type="string" name="policydesc_watchLogin_secondaryUser" />
  <java-symbol type="string" name="policydesc_wipeData" />
  <java-symbol type="string" name="policydesc_wipeData_secondaryUser" />
  <java-symbol type="string" name="policydesc_disableKeyguardFeatures" />
  <java-symbol type="string" name="policylab_disableCamera" />
  <java-symbol type="string" name="policylab_encryptedStorage" />
  <java-symbol type="string" name="policylab_expirePassword" />
  <java-symbol type="string" name="policylab_forceLock" />
  <java-symbol type="string" name="policylab_limitPassword" />
  <java-symbol type="string" name="policylab_resetPassword" />
  <java-symbol type="string" name="policylab_setGlobalProxy" />
  <java-symbol type="string" name="policylab_watchLogin" />
  <java-symbol type="string" name="policylab_wipeData" />
  <java-symbol type="string" name="policylab_wipeData_secondaryUser" />
  <java-symbol type="string" name="policylab_disableKeyguardFeatures" />
  <java-symbol type="string" name="postalTypeCustom" />
  <java-symbol type="string" name="postalTypeHome" />
  <java-symbol type="string" name="postalTypeOther" />
  <java-symbol type="string" name="postalTypeWork" />
  <java-symbol type="string" name="power_off" />
  <java-symbol type="string" name="preposition_for_date" />
  <java-symbol type="string" name="preposition_for_time" />
  <java-symbol type="string" name="print_service_installed_title" />
  <java-symbol type="string" name="print_service_installed_message" />
  <java-symbol type="string" name="printing_disabled_by" />
  <java-symbol type="string" name="progress_erasing" />
  <java-symbol type="string" name="mobile_provisioning_apn" />
  <java-symbol type="string" name="mobile_provisioning_url" />
  <java-symbol type="string" name="quick_contacts_not_available" />
  <java-symbol type="string" name="reboot_to_update_package" />
  <java-symbol type="string" name="reboot_to_update_prepare" />
  <java-symbol type="string" name="reboot_to_update_title" />
  <java-symbol type="string" name="reboot_to_update_reboot" />
  <java-symbol type="string" name="reboot_to_reset_title" />
  <java-symbol type="string" name="reboot_to_reset_message" />
  <java-symbol type="string" name="reboot_safemode_confirm" />
  <java-symbol type="string" name="reboot_safemode_title" />
  <java-symbol type="string" name="relationTypeAssistant" />
  <java-symbol type="string" name="relationTypeBrother" />
  <java-symbol type="string" name="relationTypeChild" />
  <java-symbol type="string" name="relationTypeDomesticPartner" />
  <java-symbol type="string" name="relationTypeFather" />
  <java-symbol type="string" name="relationTypeFriend" />
  <java-symbol type="string" name="relationTypeManager" />
  <java-symbol type="string" name="relationTypeMother" />
  <java-symbol type="string" name="relationTypeParent" />
  <java-symbol type="string" name="relationTypePartner" />
  <java-symbol type="string" name="relationTypeReferredBy" />
  <java-symbol type="string" name="relationTypeRelative" />
  <java-symbol type="string" name="relationTypeSister" />
  <java-symbol type="string" name="relationTypeSpouse" />
  <java-symbol type="string" name="relative_time" />
  <java-symbol type="string" name="reset" />
  <java-symbol type="string" name="revoke" />
  <java-symbol type="string" name="ringtone_default" />
  <java-symbol type="string" name="ringtone_default_with_actual" />
  <java-symbol type="string" name="ringtone_picker_title" />
  <java-symbol type="string" name="ringtone_picker_title_alarm" />
  <java-symbol type="string" name="ringtone_picker_title_notification" />
  <java-symbol type="string" name="ringtone_silent" />
  <java-symbol type="string" name="ringtone_unknown" />
  <java-symbol type="string" name="roamingText0" />
  <java-symbol type="string" name="roamingText1" />
  <java-symbol type="string" name="roamingText10" />
  <java-symbol type="string" name="roamingText11" />
  <java-symbol type="string" name="roamingText12" />
  <java-symbol type="string" name="roamingText2" />
  <java-symbol type="string" name="roamingText3" />
  <java-symbol type="string" name="roamingText4" />
  <java-symbol type="string" name="roamingText5" />
  <java-symbol type="string" name="roamingText6" />
  <java-symbol type="string" name="roamingText7" />
  <java-symbol type="string" name="roamingText8" />
  <java-symbol type="string" name="roamingText9" />
  <java-symbol type="string" name="roamingTextSearching" />
  <java-symbol type="string" name="save_password_label" />
  <java-symbol type="string" name="save_password_message" />
  <java-symbol type="string" name="save_password_never" />
  <java-symbol type="string" name="save_password_notnow" />
  <java-symbol type="string" name="save_password_remember" />
  <java-symbol type="string" name="sendText" />
  <java-symbol type="string" name="sending" />
  <java-symbol type="string" name="serviceClassData" />
  <java-symbol type="string" name="serviceClassDataAsync" />
  <java-symbol type="string" name="serviceClassDataSync" />
  <java-symbol type="string" name="serviceClassFAX" />
  <java-symbol type="string" name="serviceClassPAD" />
  <java-symbol type="string" name="serviceClassPacket" />
  <java-symbol type="string" name="serviceClassSMS" />
  <java-symbol type="string" name="serviceClassVoice" />
  <java-symbol type="string" name="serviceDisabled" />
  <java-symbol type="string" name="serviceEnabled" />
  <java-symbol type="string" name="serviceEnabledFor" />
  <java-symbol type="string" name="serviceErased" />
  <java-symbol type="string" name="serviceNotProvisioned" />
  <java-symbol type="string" name="serviceRegistered" />
  <java-symbol type="string" name="setup_autofill" />
  <java-symbol type="string" name="share" />
  <java-symbol type="string" name="shareactionprovider_share_with" />
  <java-symbol type="string" name="shareactionprovider_share_with_application" />
  <java-symbol type="string" name="shutdown_confirm" />
  <java-symbol type="string" name="shutdown_confirm_question" />
  <java-symbol type="string" name="shutdown_progress" />
  <java-symbol type="string" name="sim_added_message" />
  <java-symbol type="string" name="sim_added_title" />
  <java-symbol type="string" name="sim_removed_message" />
  <java-symbol type="string" name="sim_removed_title" />
  <java-symbol type="string" name="sim_restart_button" />
  <java-symbol type="string" name="sipAddressTypeCustom" />
  <java-symbol type="string" name="sipAddressTypeHome" />
  <java-symbol type="string" name="sipAddressTypeOther" />
  <java-symbol type="string" name="sipAddressTypeWork" />
  <java-symbol type="string" name="default_sms_application" />
  <java-symbol type="string" name="default_browser" />
  <java-symbol type="string" name="sms_control_message" />
  <java-symbol type="string" name="sms_control_title" />
  <java-symbol type="string" name="sms_control_no" />
  <java-symbol type="string" name="sms_control_yes" />
  <java-symbol type="string" name="sms_short_code_confirm_allow" />
  <java-symbol type="string" name="sms_short_code_confirm_deny" />
  <java-symbol type="string" name="sms_short_code_confirm_always_allow" />
  <java-symbol type="string" name="sms_short_code_confirm_never_allow" />
  <java-symbol type="string" name="sms_short_code_confirm_message" />
  <java-symbol type="string" name="sms_short_code_details" />
  <java-symbol type="string" name="sms_premium_short_code_details" />
  <java-symbol type="string" name="sms_short_code_remember_undo_instruction" />
  <java-symbol type="string" name="submit" />
  <java-symbol type="string" name="sync_binding_label" />
  <java-symbol type="string" name="sync_do_nothing" />
  <java-symbol type="string" name="sync_really_delete" />
  <java-symbol type="string" name="sync_too_many_deletes_desc" />
  <java-symbol type="string" name="sync_undo_deletes" />
  <java-symbol type="string" name="terabyteShort" />
  <java-symbol type="string" name="text_copied" />
  <java-symbol type="string" name="time_of_day" />
  <java-symbol type="string" name="time_picker_decrement_hour_button" />
  <java-symbol type="string" name="time_picker_decrement_minute_button" />
  <java-symbol type="string" name="time_picker_decrement_set_am_button" />
  <java-symbol type="string" name="time_picker_dialog_title" />
  <java-symbol type="string" name="time_picker_increment_hour_button" />
  <java-symbol type="string" name="time_picker_increment_minute_button" />
  <java-symbol type="string" name="time_picker_increment_set_pm_button" />
  <java-symbol type="string" name="upload_file" />
  <java-symbol type="string" name="user_creation_account_exists" />
  <java-symbol type="string" name="user_creation_adding" />
  <java-symbol type="string" name="user_switched" />
  <java-symbol type="string" name="user_switching_message" />
  <java-symbol type="string" name="user_logging_out_message" />
  <java-symbol type="string" name="volume_alarm" />
  <java-symbol type="string" name="volume_icon_description_bluetooth" />
  <java-symbol type="string" name="volume_icon_description_incall" />
  <java-symbol type="string" name="volume_icon_description_media" />
  <java-symbol type="string" name="volume_icon_description_notification" />
  <java-symbol type="string" name="volume_icon_description_ringer" />
  <java-symbol type="string" name="volume_dialog_ringer_guidance_vibrate" />
  <java-symbol type="string" name="volume_dialog_ringer_guidance_silent" />
  <java-symbol type="string" name="volume_dialog_ringer_guidance_silent_no_media" />
  <java-symbol type="string" name="wait" />
  <java-symbol type="string" name="webpage_unresponsive" />
  <java-symbol type="string" name="whichApplication" />
  <java-symbol type="string" name="whichHomeApplication" />
  <java-symbol type="string" name="wifi_available_sign_in" />
  <java-symbol type="string" name="network_available_sign_in" />
  <java-symbol type="string" name="network_available_sign_in_detailed" />
  <java-symbol type="string" name="network_switch_metered" />
  <java-symbol type="string" name="network_switch_metered_detail" />
  <java-symbol type="string" name="network_switch_metered_toast" />
  <java-symbol type="array" name="network_switch_type_name" />
  <java-symbol type="string" name="network_switch_type_name_unknown" />
  <java-symbol type="string" name="wifi_no_internet" />
  <java-symbol type="string" name="wifi_no_internet_detailed" />
  <java-symbol type="string" name="wifi_softap_config_change" />
  <java-symbol type="string" name="wifi_softap_config_change_summary" />
  <java-symbol type="string" name="wifi_softap_config_change_detailed" />
  <java-symbol type="string" name="wifi_connect_alert_title" />
  <java-symbol type="string" name="wifi_connect_alert_message" />
  <java-symbol type="string" name="wifi_connect_default_application" />
  <java-symbol type="string" name="wifi_p2p_dialog_title" />
  <java-symbol type="string" name="wifi_p2p_enabled_notification_message" />
  <java-symbol type="string" name="wifi_p2p_enabled_notification_title" />
  <java-symbol type="string" name="wifi_p2p_failed_message" />
  <java-symbol type="string" name="wifi_p2p_from_message" />
  <java-symbol type="string" name="wifi_p2p_invitation_sent_title" />
  <java-symbol type="string" name="wifi_p2p_invitation_to_connect_title" />
  <java-symbol type="string" name="wifi_p2p_show_pin_message" />
  <java-symbol type="string" name="wifi_p2p_to_message" />
  <java-symbol type="string" name="wifi_p2p_turnon_message" />
  <java-symbol type="string" name="wifi_p2p_frequency_conflict_message" />
  <java-symbol type="string" name="wifi_tether_configure_ssid_default" />
  <java-symbol type="string" name="wifi_localhotspot_configure_ssid_default" />
  <java-symbol type="string" name="wifi_watchdog_network_disabled" />
  <java-symbol type="string" name="wifi_watchdog_network_disabled_detailed" />
  <java-symbol type="string" name="imei" />
  <java-symbol type="string" name="meid" />
  <java-symbol type="string" name="granularity_label_character" />
  <java-symbol type="string" name="granularity_label_word" />
  <java-symbol type="string" name="granularity_label_link" />
  <java-symbol type="string" name="granularity_label_line" />
  <java-symbol type="string" name="default_audio_route_name" />
  <java-symbol type="string" name="default_audio_route_name_dock_speakers" />
  <java-symbol type="string" name="default_audio_route_name_hdmi" />
  <java-symbol type="string" name="default_audio_route_name_headphones" />
  <java-symbol type="string" name="default_audio_route_name_usb" />
  <java-symbol type="string" name="default_audio_route_category_name" />
  <java-symbol type="string" name="stk_cc_ss_to_dial" />
  <java-symbol type="string" name="stk_cc_ss_to_ss" />
  <java-symbol type="string" name="stk_cc_ss_to_ussd" />
  <java-symbol type="string" name="stk_cc_ss_to_dial_video" />
  <java-symbol type="string" name="stk_cc_ussd_to_dial" />
  <java-symbol type="string" name="stk_cc_ussd_to_ss" />
  <java-symbol type="string" name="stk_cc_ussd_to_ussd" />
  <java-symbol type="string" name="stk_cc_ussd_to_dial_video" />
  <java-symbol type="string" name="safe_media_volume_warning" />
  <java-symbol type="string" name="media_route_status_scanning" />
  <java-symbol type="string" name="media_route_status_connecting" />
  <java-symbol type="string" name="media_route_status_available" />
  <java-symbol type="string" name="media_route_status_not_available" />
  <java-symbol type="string" name="media_route_status_in_use" />
  <java-symbol type="string" name="owner_name" />
  <java-symbol type="string" name="config_chooseAccountActivity" />
  <java-symbol type="string" name="config_chooseTypeAndAccountActivity" />
  <java-symbol type="string" name="config_customResolverActivity" />
  <java-symbol type="string" name="config_appsAuthorizedForSharedAccounts" />
  <java-symbol type="string" name="error_message_title" />
  <java-symbol type="string" name="error_message_change_not_allowed" />
  <java-symbol type="string" name="action_bar_home_description_format" />
  <java-symbol type="string" name="action_bar_home_subtitle_description_format" />
  <java-symbol type="string" name="wireless_display_route_description" />
  <java-symbol type="string" name="user_owner_label" />
  <java-symbol type="string" name="managed_profile_label" />
  <java-symbol type="string" name="managed_profile_label_badge" />
  <java-symbol type="string" name="managed_profile_label_badge_2" />
  <java-symbol type="string" name="managed_profile_label_badge_3" />
  <java-symbol type="string" name="mediasize_unknown_portrait" />
  <java-symbol type="string" name="mediasize_unknown_landscape" />
  <java-symbol type="string" name="mediasize_iso_a0" />
  <java-symbol type="string" name="mediasize_iso_a1" />
  <java-symbol type="string" name="mediasize_iso_a2" />
  <java-symbol type="string" name="mediasize_iso_a3" />
  <java-symbol type="string" name="mediasize_iso_a4" />
  <java-symbol type="string" name="mediasize_iso_a5" />
  <java-symbol type="string" name="mediasize_iso_a6" />
  <java-symbol type="string" name="mediasize_iso_a7" />
  <java-symbol type="string" name="mediasize_iso_a8" />
  <java-symbol type="string" name="mediasize_iso_a9" />
  <java-symbol type="string" name="mediasize_iso_a10" />
  <java-symbol type="string" name="mediasize_iso_b0" />
  <java-symbol type="string" name="mediasize_iso_b1" />
  <java-symbol type="string" name="mediasize_iso_b2" />
  <java-symbol type="string" name="mediasize_iso_b3" />
  <java-symbol type="string" name="mediasize_iso_b4" />
  <java-symbol type="string" name="mediasize_iso_b5" />
  <java-symbol type="string" name="mediasize_iso_b6" />
  <java-symbol type="string" name="mediasize_iso_b7" />
  <java-symbol type="string" name="mediasize_iso_b8" />
  <java-symbol type="string" name="mediasize_iso_b9" />
  <java-symbol type="string" name="mediasize_iso_b10" />
  <java-symbol type="string" name="mediasize_iso_c0" />
  <java-symbol type="string" name="mediasize_iso_c1" />
  <java-symbol type="string" name="mediasize_iso_c2" />
  <java-symbol type="string" name="mediasize_iso_c3" />
  <java-symbol type="string" name="mediasize_iso_c4" />
  <java-symbol type="string" name="mediasize_iso_c5" />
  <java-symbol type="string" name="mediasize_iso_c6" />
  <java-symbol type="string" name="mediasize_iso_c7" />
  <java-symbol type="string" name="mediasize_iso_c8" />
  <java-symbol type="string" name="mediasize_iso_c9" />
  <java-symbol type="string" name="mediasize_iso_c10" />
  <java-symbol type="string" name="mediasize_na_letter" />
  <java-symbol type="string" name="mediasize_na_gvrnmt_letter" />
  <java-symbol type="string" name="mediasize_na_legal" />
  <java-symbol type="string" name="mediasize_na_junior_legal" />
  <java-symbol type="string" name="mediasize_na_ledger" />
  <java-symbol type="string" name="mediasize_na_tabloid" />
  <java-symbol type="string" name="mediasize_na_index_3x5" />
  <java-symbol type="string" name="mediasize_na_index_4x6" />
  <java-symbol type="string" name="mediasize_na_index_5x8" />
  <java-symbol type="string" name="mediasize_na_monarch" />
  <java-symbol type="string" name="mediasize_na_quarto" />
  <java-symbol type="string" name="mediasize_na_foolscap" />
  <java-symbol type="string" name="mediasize_chinese_roc_8k" />
  <java-symbol type="string" name="mediasize_chinese_roc_16k" />
  <java-symbol type="string" name="mediasize_chinese_prc_1" />
  <java-symbol type="string" name="mediasize_chinese_prc_2" />
  <java-symbol type="string" name="mediasize_chinese_prc_3" />
  <java-symbol type="string" name="mediasize_chinese_prc_4" />
  <java-symbol type="string" name="mediasize_chinese_prc_5" />
  <java-symbol type="string" name="mediasize_chinese_prc_6" />
  <java-symbol type="string" name="mediasize_chinese_prc_7" />
  <java-symbol type="string" name="mediasize_chinese_prc_8" />
  <java-symbol type="string" name="mediasize_chinese_prc_9" />
  <java-symbol type="string" name="mediasize_chinese_prc_10" />
  <java-symbol type="string" name="mediasize_chinese_prc_16k" />
  <java-symbol type="string" name="mediasize_chinese_om_pa_kai" />
  <java-symbol type="string" name="mediasize_chinese_om_dai_pa_kai" />
  <java-symbol type="string" name="mediasize_chinese_om_jurro_ku_kai" />
  <java-symbol type="string" name="mediasize_japanese_jis_b10" />
  <java-symbol type="string" name="mediasize_japanese_jis_b9" />
  <java-symbol type="string" name="mediasize_japanese_jis_b8" />
  <java-symbol type="string" name="mediasize_japanese_jis_b7" />
  <java-symbol type="string" name="mediasize_japanese_jis_b6" />
  <java-symbol type="string" name="mediasize_japanese_jis_b5" />
  <java-symbol type="string" name="mediasize_japanese_jis_b4" />
  <java-symbol type="string" name="mediasize_japanese_jis_b3" />
  <java-symbol type="string" name="mediasize_japanese_jis_b2" />
  <java-symbol type="string" name="mediasize_japanese_jis_b1" />
  <java-symbol type="string" name="mediasize_japanese_jis_b0" />
  <java-symbol type="string" name="mediasize_japanese_jis_exec" />
  <java-symbol type="string" name="mediasize_japanese_chou4" />
  <java-symbol type="string" name="mediasize_japanese_chou3" />
  <java-symbol type="string" name="mediasize_japanese_chou2" />
  <java-symbol type="string" name="mediasize_japanese_hagaki" />
  <java-symbol type="string" name="mediasize_japanese_oufuku" />
  <java-symbol type="string" name="mediasize_japanese_kahu" />
  <java-symbol type="string" name="mediasize_japanese_kaku2" />
  <java-symbol type="string" name="mediasize_japanese_you4" />
  <java-symbol type="string" name="reason_service_unavailable" />
  <java-symbol type="string" name="reason_unknown" />
  <java-symbol type="string" name="restr_pin_enter_admin_pin" />
  <java-symbol type="string" name="restr_pin_enter_pin" />
  <java-symbol type="string" name="restr_pin_incorrect" />
  <java-symbol type="string" name="restr_pin_try_later" />
  <java-symbol type="string" name="write_fail_reason_cancelled" />
  <java-symbol type="string" name="write_fail_reason_cannot_write" />
  <java-symbol type="string" name="ssl_ca_cert_noti_by_unknown" />
  <java-symbol type="string" name="ssl_ca_cert_noti_by_administrator" />
  <java-symbol type="string" name="ssl_ca_cert_noti_managed" />
  <java-symbol type="string" name="work_profile_deleted" />
  <java-symbol type="string" name="work_profile_deleted_details" />
  <java-symbol type="string" name="work_profile_deleted_description_dpm_wipe" />
  <java-symbol type="string" name="work_profile_deleted_reason_maximum_password_failure" />
  <java-symbol type="string" name="network_logging_notification_title" />
  <java-symbol type="string" name="network_logging_notification_text" />
  <java-symbol type="string" name="factory_reset_warning" />
  <java-symbol type="string" name="factory_reset_message" />
  <java-symbol type="string" name="lockscreen_transport_play_description" />
  <java-symbol type="string" name="lockscreen_transport_pause_description" />
  <java-symbol type="string" name="config_ethernet_tcp_buffers" />
  <java-symbol type="string" name="config_wifi_tcp_buffers" />
  <java-symbol type="string" name="demo_starting_message" />
  <java-symbol type="string" name="demo_restarting_message" />
  <java-symbol type="string" name="conference_call" />
  <java-symbol type="string" name="tooltip_popup_title" />

  <java-symbol type="plurals" name="bugreport_countdown" />
  <java-symbol type="plurals" name="last_num_days" />
  <java-symbol type="plurals" name="matches_found" />
  <java-symbol type="plurals" name="restr_pin_countdown" />
  <java-symbol type="plurals" name="pinpuk_attempts" />
  <java-symbol type="plurals" name="ssl_ca_cert_warning" />

  <java-symbol type="array" name="carrier_properties" />
  <java-symbol type="array" name="config_sms_enabled_locking_shift_tables" />
  <java-symbol type="array" name="config_sms_enabled_single_shift_tables" />
  <java-symbol type="array" name="config_twoDigitNumberPattern" />
  <java-symbol type="array" name="networkAttributes" />
  <java-symbol type="array" name="preloaded_color_state_lists" />
  <java-symbol type="array" name="preloaded_drawables" />
  <java-symbol type="array" name="preloaded_freeform_multi_window_drawables" />
  <java-symbol type="array" name="sim_colors" />
  <java-symbol type="array" name="special_locale_codes" />
  <java-symbol type="array" name="special_locale_names" />
  <java-symbol type="array" name="supported_locales" />
  <java-symbol type="array" name="config_cdma_dun_supported_types" />
  <java-symbol type="array" name="config_disabledUntilUsedPreinstalledImes" />
  <java-symbol type="array" name="config_callBarringMMI" />
  <java-symbol type="array" name="config_globalActionsList" />
  <java-symbol type="array" name="config_telephonyEuiccDeviceCapabilities" />
  <java-symbol type="array" name="config_telephonyHardware" />
  <java-symbol type="array" name="config_keySystemUuidMapping" />
  <java-symbol type="array" name="config_gpsParameters" />
  <java-symbol type="array" name="required_apps_managed_user" />
  <java-symbol type="array" name="required_apps_managed_profile" />
  <java-symbol type="array" name="required_apps_managed_device" />
  <java-symbol type="array" name="disallowed_apps_managed_user" />
  <java-symbol type="array" name="disallowed_apps_managed_profile" />
  <java-symbol type="array" name="disallowed_apps_managed_device" />
  <java-symbol type="array" name="vendor_required_apps_managed_user" />
  <java-symbol type="array" name="vendor_required_apps_managed_profile" />
  <java-symbol type="array" name="vendor_required_apps_managed_device" />
  <java-symbol type="array" name="vendor_disallowed_apps_managed_user" />
  <java-symbol type="array" name="vendor_disallowed_apps_managed_profile" />
  <java-symbol type="array" name="vendor_disallowed_apps_managed_device" />

  <java-symbol type="drawable" name="default_wallpaper" />
  <java-symbol type="drawable" name="default_lock_wallpaper" />
  <java-symbol type="drawable" name="indicator_input_error" />
  <java-symbol type="drawable" name="popup_bottom_dark" />
  <java-symbol type="drawable" name="popup_bottom_bright" />
  <java-symbol type="drawable" name="popup_bottom_medium" />
  <java-symbol type="drawable" name="popup_center_dark" />
  <java-symbol type="drawable" name="popup_center_bright" />
  <java-symbol type="drawable" name="popup_full_dark" />
  <java-symbol type="drawable" name="popup_full_bright" />
  <java-symbol type="drawable" name="popup_top_dark" />
  <java-symbol type="drawable" name="popup_top_bright" />
  <java-symbol type="drawable" name="search_spinner" />
  <java-symbol type="drawable" name="sym_app_on_sd_unavailable_icon" />
  <java-symbol type="drawable" name="text_edit_side_paste_window" />
  <java-symbol type="drawable" name="text_edit_paste_window" />
  <java-symbol type="drawable" name="btn_check_off" />
  <java-symbol type="color" name="lock_pattern_view_regular_color" />
  <java-symbol type="color" name="lock_pattern_view_success_color" />
  <java-symbol type="dimen" name="lock_pattern_dot_line_width" />
  <java-symbol type="dimen" name="lock_pattern_dot_size" />
  <java-symbol type="dimen" name="lock_pattern_dot_size_activated" />
  <java-symbol type="drawable" name="clock_dial" />
  <java-symbol type="drawable" name="clock_hand_hour" />
  <java-symbol type="drawable" name="clock_hand_minute" />
  <java-symbol type="drawable" name="emo_im_angel" />
  <java-symbol type="drawable" name="emo_im_cool" />
  <java-symbol type="drawable" name="emo_im_crying" />
  <java-symbol type="drawable" name="emo_im_embarrassed" />
  <java-symbol type="drawable" name="emo_im_foot_in_mouth" />
  <java-symbol type="drawable" name="emo_im_happy" />
  <java-symbol type="drawable" name="emo_im_kissing" />
  <java-symbol type="drawable" name="emo_im_laughing" />
  <java-symbol type="drawable" name="emo_im_lips_are_sealed" />
  <java-symbol type="drawable" name="emo_im_money_mouth" />
  <java-symbol type="drawable" name="emo_im_sad" />
  <java-symbol type="drawable" name="emo_im_surprised" />
  <java-symbol type="drawable" name="emo_im_tongue_sticking_out" />
  <java-symbol type="drawable" name="emo_im_undecided" />
  <java-symbol type="drawable" name="emo_im_winking" />
  <java-symbol type="drawable" name="emo_im_wtf" />
  <java-symbol type="drawable" name="emo_im_yelling" />
  <java-symbol type="drawable" name="expander_close_holo_dark" />
  <java-symbol type="drawable" name="expander_open_holo_dark" />
  <java-symbol type="drawable" name="ic_audio_alarm" />
  <java-symbol type="drawable" name="ic_audio_alarm_mute" />
  <java-symbol type="drawable" name="ic_audio_media" />
  <java-symbol type="drawable" name="ic_audio_media_mute" />
  <java-symbol type="drawable" name="ic_audio_notification" />
  <java-symbol type="drawable" name="ic_audio_notification_mute" />
  <java-symbol type="drawable" name="ic_audio_ring_notif" />
  <java-symbol type="drawable" name="ic_audio_ring_notif_mute" />
  <java-symbol type="drawable" name="ic_audio_ring_notif_vibrate" />
  <java-symbol type="drawable" name="ic_audio_vol" />
  <java-symbol type="drawable" name="ic_audio_vol_mute" />
  <java-symbol type="drawable" name="ic_bullet_key_permission" />
  <java-symbol type="drawable" name="ic_check_circle_24px" />
  <java-symbol type="drawable" name="ic_contact_picture" />
  <java-symbol type="drawable" name="ic_dialog_usb" />
  <java-symbol type="drawable" name="ic_emergency" />
  <java-symbol type="drawable" name="ic_info_outline" />
  <java-symbol type="drawable" name="ic_media_stop" />
  <java-symbol type="drawable" name="ic_text_dot" />
  <java-symbol type="drawable" name="ic_print" />
  <java-symbol type="drawable" name="ic_print_error" />
  <java-symbol type="drawable" name="ic_grayedout_printer" />
  <java-symbol type="drawable" name="jog_dial_arrow_long_left_green" />
  <java-symbol type="drawable" name="jog_dial_arrow_long_right_red" />
  <java-symbol type="drawable" name="jog_dial_arrow_short_left_and_right" />
  <java-symbol type="drawable" name="jog_dial_bg" />
  <java-symbol type="drawable" name="jog_dial_dimple" />
  <java-symbol type="drawable" name="jog_dial_dimple_dim" />
  <java-symbol type="drawable" name="jog_tab_bar_left_generic" />
  <java-symbol type="drawable" name="jog_tab_bar_right_generic" />
  <java-symbol type="drawable" name="jog_tab_left_generic" />
  <java-symbol type="drawable" name="jog_tab_right_generic" />
  <java-symbol type="drawable" name="jog_tab_target_gray" />
  <java-symbol type="drawable" name="picture_emergency" />
  <java-symbol type="drawable" name="platlogo" />
  <java-symbol type="drawable" name="stat_notify_sync_error" />
  <java-symbol type="drawable" name="stat_notify_wifi_in_range" />
  <java-symbol type="drawable" name="ic_wifi_settings" />
  <java-symbol type="drawable" name="ic_wifi_signal_0" />
  <java-symbol type="drawable" name="ic_wifi_signal_1" />
  <java-symbol type="drawable" name="ic_wifi_signal_2" />
  <java-symbol type="drawable" name="ic_wifi_signal_3" />
  <java-symbol type="drawable" name="ic_wifi_signal_4" />
  <java-symbol type="drawable" name="ic_signal_wifi_badged_0_bars" />
  <java-symbol type="drawable" name="ic_signal_wifi_badged_1_bar" />
  <java-symbol type="drawable" name="ic_signal_wifi_badged_2_bars" />
  <java-symbol type="drawable" name="ic_signal_wifi_badged_3_bars" />
  <java-symbol type="drawable" name="ic_signal_wifi_badged_4_bars" />
  <java-symbol type="drawable" name="ic_signal_wifi_badged_4k" />
  <java-symbol type="drawable" name="ic_signal_wifi_badged_hd" />
  <java-symbol type="drawable" name="ic_signal_wifi_badged_sd" />
  <java-symbol type="drawable" name="ic_signal_wifi_badged_ld" />
  <java-symbol type="drawable" name="stat_notify_rssi_in_range" />
  <java-symbol type="drawable" name="stat_sys_gps_on" />
  <java-symbol type="drawable" name="stat_sys_tether_wifi" />
  <java-symbol type="drawable" name="stat_sys_certificate_info" />
  <java-symbol type="drawable" name="status_bar_background" />
  <java-symbol type="drawable" name="sym_keyboard_shift" />
  <java-symbol type="drawable" name="sym_keyboard_shift_locked" />
  <java-symbol type="drawable" name="sym_keyboard_return_holo" />
  <java-symbol type="drawable" name="tab_bottom_left" />
  <java-symbol type="drawable" name="tab_bottom_left_v4" />
  <java-symbol type="drawable" name="tab_bottom_right" />
  <java-symbol type="drawable" name="tab_bottom_right_v4" />
  <java-symbol type="drawable" name="tab_indicator_v4" />
  <java-symbol type="drawable" name="unknown_image" />
  <java-symbol type="drawable" name="unlock_default" />
  <java-symbol type="drawable" name="unlock_halo" />
  <java-symbol type="drawable" name="unlock_ring" />
  <java-symbol type="drawable" name="unlock_wave" />
  <java-symbol type="drawable" name="notification_template_icon_bg" />
  <java-symbol type="drawable" name="notification_template_icon_low_bg" />
  <java-symbol type="drawable" name="ic_media_route_off_holo_dark" />
  <java-symbol type="drawable" name="ic_media_route_off_holo_light" />
  <java-symbol type="drawable" name="cling_button" />
  <java-symbol type="drawable" name="cling_arrow_up" />
  <java-symbol type="drawable" name="cling_bg" />
  <java-symbol type="drawable" name="ic_corp_badge" />
  <java-symbol type="drawable" name="ic_corp_badge_color" />
  <java-symbol type="drawable" name="ic_corp_badge_case" />
  <java-symbol type="drawable" name="ic_corp_icon" />
  <java-symbol type="drawable" name="ic_corp_badge_off" />
  <java-symbol type="drawable" name="ic_corp_icon_badge_shadow" />
  <java-symbol type="drawable" name="ic_corp_icon_badge_color" />
  <java-symbol type="drawable" name="ic_corp_icon_badge_case" />
  <java-symbol type="drawable" name="ic_corp_user_badge" />
  <java-symbol type="drawable" name="ic_corp_badge_no_background" />
  <java-symbol type="drawable" name="ic_corp_statusbar_icon" />
  <java-symbol type="drawable" name="ic_instant_icon_badge_bolt" />
  <java-symbol type="drawable" name="emulator_circular_window_overlay" />
  <java-symbol type="drawable" name="ic_qs_battery_saver" />

  <java-symbol type="drawable" name="sim_light_blue" />
  <java-symbol type="drawable" name="sim_light_green" />
  <java-symbol type="drawable" name="sim_light_orange" />
  <java-symbol type="drawable" name="sim_light_purple" />
  <java-symbol type="drawable" name="sim_dark_blue" />
  <java-symbol type="drawable" name="sim_dark_green" />
  <java-symbol type="drawable" name="sim_dark_orange" />
  <java-symbol type="drawable" name="sim_dark_purple" />

  <java-symbol type="drawable" name="ic_sim_card_multi_24px_clr" />
  <java-symbol type="drawable" name="ic_sim_card_multi_48px_clr" />
  <java-symbol type="drawable" name="ic_signal_cellular_alt_24px" />

  <java-symbol type="drawable" name="stat_notify_mmcc_indication_icn" />
  <java-symbol type="drawable" name="autofilled_highlight"/>
  <java-symbol type="drawable" name="ic_camera" />
  <java-symbol type="drawable" name="ic_mic" />
  <java-symbol type="drawable" name="ic_alert_window_layer" />

  <java-symbol type="drawable" name="ic_account_circle" />
  <java-symbol type="color" name="user_icon_1" />
  <java-symbol type="color" name="user_icon_2" />
  <java-symbol type="color" name="user_icon_3" />
  <java-symbol type="color" name="user_icon_4" />
  <java-symbol type="color" name="user_icon_5" />
  <java-symbol type="color" name="user_icon_6" />
  <java-symbol type="color" name="user_icon_7" />
  <java-symbol type="color" name="user_icon_8" />
  <java-symbol type="color" name="user_icon_default_gray" />
  <java-symbol type="color" name="user_icon_default_white" />
  <java-symbol type="color" name="profile_badge_1" />
  <java-symbol type="color" name="profile_badge_2" />
  <java-symbol type="color" name="profile_badge_3" />
  <java-symbol type="color" name="instant_app_badge" />

  <java-symbol type="layout" name="action_bar_home" />
  <java-symbol type="layout" name="action_bar_title_item" />
  <java-symbol type="layout" name="action_menu_item_layout" />
  <java-symbol type="layout" name="action_menu_layout" />
  <java-symbol type="layout" name="action_mode_close_item" />
  <java-symbol type="layout" name="alert_dialog" />
  <java-symbol type="layout" name="cascading_menu_item_layout" />
  <java-symbol type="layout" name="choose_account" />
  <java-symbol type="layout" name="choose_account_row" />
  <java-symbol type="layout" name="choose_account_type" />
  <java-symbol type="layout" name="choose_type_and_account" />
  <java-symbol type="layout" name="grant_credentials_permission" />
  <java-symbol type="layout" name="number_picker" />
  <java-symbol type="layout" name="permissions_package_list_item" />
  <java-symbol type="layout" name="popup_menu_item_layout" />
  <java-symbol type="layout" name="popup_menu_header_item_layout" />
  <java-symbol type="layout" name="remote_views_adapter_default_loading_view" />
  <java-symbol type="layout" name="search_bar" />
  <java-symbol type="layout" name="search_dropdown_item_icons_2line" />
  <java-symbol type="layout" name="search_view" />
  <java-symbol type="layout" name="select_dialog" />
  <java-symbol type="layout" name="simple_dropdown_hint" />
  <java-symbol type="layout" name="status_bar_latest_event_content" />
  <java-symbol type="layout" name="text_edit_action_popup_text" />
  <java-symbol type="layout" name="text_drag_thumbnail" />
  <java-symbol type="layout" name="typing_filter" />
  <java-symbol type="layout" name="activity_chooser_view" />
  <java-symbol type="layout" name="activity_chooser_view_list_item" />
  <java-symbol type="layout" name="activity_list" />
  <java-symbol type="layout" name="activity_list_item_2" />
  <java-symbol type="layout" name="alert_dialog_progress" />
  <java-symbol type="layout" name="always_use_checkbox" />
  <java-symbol type="layout" name="app_permission_item" />
  <java-symbol type="layout" name="app_permission_item_money" />
  <java-symbol type="layout" name="app_permission_item_old" />
  <java-symbol type="layout" name="app_perms_summary" />
  <java-symbol type="layout" name="calendar_view" />
  <java-symbol type="layout" name="character_picker" />
  <java-symbol type="layout" name="character_picker_button" />
  <java-symbol type="layout" name="date_picker_legacy" />
  <java-symbol type="layout" name="date_picker_dialog" />
  <java-symbol type="layout" name="expanded_menu_layout" />
  <java-symbol type="layout" name="fragment_bread_crumb_item" />
  <java-symbol type="layout" name="fragment_bread_crumbs" />
  <java-symbol type="layout" name="heavy_weight_switcher" />
  <java-symbol type="layout" name="icon_menu_item_layout" />
  <java-symbol type="layout" name="icon_menu_layout" />
  <java-symbol type="layout" name="input_method" />
  <java-symbol type="layout" name="input_method_extract_view" />
  <java-symbol type="layout" name="input_method_switch_item" />
  <java-symbol type="layout" name="input_method_switch_dialog_title" />
  <java-symbol type="layout" name="js_prompt" />
  <java-symbol type="layout" name="list_content_simple" />
  <java-symbol type="layout" name="list_menu_item_checkbox" />
  <java-symbol type="layout" name="list_menu_item_icon" />
  <java-symbol type="layout" name="list_menu_item_layout" />
  <java-symbol type="layout" name="list_menu_item_radio" />
  <java-symbol type="layout" name="locale_picker_item" />
  <java-symbol type="layout" name="media_controller" />
  <java-symbol type="layout" name="overlay_display_window" />
  <java-symbol type="layout" name="preference" />
  <java-symbol type="layout" name="preference_header_item" />
  <java-symbol type="layout" name="preference_list_content" />
  <java-symbol type="layout" name="preference_list_content_single" />
  <java-symbol type="layout" name="preference_list_fragment" />
  <java-symbol type="layout" name="preference_widget_seekbar" />
  <java-symbol type="layout" name="progress_dialog" />
  <java-symbol type="layout" name="resolve_list_item" />
  <java-symbol type="layout" name="select_dialog_singlechoice_holo" />
  <java-symbol type="layout" name="ssl_certificate" />
  <java-symbol type="layout" name="tab_content" />
  <java-symbol type="layout" name="tab_indicator_holo" />
  <java-symbol type="layout" name="textview_hint" />
  <java-symbol type="layout" name="time_picker_legacy" />
  <java-symbol type="layout" name="time_picker_dialog" />
  <java-symbol type="layout" name="tooltip" />
  <java-symbol type="layout" name="transient_notification" />
  <java-symbol type="layout" name="voice_interaction_session" />
  <java-symbol type="layout" name="web_text_view_dropdown" />
  <java-symbol type="layout" name="webview_find" />
  <java-symbol type="layout" name="webview_select_singlechoice" />
  <java-symbol type="layout" name="wifi_p2p_dialog" />
  <java-symbol type="layout" name="wifi_p2p_dialog_row" />
  <java-symbol type="layout" name="zoom_container" />
  <java-symbol type="layout" name="zoom_controls" />
  <java-symbol type="layout" name="zoom_magnify" />
  <java-symbol type="layout" name="notification_intruder_content" />
  <java-symbol type="layout" name="sms_short_code_confirmation_dialog" />
  <java-symbol type="layout" name="action_bar_up_container" />
  <java-symbol type="layout" name="app_not_authorized" />
  <java-symbol type="layout" name="restrictions_pin_challenge" />
  <java-symbol type="layout" name="restrictions_pin_setup" />
  <java-symbol type="layout" name="immersive_mode_cling" />
  <java-symbol type="layout" name="user_switching_dialog" />
  <java-symbol type="layout" name="common_tab_settings" />

  <java-symbol type="anim" name="slide_in_child_bottom" />
  <java-symbol type="anim" name="slide_in_right" />
  <java-symbol type="anim" name="slide_out_left" />

  <java-symbol type="menu" name="webview_copy" />
  <java-symbol type="menu" name="webview_find" />

  <java-symbol type="xml" name="password_kbd_qwerty" />
  <java-symbol type="xml" name="autotext" />
  <java-symbol type="xml" name="password_kbd_numeric" />
  <java-symbol type="xml" name="password_kbd_qwerty_shifted" />
  <java-symbol type="xml" name="password_kbd_symbols" />
  <java-symbol type="xml" name="password_kbd_symbols_shift" />
  <java-symbol type="xml" name="power_profile" />
  <java-symbol type="xml" name="power_profile_test" />
  <java-symbol type="xml" name="sms_short_codes" />
  <java-symbol type="xml" name="audio_assets" />
  <java-symbol type="xml" name="global_keys" />
  <java-symbol type="xml" name="default_zen_mode_config" />
  <java-symbol type="xml" name="sms_7bit_translation_table" />
  <java-symbol type="xml" name="color_extraction" />

  <java-symbol type="raw" name="color_fade_vert" />
  <java-symbol type="raw" name="color_fade_frag" />
  <java-symbol type="raw" name="loaderror" />
  <java-symbol type="raw" name="nodomain" />

  <java-symbol type="style" name="Animation.DropDownUp" />
  <java-symbol type="style" name="Animation.DropDownDown" />
  <java-symbol type="style" name="Animation.PopupWindow" />
  <java-symbol type="style" name="Animation.Tooltip" />
  <java-symbol type="style" name="Animation.TypingFilter" />
  <java-symbol type="style" name="Animation.TypingFilterRestore" />
  <java-symbol type="style" name="Animation.Dream" />
  <java-symbol type="style" name="Theme.DeviceDefault.Dialog.Alert" />
  <java-symbol type="style" name="Theme.DeviceDefault.Light.Dialog.Alert" />
  <java-symbol type="style" name="Theme.Dialog.Alert" />
  <java-symbol type="style" name="Theme.Holo.Dialog.Alert" />
  <java-symbol type="style" name="Theme.Holo.Light.Dialog.Alert" />
  <java-symbol type="style" name="ActiveWallpaperSettings" />
  <java-symbol type="style" name="Animation.InputMethodFancy" />
  <java-symbol type="style" name="Animation.Wallpaper" />
  <java-symbol type="style" name="Animation.ZoomButtons" />
  <java-symbol type="style" name="PreviewWallpaperSettings" />
  <java-symbol type="style" name="TextAppearance.SlidingTabActive" />
  <java-symbol type="style" name="TextAppearance.SlidingTabNormal" />
  <java-symbol type="style" name="Theme.DeviceDefault.Dialog.NoFrame" />
  <java-symbol type="style" name="Theme.IconMenu" />
  <java-symbol type="style" name="Theme.DeviceDefault.VoiceInteractionSession" />
  <java-symbol type="style" name="Pointer" />
  <java-symbol type="style" name="LargePointer" />

  <java-symbol type="attr" name="mediaRouteButtonStyle" />
  <java-symbol type="attr" name="externalRouteEnabledDrawable" />
  <java-symbol type="layout" name="media_route_chooser_dialog" />
  <java-symbol type="layout" name="media_route_controller_dialog" />
  <java-symbol type="layout" name="media_route_list_item" />
  <java-symbol type="id" name="media_route_list" />
  <java-symbol type="id" name="media_route_volume_layout" />
  <java-symbol type="id" name="media_route_volume_slider" />
  <java-symbol type="id" name="media_route_control_frame" />
  <java-symbol type="id" name="media_route_extended_settings_button" />
  <java-symbol type="string" name="media_route_chooser_title" />
  <java-symbol type="string" name="media_route_chooser_title_for_remote_display" />
  <java-symbol type="string" name="media_route_controller_disconnect" />
  <java-symbol type="string" name="bluetooth_a2dp_audio_route_name" />

  <java-symbol type="dimen" name="config_minScalingSpan" />
  <java-symbol type="dimen" name="config_minScalingTouchMajor" />

  <!-- From android.policy -->
  <java-symbol type="anim" name="app_starting_exit" />
  <java-symbol type="anim" name="dock_top_enter" />
  <java-symbol type="anim" name="dock_top_exit" />
  <java-symbol type="anim" name="dock_bottom_enter" />
  <java-symbol type="anim" name="dock_bottom_exit" />
  <java-symbol type="anim" name="dock_bottom_exit_keyguard" />
  <java-symbol type="anim" name="dock_left_enter" />
  <java-symbol type="anim" name="dock_left_exit" />
  <java-symbol type="anim" name="dock_right_enter" />
  <java-symbol type="anim" name="dock_right_exit" />
  <java-symbol type="anim" name="fade_in" />
  <java-symbol type="anim" name="fade_out" />
  <java-symbol type="anim" name="voice_activity_close_exit" />
  <java-symbol type="anim" name="voice_activity_close_enter" />
  <java-symbol type="anim" name="voice_activity_open_exit" />
  <java-symbol type="anim" name="voice_activity_open_enter" />
  <java-symbol type="anim" name="task_open_exit" />
  <java-symbol type="anim" name="task_open_enter" />
  <java-symbol type="anim" name="cross_profile_apps_thumbnail_enter" />
  <java-symbol type="anim" name="task_open_enter_cross_profile_apps" />
  <java-symbol type="anim" name="activity_translucent_open_enter" />
  <java-symbol type="anim" name="activity_translucent_close_exit" />
  <java-symbol type="anim" name="activity_open_enter" />
  <java-symbol type="anim" name="activity_close_exit" />

  <java-symbol type="array" name="config_autoRotationTiltTolerance" />
  <java-symbol type="array" name="config_keyboardTapVibePattern" />
  <java-symbol type="array" name="config_longPressVibePattern" />
  <java-symbol type="array" name="config_safeModeEnabledVibePattern" />
  <java-symbol type="array" name="config_virtualKeyVibePattern" />
  <java-symbol type="attr" name="actionModePopupWindowStyle" />
  <java-symbol type="attr" name="dialogCustomTitleDecorLayout" />
  <java-symbol type="attr" name="dialogTitleDecorLayout" />
  <java-symbol type="attr" name="dialogTitleIconsDecorLayout" />
  <java-symbol type="bool" name="config_allowAllRotations" />
  <java-symbol type="bool" name="config_annoy_dianne" />
  <java-symbol type="bool" name="config_carDockEnablesAccelerometer" />
  <java-symbol type="bool" name="config_customUserSwitchUi" />
  <java-symbol type="bool" name="config_deskDockEnablesAccelerometer" />
  <java-symbol type="bool" name="config_disableMenuKeyInLockScreen" />
  <java-symbol type="bool" name="config_enableCarDockHomeLaunch" />
  <java-symbol type="bool" name="config_enableLockBeforeUnlockScreen" />
  <java-symbol type="bool" name="config_enableLockScreenRotation" />
  <java-symbol type="bool" name="config_enableLockScreenTranslucentDecor" />
  <java-symbol type="bool" name="config_enableTranslucentDecor" />
  <java-symbol type="bool" name="config_lidControlsScreenLock" />
  <java-symbol type="bool" name="config_lidControlsSleep" />
  <java-symbol type="bool" name="config_lockDayNightMode" />
  <java-symbol type="bool" name="config_lockUiMode" />
  <java-symbol type="bool" name="config_reverseDefaultRotation" />
  <java-symbol type="bool" name="config_showNavigationBar" />
  <java-symbol type="bool" name="config_supportAutoRotation" />
  <java-symbol type="bool" name="target_honeycomb_needs_options_menu" />
  <java-symbol type="dimen" name="docked_stack_divider_thickness" />
  <java-symbol type="dimen" name="docked_stack_divider_insets" />
  <java-symbol type="dimen" name="docked_stack_minimize_thickness" />
  <java-symbol type="dimen" name="pip_minimized_visible_size" />
  <java-symbol type="dimen" name="pip_fling_deceleration" />
  <java-symbol type="integer" name="config_dockedStackDividerSnapMode" />
  <java-symbol type="integer" name="config_pictureInPictureSnapMode" />
  <java-symbol type="fraction" name="docked_stack_divider_fixed_ratio" />
  <java-symbol type="fraction" name="thumbnail_fullscreen_scale" />
  <java-symbol type="integer" name="thumbnail_width_tv" />
  <java-symbol type="dimen" name="resize_shadow_size" />
  <java-symbol type="color" name="resize_shadow_start_color" />
  <java-symbol type="color" name="resize_shadow_end_color" />
  <java-symbol type="dimen" name="navigation_bar_height" />
  <java-symbol type="dimen" name="navigation_bar_height_landscape" />
  <java-symbol type="dimen" name="navigation_bar_width" />
  <java-symbol type="dimen" name="navigation_bar_height_car_mode" />
  <java-symbol type="dimen" name="navigation_bar_height_landscape_car_mode" />
  <java-symbol type="dimen" name="navigation_bar_width_car_mode" />
  <java-symbol type="dimen" name="status_bar_height" />
  <java-symbol type="dimen" name="quick_qs_offset_height" />
  <java-symbol type="dimen" name="quick_qs_total_height" />
  <java-symbol type="drawable" name="ic_jog_dial_sound_off" />
  <java-symbol type="drawable" name="ic_jog_dial_sound_on" />
  <java-symbol type="drawable" name="ic_jog_dial_unlock" />
  <java-symbol type="drawable" name="ic_jog_dial_vibrate_on" />
  <java-symbol type="drawable" name="ic_lock_airplane_mode" />
  <java-symbol type="drawable" name="ic_lock_airplane_mode_off" />
  <java-symbol type="drawable" name="ic_menu_cc" />
  <java-symbol type="drawable" name="jog_tab_bar_left_unlock" />
  <java-symbol type="drawable" name="jog_tab_bar_right_sound_off" />
  <java-symbol type="drawable" name="jog_tab_bar_right_sound_on" />
  <java-symbol type="drawable" name="jog_tab_left_unlock" />
  <java-symbol type="drawable" name="jog_tab_right_sound_off" />
  <java-symbol type="drawable" name="jog_tab_right_sound_on" />
  <java-symbol type="drawable" name="jog_tab_target_green" />
  <java-symbol type="drawable" name="jog_tab_target_yellow" />
  <java-symbol type="drawable" name="magnified_region_frame" />
  <java-symbol type="drawable" name="menu_background" />
  <java-symbol type="id" name="action_mode_bar_stub" />
  <java-symbol type="id" name="button0" />
  <java-symbol type="id" name="button4" />
  <java-symbol type="id" name="button5" />
  <java-symbol type="id" name="button6" />
  <java-symbol type="id" name="button7" />
  <java-symbol type="id" name="date" />
  <java-symbol type="id" name="eight" />
  <java-symbol type="id" name="five" />
  <java-symbol type="id" name="four" />
  <java-symbol type="id" name="icon_menu_presenter" />
  <java-symbol type="id" name="keyboard" />
  <java-symbol type="id" name="list_menu_presenter" />
  <java-symbol type="id" name="lock_screen" />
  <java-symbol type="id" name="nine" />
  <java-symbol type="id" name="no_applications_message" />
  <java-symbol type="id" name="ok" />
  <java-symbol type="id" name="one" />
  <java-symbol type="id" name="option1" />
  <java-symbol type="id" name="option2" />
  <java-symbol type="id" name="option3" />
  <java-symbol type="id" name="right_icon" />
  <java-symbol type="id" name="seven" />
  <java-symbol type="id" name="six" />
  <java-symbol type="id" name="status" />
  <java-symbol type="id" name="three" />
  <java-symbol type="id" name="title_container" />
  <java-symbol type="id" name="two" />
  <java-symbol type="id" name="zero" />
  <java-symbol type="integer" name="config_carDockRotation" />
  <java-symbol type="integer" name="config_defaultUiModeType" />
  <java-symbol type="integer" name="config_deskDockRotation" />
  <java-symbol type="integer" name="config_doubleTapOnHomeBehavior" />
  <java-symbol type="integer" name="config_lidKeyboardAccessibility" />
  <java-symbol type="integer" name="config_lidNavigationAccessibility" />
  <java-symbol type="integer" name="config_lidOpenRotation" />
  <java-symbol type="integer" name="config_longPressOnHomeBehavior" />
  <java-symbol type="layout" name="global_actions" />
  <java-symbol type="layout" name="global_actions_item" />
  <java-symbol type="layout" name="global_actions_silent_mode" />
  <java-symbol type="layout" name="recent_apps_dialog" />
  <java-symbol type="layout" name="screen_action_bar" />
  <java-symbol type="layout" name="screen_custom_title" />
  <java-symbol type="layout" name="screen_progress" />
  <java-symbol type="layout" name="screen_simple" />
  <java-symbol type="layout" name="screen_simple_overlay_action_mode" />
  <java-symbol type="layout" name="screen_swipe_dismiss" />
  <java-symbol type="layout" name="screen_title" />
  <java-symbol type="layout" name="screen_title_icons" />
  <java-symbol type="string" name="system_ui_date_pattern" />
  <java-symbol type="string" name="android_preparing_apk" />
  <java-symbol type="string" name="android_start_title" />
  <java-symbol type="string" name="android_upgrading_title" />
  <java-symbol type="string" name="bugreport_message" />
  <java-symbol type="string" name="bugreport_option_full_summary" />
  <java-symbol type="string" name="bugreport_option_full_title" />
  <java-symbol type="string" name="bugreport_option_interactive_summary" />
  <java-symbol type="string" name="bugreport_option_interactive_title" />
  <java-symbol type="string" name="bugreport_status" />
  <java-symbol type="string" name="bugreport_title" />
  <java-symbol type="string" name="faceunlock_multiple_failures" />
  <java-symbol type="string" name="global_actions" />
  <java-symbol type="string" name="global_action_power_off" />
  <java-symbol type="string" name="global_action_restart" />
  <java-symbol type="string" name="global_actions_airplane_mode_off_status" />
  <java-symbol type="string" name="global_actions_airplane_mode_on_status" />
  <java-symbol type="string" name="global_actions_toggle_airplane_mode" />
  <java-symbol type="string" name="global_action_bug_report" />
  <java-symbol type="string" name="global_action_settings" />
  <java-symbol type="string" name="global_action_silent_mode_off_status" />
  <java-symbol type="string" name="global_action_silent_mode_on_status" />
  <java-symbol type="string" name="global_action_toggle_silent_mode" />
  <java-symbol type="string" name="global_action_battery_saver_off_status" />
  <java-symbol type="string" name="global_action_battery_saver_on_status" />
  <java-symbol type="string" name="global_action_toggle_battery_saver" />
  <java-symbol type="string" name="global_action_lockdown" />
  <java-symbol type="string" name="global_action_voice_assist" />
  <java-symbol type="string" name="global_action_assist" />
  <java-symbol type="string" name="global_action_screenshot" />
  <java-symbol type="string" name="invalidPuk" />
  <java-symbol type="string" name="lockscreen_carrier_default" />
  <java-symbol type="style" name="Animation.LockScreen" />
  <java-symbol type="style" name="Theme.Dialog.RecentApplications" />
  <java-symbol type="style" name="Theme.ExpandedMenu" />
  <java-symbol type="string" name="forward_intent_to_owner" />
  <java-symbol type="string" name="forward_intent_to_work" />
  <java-symbol type="dimen" name="cross_profile_apps_thumbnail_size" />

  <!-- From services -->
  <java-symbol type="anim" name="screen_rotate_0_enter" />
  <java-symbol type="anim" name="screen_rotate_0_exit" />
  <java-symbol type="anim" name="screen_rotate_0_frame" />
  <java-symbol type="anim" name="screen_rotate_180_enter" />
  <java-symbol type="anim" name="screen_rotate_180_exit" />
  <java-symbol type="anim" name="screen_rotate_180_frame" />
  <java-symbol type="anim" name="screen_rotate_finish_enter" />
  <java-symbol type="anim" name="screen_rotate_finish_exit" />
  <java-symbol type="anim" name="screen_rotate_finish_frame" />
  <java-symbol type="anim" name="screen_rotate_minus_90_enter" />
  <java-symbol type="anim" name="screen_rotate_minus_90_exit" />
  <java-symbol type="anim" name="screen_rotate_minus_90_frame" />
  <java-symbol type="anim" name="screen_rotate_plus_90_enter" />
  <java-symbol type="anim" name="screen_rotate_plus_90_exit" />
  <java-symbol type="anim" name="screen_rotate_plus_90_frame" />
  <java-symbol type="anim" name="screen_rotate_start_enter" />
  <java-symbol type="anim" name="screen_rotate_start_exit" />
  <java-symbol type="anim" name="screen_rotate_start_frame" />
  <java-symbol type="anim" name="screen_user_exit" />
  <java-symbol type="anim" name="screen_user_enter" />
  <java-symbol type="anim" name="window_move_from_decor" />
  <java-symbol type="anim" name="rotation_animation_jump_exit" />
  <java-symbol type="anim" name="rotation_animation_xfade_exit" />
  <java-symbol type="anim" name="rotation_animation_enter" />
  <java-symbol type="array" name="config_autoBrightnessButtonBacklightValues" />
  <java-symbol type="array" name="config_autoBrightnessKeyboardBacklightValues" />
  <java-symbol type="array" name="config_autoBrightnessLcdBacklightValues" />
  <java-symbol type="array" name="config_autoBrightnessLevels" />
  <java-symbol type="array" name="config_dynamicHysteresisBrightLevels" />
  <java-symbol type="array" name="config_dynamicHysteresisDarkLevels" />
  <java-symbol type="array" name="config_dynamicHysteresisLuxLevels" />
  <java-symbol type="array" name="config_minimumBrightnessCurveLux" />
  <java-symbol type="array" name="config_minimumBrightnessCurveNits" />
  <java-symbol type="array" name="config_protectedNetworks" />
  <java-symbol type="array" name="config_statusBarIcons" />
  <java-symbol type="array" name="config_tether_bluetooth_regexs" />
  <java-symbol type="array" name="config_tether_dhcp_range" />
  <java-symbol type="array" name="config_tether_upstream_types" />
  <java-symbol type="bool" name="config_tether_upstream_automatic" />
  <java-symbol type="array" name="config_tether_apndata" />
  <java-symbol type="array" name="config_tether_usb_regexs" />
  <java-symbol type="array" name="config_tether_wifi_regexs" />
  <java-symbol type="array" name="config_usbHostBlacklist" />
  <java-symbol type="array" name="config_serialPorts" />
  <java-symbol type="array" name="radioAttributes" />
  <java-symbol type="array" name="config_oemUsbModeOverride" />
  <java-symbol type="array" name="config_locationProviderPackageNames" />
  <java-symbol type="array" name="config_testLocationProviders" />
  <java-symbol type="array" name="config_defaultNotificationVibePattern" />
  <java-symbol type="array" name="config_notificationFallbackVibePattern" />
  <java-symbol type="bool" name="config_useAttentionLight" />
  <java-symbol type="bool" name="config_animateScreenLights" />
  <java-symbol type="bool" name="config_automatic_brightness_available" />
  <java-symbol type="bool" name="config_smart_battery_available" />
  <java-symbol type="bool" name="config_autoBrightnessResetAmbientLuxAfterWarmUp" />
  <java-symbol type="bool" name="config_notificationHeaderClickableForExpand" />
  <java-symbol type="bool" name="config_enableNightMode" />
  <java-symbol type="bool" name="config_tintNotificationActionButtons" />
  <java-symbol type="bool" name="config_dozeAfterScreenOffByDefault" />
  <java-symbol type="bool" name="config_enableActivityRecognitionHardwareOverlay" />
  <java-symbol type="bool" name="config_enableFusedLocationOverlay" />
  <java-symbol type="bool" name="config_enableHardwareFlpOverlay" />
  <java-symbol type="bool" name="config_enableGeocoderOverlay" />
  <java-symbol type="bool" name="config_enableGeofenceOverlay" />
  <java-symbol type="bool" name="config_enableNetworkLocationOverlay" />
  <java-symbol type="bool" name="config_sf_limitedAlpha" />
  <java-symbol type="bool" name="config_unplugTurnsOnScreen" />
  <java-symbol type="bool" name="config_usbChargingMessage" />
  <java-symbol type="bool" name="config_skipScreenOnBrightnessRamp" />
  <java-symbol type="bool" name="config_allowAutoBrightnessWhileDozing" />
  <java-symbol type="bool" name="config_allowTheaterModeWakeFromUnplug" />
  <java-symbol type="bool" name="config_allowTheaterModeWakeFromGesture" />
  <java-symbol type="bool" name="config_allowTheaterModeWakeFromCameraLens" />
  <java-symbol type="bool" name="config_allowTheaterModeWakeFromPowerKey" />
  <java-symbol type="bool" name="config_allowTheaterModeWakeFromKey" />
  <java-symbol type="bool" name="config_allowTheaterModeWakeFromMotion" />
  <java-symbol type="bool" name="config_allowTheaterModeWakeFromMotionWhenNotDreaming" />
  <java-symbol type="bool" name="config_allowTheaterModeWakeFromLidSwitch" />
  <java-symbol type="bool" name="config_allowTheaterModeWakeFromDock" />
  <java-symbol type="bool" name="config_allowTheaterModeWakeFromWindowLayout" />
  <java-symbol type="bool" name="config_goToSleepOnButtonPressTheaterMode" />
  <java-symbol type="bool" name="config_supportLongPressPowerWhenNonInteractive" />
  <java-symbol type="bool" name="config_wifi_background_scan_support" />
  <java-symbol type="bool" name="config_wifi_dual_band_support" />
  <java-symbol type="bool" name="config_wifi_convert_apband_5ghz_to_any" />
  <java-symbol type="bool" name="config_wifi_fast_bss_transition_enabled" />
  <java-symbol type="bool" name="config_wimaxEnabled" />
  <java-symbol type="bool" name="show_ongoing_ime_switcher" />
  <java-symbol type="color" name="config_defaultNotificationColor" />
  <java-symbol type="color" name="decor_view_status_guard" />
  <java-symbol type="drawable" name="ic_notification_ime_default" />
  <java-symbol type="drawable" name="ic_menu_refresh" />
  <java-symbol type="drawable" name="ic_settings" />
  <java-symbol type="drawable" name="ic_voice_search" />
  <java-symbol type="drawable" name="ic_action_assist_focused" />
  <java-symbol type="drawable" name="stat_notify_car_mode" />
  <java-symbol type="drawable" name="stat_notify_disabled_data" />
  <java-symbol type="drawable" name="stat_notify_disk_full" />
  <java-symbol type="drawable" name="stat_sys_adb" />
  <java-symbol type="drawable" name="stat_sys_battery" />
  <java-symbol type="drawable" name="stat_sys_battery_charge" />
  <java-symbol type="drawable" name="stat_sys_battery_unknown" />
  <java-symbol type="drawable" name="stat_sys_data_usb" />
  <java-symbol type="drawable" name="stat_sys_tether_bluetooth" />
  <java-symbol type="drawable" name="stat_sys_tether_general" />
  <java-symbol type="drawable" name="stat_sys_tether_usb" />
  <java-symbol type="drawable" name="stat_sys_throttled" />
  <java-symbol type="drawable" name="vpn_connected" />
  <java-symbol type="drawable" name="vpn_disconnected" />
  <java-symbol type="id" name="ask_checkbox" />
  <java-symbol type="id" name="compat_checkbox" />
  <java-symbol type="id" name="original_app_icon" />
  <java-symbol type="id" name="original_message" />
  <java-symbol type="id" name="radio" />
  <java-symbol type="id" name="reask_hint" />
  <java-symbol type="id" name="replace_app_icon" />
  <java-symbol type="id" name="replace_message" />
  <java-symbol type="fraction" name="config_dimBehindFadeDuration" />
  <java-symbol type="dimen" name="default_minimal_size_resizable_task" />
  <java-symbol type="dimen" name="default_minimal_size_pip_resizable_task" />
  <java-symbol type="dimen" name="task_height_of_minimized_mode" />
  <java-symbol type="fraction" name="config_screenAutoBrightnessDozeScaleFactor" />
  <java-symbol type="bool" name="config_allowPriorityVibrationsInLowPowerMode" />
  <java-symbol type="fraction" name="config_autoBrightnessAdjustmentMaxGamma" />
  <java-symbol type="integer" name="config_autoBrightnessBrighteningLightDebounce"/>
  <java-symbol type="integer" name="config_autoBrightnessDarkeningLightDebounce"/>
  <java-symbol type="integer" name="config_autoBrightnessInitialLightSensorRate"/>
  <java-symbol type="integer" name="config_autoBrightnessLightSensorRate"/>
  <java-symbol type="integer" name="config_carDockKeepsScreenOn" />
  <java-symbol type="integer" name="config_criticalBatteryWarningLevel" />
  <java-symbol type="integer" name="config_datause_notification_type" />
  <java-symbol type="integer" name="config_datause_polling_period_sec" />
  <java-symbol type="integer" name="config_datause_threshold_bytes" />
  <java-symbol type="integer" name="config_datause_throttle_kbitsps" />
  <java-symbol type="integer" name="config_defaultNotificationLedOff" />
  <java-symbol type="integer" name="config_defaultNotificationLedOn" />
  <java-symbol type="integer" name="config_deskDockKeepsScreenOn" />
  <java-symbol type="integer" name="config_externalHardKeyboardBehavior" />
  <java-symbol type="integer" name="config_lightSensorWarmupTime" />
  <java-symbol type="integer" name="config_lowBatteryCloseWarningBump" />
  <java-symbol type="integer" name="config_lowBatteryWarningLevel" />
  <java-symbol type="integer" name="config_networkPolicyDefaultWarning" />
  <java-symbol type="integer" name="config_networkTransitionTimeout" />
  <java-symbol type="integer" name="config_networkNotifySwitchType" />
  <java-symbol type="array" name="config_networkNotifySwitches" />
  <java-symbol type="integer" name="config_networkAvoidBadWifi" />
  <java-symbol type="integer" name="config_networkWakeupPacketMark" />
  <java-symbol type="integer" name="config_networkWakeupPacketMask" />
  <java-symbol type="bool" name="config_apfDrop802_3Frames" />
  <java-symbol type="array" name="config_apfEthTypeBlackList" />
  <java-symbol type="integer" name="config_networkDefaultDailyMultipathQuotaBytes" />
  <java-symbol type="integer" name="config_networkMeteredMultipathPreference" />
  <java-symbol type="integer" name="config_notificationsBatteryFullARGB" />
  <java-symbol type="integer" name="config_notificationsBatteryLedOff" />
  <java-symbol type="integer" name="config_notificationsBatteryLedOn" />
  <java-symbol type="integer" name="config_notificationsBatteryLowARGB" />
  <java-symbol type="integer" name="config_notificationsBatteryMediumARGB" />
  <java-symbol type="integer" name="config_notificationServiceArchiveSize" />
  <java-symbol type="integer" name="config_previousVibrationsDumpLimit" />
  <java-symbol type="integer" name="config_defaultVibrationAmplitude" />
  <java-symbol type="integer" name="config_radioScanningTimeout" />
  <java-symbol type="integer" name="config_screenBrightnessSettingMinimum" />
  <java-symbol type="integer" name="config_screenBrightnessSettingMaximum" />
  <java-symbol type="integer" name="config_screenBrightnessSettingDefault" />
  <java-symbol type="integer" name="config_screenBrightnessForVrSettingDefault" />
  <java-symbol type="integer" name="config_screenBrightnessForVrSettingMaximum" />
  <java-symbol type="integer" name="config_screenBrightnessForVrSettingMinimum" />
  <java-symbol type="integer" name="config_screenBrightnessDark" />
  <java-symbol type="integer" name="config_screenBrightnessDim" />
  <java-symbol type="integer" name="config_screenBrightnessDoze" />
  <java-symbol type="integer" name="config_shutdownBatteryTemperature" />
  <java-symbol type="integer" name="config_undockedHdmiRotation" />
  <java-symbol type="integer" name="config_virtualKeyQuietTimeMillis" />
  <java-symbol type="integer" name="config_brightness_ramp_rate_fast" />
  <java-symbol type="integer" name="config_brightness_ramp_rate_slow" />
  <java-symbol type="layout" name="am_compat_mode_dialog" />
  <java-symbol type="layout" name="launch_warning" />
  <java-symbol type="layout" name="safe_mode" />
  <java-symbol type="layout" name="simple_list_item_2_single_choice" />
  <java-symbol type="layout" name="app_error_dialog" />
  <java-symbol type="plurals" name="wifi_available" />
  <java-symbol type="plurals" name="wifi_available_detailed" />
  <java-symbol type="string" name="wifi_available_title" />
  <java-symbol type="string" name="wifi_available_carrier_network_title" />
  <java-symbol type="string" name="wifi_available_title_connecting" />
  <java-symbol type="string" name="wifi_available_title_connected" />
  <java-symbol type="string" name="wifi_available_title_failed_to_connect" />
  <java-symbol type="string" name="wifi_available_content_failed_to_connect" />
  <java-symbol type="string" name="wifi_available_action_connect" />
  <java-symbol type="string" name="wifi_available_action_all_networks" />
  <java-symbol type="string" name="wifi_wakeup_onboarding_title" />
  <java-symbol type="string" name="wifi_wakeup_onboarding_subtext" />
  <java-symbol type="string" name="wifi_wakeup_onboarding_action_disable" />
  <java-symbol type="string" name="wifi_wakeup_enabled_title" />
  <java-symbol type="string" name="wifi_wakeup_enabled_content" />
  <java-symbol type="string" name="accessibility_binding_label" />
  <java-symbol type="string" name="adb_active_notification_message" />
  <java-symbol type="string" name="adb_active_notification_title" />
  <java-symbol type="string" name="taking_remote_bugreport_notification_title" />
  <java-symbol type="string" name="share_remote_bugreport_notification_title" />
  <java-symbol type="string" name="sharing_remote_bugreport_notification_title" />
  <java-symbol type="string" name="share_remote_bugreport_notification_message_finished" />
  <java-symbol type="string" name="share_remote_bugreport_action" />
  <java-symbol type="string" name="decline_remote_bugreport_action" />
  <java-symbol type="string" name="aerr_application" />
  <java-symbol type="string" name="aerr_process" />
  <java-symbol type="string" name="aerr_application_repeated" />
  <java-symbol type="string" name="aerr_process_repeated" />
  <java-symbol type="string" name="android_upgrading_fstrim" />
  <java-symbol type="string" name="android_upgrading_apk" />
  <java-symbol type="string" name="android_upgrading_complete" />
  <java-symbol type="string" name="android_upgrading_starting_apps" />
  <java-symbol type="string" name="anr_activity_application" />
  <java-symbol type="string" name="anr_activity_process" />
  <java-symbol type="string" name="anr_application_process" />
  <java-symbol type="string" name="anr_process" />
  <java-symbol type="string" name="anr_title" />
  <java-symbol type="string" name="car_mode_disable_notification_message" />
  <java-symbol type="string" name="car_mode_disable_notification_title" />
  <java-symbol type="string" name="chooser_wallpaper" />
  <java-symbol type="string" name="config_datause_iface" />
  <java-symbol type="string" name="config_activityRecognitionHardwarePackageName" />
  <java-symbol type="string" name="config_fusedLocationProviderPackageName" />
  <java-symbol type="string" name="config_hardwareFlpPackageName" />
  <java-symbol type="string" name="config_geocoderProviderPackageName" />
  <java-symbol type="string" name="config_geofenceProviderPackageName" />
  <java-symbol type="string" name="config_networkLocationProviderPackageName" />
  <java-symbol type="string" name="config_wimaxManagerClassname" />
  <java-symbol type="string" name="config_wimaxNativeLibLocation" />
  <java-symbol type="string" name="config_wimaxServiceClassname" />
  <java-symbol type="string" name="config_wimaxServiceJarLocation" />
  <java-symbol type="string" name="config_wimaxStateTrackerClassname" />
  <java-symbol type="string" name="data_usage_limit_body" />
  <java-symbol type="string" name="data_usage_limit_snoozed_body" />
  <java-symbol type="string" name="data_usage_mobile_limit_snoozed_title" />
  <java-symbol type="string" name="data_usage_mobile_limit_title" />
  <java-symbol type="string" name="data_usage_restricted_body" />
  <java-symbol type="string" name="data_usage_restricted_title" />
  <java-symbol type="string" name="data_usage_warning_body" />
  <java-symbol type="string" name="data_usage_warning_title" />
  <java-symbol type="string" name="data_usage_wifi_limit_snoozed_title" />
  <java-symbol type="string" name="data_usage_wifi_limit_title" />
  <java-symbol type="string" name="data_usage_rapid_title" />
  <java-symbol type="string" name="data_usage_rapid_body" />
  <java-symbol type="string" name="data_usage_rapid_app_body" />
  <java-symbol type="string" name="default_wallpaper_component" />
  <java-symbol type="string" name="device_storage_monitor_notification_channel" />
  <java-symbol type="string" name="dlg_ok" />
  <java-symbol type="string" name="dump_heap_notification" />
  <java-symbol type="string" name="dump_heap_notification_detail" />
  <java-symbol type="string" name="dump_heap_text" />
  <java-symbol type="string" name="dump_heap_title" />
  <java-symbol type="string" name="factorytest_failed" />
  <java-symbol type="string" name="factorytest_no_action" />
  <java-symbol type="string" name="factorytest_not_system" />
  <java-symbol type="string" name="factorytest_reboot" />
  <java-symbol type="string" name="hardware" />
  <java-symbol type="string" name="heavy_weight_notification" />
  <java-symbol type="string" name="heavy_weight_notification_detail" />
  <java-symbol type="string" name="image_wallpaper_component" />
  <java-symbol type="string" name="input_method_binding_label" />
  <java-symbol type="string" name="launch_warning_original" />
  <java-symbol type="string" name="launch_warning_replace" />
  <java-symbol type="string" name="launch_warning_title" />
  <java-symbol type="string" name="low_internal_storage_view_text" />
  <java-symbol type="string" name="low_internal_storage_view_text_no_boot" />
  <java-symbol type="string" name="low_internal_storage_view_title" />
  <java-symbol type="string" name="mmcc_authentication_reject" />
  <java-symbol type="string" name="mmcc_imsi_unknown_in_hlr" />
  <java-symbol type="string" name="mmcc_illegal_ms" />
  <java-symbol type="string" name="mmcc_illegal_me" />
  <java-symbol type="string" name="mmcc_authentication_reject_msim_template" />
  <java-symbol type="string" name="mmcc_imsi_unknown_in_hlr_msim_template" />
  <java-symbol type="string" name="mmcc_illegal_ms_msim_template" />
  <java-symbol type="string" name="mmcc_illegal_me_msim_template" />
  <java-symbol type="string" name="notification_listener_binding_label" />
  <java-symbol type="string" name="vr_listener_binding_label" />
  <java-symbol type="string" name="condition_provider_service_binding_label" />
  <java-symbol type="string" name="notification_ranker_binding_label" />
  <java-symbol type="string" name="report" />
  <java-symbol type="string" name="select_input_method" />
  <java-symbol type="string" name="select_keyboard_layout_notification_title" />
  <java-symbol type="string" name="select_keyboard_layout_notification_message" />
  <java-symbol type="string" name="smv_application" />
  <java-symbol type="string" name="smv_process" />
  <java-symbol type="string" name="tethered_notification_message" />
  <java-symbol type="string" name="tethered_notification_title" />
  <java-symbol type="string" name="disable_tether_notification_message" />
  <java-symbol type="string" name="disable_tether_notification_title" />
  <java-symbol type="string" name="adb_debugging_notification_channel_tv" />
  <java-symbol type="string" name="usb_accessory_notification_title" />
  <java-symbol type="string" name="usb_mtp_notification_title" />
  <java-symbol type="string" name="usb_charging_notification_title" />
  <java-symbol type="string" name="usb_notification_message" />
  <java-symbol type="string" name="usb_power_notification_message" />
  <java-symbol type="string" name="usb_ptp_notification_title" />
  <java-symbol type="string" name="usb_midi_notification_title" />
  <java-symbol type="string" name="usb_tether_notification_title" />
  <java-symbol type="string" name="usb_supplying_notification_title" />
  <java-symbol type="string" name="usb_unsupported_audio_accessory_title" />
  <java-symbol type="string" name="usb_unsupported_audio_accessory_message" />
  <java-symbol type="string" name="config_UsbDeviceConnectionHandling_component" />
  <java-symbol type="string" name="vpn_text" />
  <java-symbol type="string" name="vpn_text_long" />
  <java-symbol type="string" name="vpn_title" />
  <java-symbol type="string" name="vpn_title_long" />
  <java-symbol type="string" name="vpn_lockdown_connecting" />
  <java-symbol type="string" name="vpn_lockdown_connected" />
  <java-symbol type="string" name="vpn_lockdown_disconnected" />
  <java-symbol type="string" name="vpn_lockdown_error" />
  <java-symbol type="string" name="vpn_lockdown_config" />
  <java-symbol type="string" name="wallpaper_binding_label" />
  <java-symbol type="style" name="Theme.Dialog.AppError" />
  <java-symbol type="style" name="Theme.Leanback.Dialog.Alert" />
  <java-symbol type="style" name="Theme.Toast" />
  <java-symbol type="xml" name="storage_list" />
  <java-symbol type="bool" name="config_dreamsSupported" />
  <java-symbol type="bool" name="config_dreamsEnabledByDefault" />
  <java-symbol type="bool" name="config_dreamsEnabledOnBattery" />
  <java-symbol type="bool" name="config_dreamsActivatedOnDockByDefault" />
  <java-symbol type="bool" name="config_dreamsActivatedOnSleepByDefault" />
  <java-symbol type="integer" name="config_dreamsBatteryLevelMinimumWhenPowered" />
  <java-symbol type="integer" name="config_dreamsBatteryLevelMinimumWhenNotPowered" />
  <java-symbol type="integer" name="config_dreamsBatteryLevelDrainCutoff" />
  <java-symbol type="string" name="config_dreamsDefaultComponent" />
  <java-symbol type="string" name="config_dozeComponent" />
  <java-symbol type="string" name="enable_explore_by_touch_warning_title" />
  <java-symbol type="string" name="enable_explore_by_touch_warning_message" />
  <java-symbol type="bool" name="config_powerDecoupleAutoSuspendModeFromDisplay" />
  <java-symbol type="bool" name="config_powerDecoupleInteractiveModeFromDisplay" />
  <java-symbol type="integer" name="config_minimumScreenOffTimeout" />
  <java-symbol type="integer" name="config_maximumScreenDimDuration" />
  <java-symbol type="fraction" name="config_maximumScreenDimRatio" />
  <java-symbol type="string" name="config_customAdbPublicKeyConfirmationComponent" />
  <java-symbol type="string" name="config_customAdbPublicKeyConfirmationSecondaryUserComponent" />
  <java-symbol type="string" name="config_customVpnConfirmDialogComponent" />
  <java-symbol type="string" name="config_customVpnAlwaysOnDisconnectedDialogComponent" />
  <java-symbol type="string" name="config_carrierAppInstallDialogComponent" />
  <java-symbol type="string" name="config_defaultNetworkScorerPackageName" />
  <java-symbol type="string" name="config_persistentDataPackageName" />
  <java-symbol type="string" name="config_optionalPackageVerifierName" />

  <java-symbol type="layout" name="resolver_list" />
  <java-symbol type="id" name="resolver_list" />
  <java-symbol type="id" name="button_once" />
  <java-symbol type="id" name="button_always" />
  <java-symbol type="integer" name="config_globalActionsKeyTimeout" />
  <java-symbol type="integer" name="config_maxResolverActivityColumns" />
  <java-symbol type="array" name="config_notificationSignalExtractors" />

  <java-symbol type="layout" name="notification_material_action" />
  <java-symbol type="layout" name="notification_material_action_list" />
  <java-symbol type="layout" name="notification_material_action_tombstone" />
  <java-symbol type="layout" name="notification_template_material_base" />
  <java-symbol type="layout" name="notification_template_material_big_base" />
  <java-symbol type="layout" name="notification_template_material_big_picture" />
  <java-symbol type="layout" name="notification_template_material_inbox" />
  <java-symbol type="layout" name="notification_template_material_media" />
  <java-symbol type="layout" name="notification_template_material_big_media" />
  <java-symbol type="layout" name="notification_template_material_big_text" />
  <java-symbol type="layout" name="notification_template_header" />
  <java-symbol type="layout" name="notification_material_media_action" />
  <java-symbol type="color" name="notification_progress_background_color" />
  <java-symbol type="id" name="media_actions" />

  <java-symbol type="dimen" name="config_mediaMetadataBitmapMaxSize" />

    <!-- From SystemUI -->
  <java-symbol type="anim" name="push_down_in" />
  <java-symbol type="anim" name="push_down_out" />
  <java-symbol type="anim" name="push_up_in" />
  <java-symbol type="anim" name="push_up_out" />
  <java-symbol type="anim" name="lock_screen_behind_enter" />
  <java-symbol type="anim" name="lock_screen_behind_enter_wallpaper" />
  <java-symbol type="anim" name="lock_screen_behind_enter_fade_in" />
  <java-symbol type="anim" name="lock_screen_wallpaper_exit" />
  <java-symbol type="anim" name="launch_task_behind_source" />
  <java-symbol type="anim" name="wallpaper_open_exit" />

  <java-symbol type="bool" name="config_alwaysUseCdmaRssi" />
  <java-symbol type="dimen" name="status_bar_icon_size" />
  <java-symbol type="drawable" name="list_selector_pressed_holo_dark" />
  <java-symbol type="drawable" name="scrubber_control_disabled_holo" />
  <java-symbol type="drawable" name="scrubber_control_selector_holo" />
  <java-symbol type="drawable" name="scrubber_progress_horizontal_holo_dark" />
  <java-symbol type="string" name="chooseUsbActivity" />
  <java-symbol type="string" name="ext_media_badremoval_notification_message" />
  <java-symbol type="string" name="ext_media_badremoval_notification_title" />
  <java-symbol type="string" name="ext_media_checking_notification_message" />
  <java-symbol type="string" name="ext_media_checking_notification_title" />
  <java-symbol type="string" name="ext_media_nomedia_notification_message" />
  <java-symbol type="string" name="ext_media_nomedia_notification_title" />
  <java-symbol type="string" name="ext_media_unmountable_notification_message" />
  <java-symbol type="string" name="ext_media_unmountable_notification_title" />
  <java-symbol type="string" name="ext_media_unmounting_notification_message" />
  <java-symbol type="string" name="ext_media_unmounting_notification_title" />
  <java-symbol type="string" name="ext_media_new_notification_message" />
  <java-symbol type="string" name="ext_media_ready_notification_message" />
  <java-symbol type="string" name="ext_media_init_action" />
  <java-symbol type="string" name="ext_media_unmount_action" />
  <java-symbol type="string" name="ext_media_browse_action" />
  <java-symbol type="string" name="ext_media_missing_title" />
  <java-symbol type="string" name="ext_media_missing_message" />
  <java-symbol type="string" name="ext_media_move_specific_title" />
  <java-symbol type="string" name="ext_media_move_title" />
  <java-symbol type="string" name="ext_media_move_success_title" />
  <java-symbol type="string" name="ext_media_move_success_message" />
  <java-symbol type="string" name="ext_media_move_failure_title" />
  <java-symbol type="string" name="ext_media_move_failure_message" />
  <java-symbol type="style" name="Animation.RecentApplications" />
  <java-symbol type="integer" name="dock_enter_exit_duration" />
  <java-symbol type="bool" name="config_battery_percentage_setting_available" />

  <!-- ImfTest -->
  <java-symbol type="layout" name="auto_complete_list" />

  <!-- From SettingsProvider -->
  <java-symbol type="raw" name="fallbackring" />

  <!-- From Settings -->
  <java-symbol type="array" name="config_mobile_hotspot_provision_app" />
  <java-symbol type="string" name="config_mobile_hotspot_provision_app_no_ui" />
  <java-symbol type="string" name="config_mobile_hotspot_provision_response" />
  <java-symbol type="integer" name="config_mobile_hotspot_provision_check_period" />
  <java-symbol type="string" name="config_wifi_tether_enable" />
  <java-symbol type="bool" name="config_intrusiveNotificationLed" />
  <java-symbol type="bool" name="config_notificationBadging" />
  <java-symbol type="dimen" name="preference_fragment_padding_bottom" />
  <java-symbol type="dimen" name="preference_fragment_padding_side" />
  <java-symbol type="drawable" name="expander_ic_maximized" />
  <java-symbol type="drawable" name="expander_ic_minimized" />
  <java-symbol type="drawable" name="ic_menu_archive" />
  <java-symbol type="drawable" name="ic_menu_goto" />
  <java-symbol type="drawable" name="ic_settings_language" />
  <java-symbol type="drawable" name="title_bar_medium" />
  <java-symbol type="id" name="body" />
  <java-symbol type="string" name="fast_scroll_alphabet" />
  <java-symbol type="string" name="ssl_certificate" />

  <!-- From Phone -->
  <java-symbol type="bool" name="config_built_in_sip_phone" />
  <java-symbol type="id" name="maximize_window" />
  <java-symbol type="id" name="close_window" />
  <java-symbol type="layout" name="decor_caption" />
  <java-symbol type="drawable" name="decor_caption_title_focused" />
  <java-symbol type="drawable" name="decor_close_button_dark" />
  <java-symbol type="drawable" name="decor_close_button_light" />
  <java-symbol type="drawable" name="decor_maximize_button_dark" />
  <java-symbol type="drawable" name="decor_maximize_button_light" />
  <java-symbol type="color" name="decor_button_dark_color" />
  <java-symbol type="color" name="decor_button_light_color" />
  <java-symbol type="array" name="unloggable_phone_numbers" />

  <!-- From TelephonyProvider -->
  <java-symbol type="xml" name="apns" />

  <!-- From ContactsProvider -->
  <java-symbol type="array" name="common_nicknames" />
  <java-symbol type="drawable" name="call_contact" />
  <java-symbol type="drawable" name="create_contact" />
  <java-symbol type="string" name="common_name_prefixes" />
  <java-symbol type="string" name="common_last_name_prefixes" />
  <java-symbol type="string" name="common_name_suffixes" />
  <java-symbol type="string" name="common_name_conjunctions" />
  <java-symbol type="string" name="dial_number_using" />
  <java-symbol type="string" name="create_contact_using" />

  <!-- From DownloadProvider -->
  <java-symbol type="integer" name="config_MaxConcurrentDownloadsAllowed" />
  <java-symbol type="integer" name="config_downloadDataDirSize" />
  <java-symbol type="integer" name="config_downloadDataDirLowSpaceThreshold" />

  <!-- From Contacts -->
  <java-symbol type="drawable" name="quickcontact_badge_overlay_dark" />

  <!-- From Browser -->
  <java-symbol type="drawable" name="ic_menu_moreoverflow_normal_holo_dark" />
  <java-symbol type="id" name="placeholder" />
  <java-symbol type="string" name="ssl_certificate_is_valid" />

  <!-- From Mms -->
  <java-symbol type="drawable" name="ic_menu_play_clip" />

  <!-- From Stk -->
  <java-symbol type="bool" name="config_sf_slowBlur" />
  <java-symbol type="drawable" name="ic_volume" />
  <java-symbol type="drawable" name="stat_notify_sim_toolkit" />
  <java-symbol type="bool" name="config_stkNoAlphaUsrCnf" />

  <!-- From maps library -->
  <java-symbol type="array" name="maps_starting_lat_lng" />
  <java-symbol type="array" name="maps_starting_zoom" />
  <java-symbol type="attr" name="mapViewStyle" />
  <java-symbol type="attr" name="state_focused" />
  <java-symbol type="attr" name="state_selected" />
  <java-symbol type="attr" name="state_pressed" />
  <java-symbol type="drawable" name="compass_arrow" />
  <java-symbol type="drawable" name="compass_base" />
  <java-symbol type="drawable" name="ic_maps_indicator_current_position_anim" />
  <java-symbol type="drawable" name="loading_tile_android" />
  <java-symbol type="drawable" name="maps_google_logo" />
  <java-symbol type="drawable" name="no_tile_256" />
  <java-symbol type="drawable" name="reticle" />

  <!-- From PinyinIME(!!!) -->
  <java-symbol type="string" name="inputMethod" />

  <!-- From Chromium-WebView -->
  <java-symbol type="attr" name="actionModeWebSearchDrawable" />
  <java-symbol type="string" name="websearch" />
  <java-symbol type="drawable" name="ic_media_video_poster" />
  <java-symbol type="xml" name="config_webview_packages" />

  <!-- From SubtitleView -->
  <java-symbol type="dimen" name="subtitle_corner_radius" />
  <java-symbol type="dimen" name="subtitle_shadow_radius" />
  <java-symbol type="dimen" name="subtitle_shadow_offset" />
  <java-symbol type="dimen" name="subtitle_outline_width" />

  <java-symbol type="attr" name="nestedScrollingEnabled" />

  <java-symbol type="layout" name="time_picker_material" />
  <java-symbol type="layout" name="time_picker_header_material" />
  <java-symbol type="layout" name="year_label_text_view" />
  <java-symbol type="layout" name="date_picker_material" />

  <java-symbol type="id" name="time_header" />
  <java-symbol type="id" name="hours" />
  <java-symbol type="id" name="minutes" />
  <java-symbol type="id" name="ampm_layout" />
  <java-symbol type="id" name="am_label" />
  <java-symbol type="id" name="pm_label" />
  <java-symbol type="id" name="radial_picker" />
  <java-symbol type="id" name="separator" />
  <java-symbol type="id" name="date_picker_header" />
  <java-symbol type="id" name="date_picker_header_year" />
  <java-symbol type="id" name="date_picker_header_date" />
  <java-symbol type="id" name="animator" />

  <java-symbol type="string" name="done_label" />
  <java-symbol type="string" name="hour_picker_description" />
  <java-symbol type="string" name="minute_picker_description" />
  <java-symbol type="string" name="select_hours" />
  <java-symbol type="string" name="select_minutes" />
  <java-symbol type="string" name="time_placeholder" />
  <java-symbol type="string" name="deleted_key" />
  <java-symbol type="string" name="sans_serif" />
  <java-symbol type="string" name="radial_numbers_typeface" />
  <java-symbol type="dimen" name="timepicker_selector_radius" />
  <java-symbol type="dimen" name="timepicker_selector_dot_radius" />
  <java-symbol type="dimen" name="timepicker_center_dot_radius" />
  <java-symbol type="dimen" name="timepicker_text_inset_normal" />
  <java-symbol type="dimen" name="timepicker_text_inset_inner" />
  <java-symbol type="dimen" name="timepicker_text_size_normal" />
  <java-symbol type="dimen" name="timepicker_text_size_inner" />
  <java-symbol type="string" name="battery_saver_description" />
  <java-symbol type="string" name="data_saver_description" />
  <java-symbol type="string" name="data_saver_enable_title" />
  <java-symbol type="string" name="data_saver_enable_button" />
  <java-symbol type="string" name="zen_mode_forever" />
  <java-symbol type="string" name="zen_mode_forever_dnd" />
  <java-symbol type="string" name="zen_mode_rule_name_combination" />
  <java-symbol type="plurals" name="zen_mode_duration_minutes" />
  <java-symbol type="plurals" name="zen_mode_duration_hours" />
  <java-symbol type="plurals" name="zen_mode_duration_minutes_summary" />
  <java-symbol type="plurals" name="zen_mode_duration_hours_summary" />
  <java-symbol type="plurals" name="zen_mode_duration_minutes_short" />
  <java-symbol type="plurals" name="zen_mode_duration_hours_short" />
  <java-symbol type="plurals" name="zen_mode_duration_minutes_summary_short" />
  <java-symbol type="plurals" name="zen_mode_duration_hours_summary_short" />
  <java-symbol type="string" name="zen_mode_until" />
  <java-symbol type="string" name="zen_mode_feature_name" />
  <java-symbol type="string" name="zen_mode_downtime_feature_name" />
  <java-symbol type="string" name="zen_mode_default_weeknights_name" />
  <java-symbol type="string" name="zen_mode_default_weekends_name" />
  <java-symbol type="string" name="zen_mode_default_events_name" />
  <java-symbol type="string" name="zen_mode_default_every_night_name" />
  <java-symbol type="array" name="config_system_condition_providers" />
  <java-symbol type="string" name="muted_by" />
  <java-symbol type="string" name="zen_mode_alarm" />

  <java-symbol type="string" name="select_day" />
  <java-symbol type="string" name="select_year" />

  <java-symbol type="string" name="date_picker_month_typeface" />
  <java-symbol type="string" name="date_picker_day_of_week_typeface" />
  <java-symbol type="string" name="date_picker_day_typeface" />
  <java-symbol type="dimen" name="date_picker_month_text_size" />
  <java-symbol type="dimen" name="date_picker_day_of_week_text_size" />
  <java-symbol type="dimen" name="date_picker_day_text_size" />
  <java-symbol type="dimen" name="date_picker_month_height" />
  <java-symbol type="dimen" name="date_picker_day_height" />
  <java-symbol type="dimen" name="date_picker_day_width" />
  <java-symbol type="dimen" name="date_picker_day_selector_radius" />
  <java-symbol type="id" name="date_picker_day_picker" />
  <java-symbol type="id" name="date_picker_year_picker" />

  <java-symbol type="dimen" name="datepicker_view_animator_height" />
  <java-symbol type="dimen" name="datepicker_year_label_height" />

  <java-symbol type="array" name="config_clockTickVibePattern" />
  <java-symbol type="array" name="config_calendarDateVibePattern" />

  <!-- From KeyguardServiceDelegate -->
  <java-symbol type="string" name="config_keyguardComponent" />

  <!-- Fingerprint messages -->
  <java-symbol type="string" name="fingerprint_error_unable_to_process" />
  <java-symbol type="string" name="fingerprint_error_hw_not_available" />
  <java-symbol type="string" name="fingerprint_error_no_space" />
  <java-symbol type="string" name="fingerprint_error_timeout" />
  <java-symbol type="array" name="fingerprint_error_vendor" />
  <java-symbol type="string" name="fingerprint_acquired_partial" />
  <java-symbol type="string" name="fingerprint_acquired_insufficient" />
  <java-symbol type="string" name="fingerprint_acquired_imager_dirty" />
  <java-symbol type="string" name="fingerprint_acquired_too_slow" />
  <java-symbol type="string" name="fingerprint_acquired_too_fast" />
  <java-symbol type="array" name="fingerprint_acquired_vendor" />
  <java-symbol type="string" name="fingerprint_error_canceled" />
  <java-symbol type="string" name="fingerprint_error_user_canceled" />
  <java-symbol type="string" name="fingerprint_error_lockout" />
  <java-symbol type="string" name="fingerprint_error_lockout_permanent" />
  <java-symbol type="string" name="fingerprint_name_template" />
  <java-symbol type="string" name="fingerprint_not_recognized" />
  <java-symbol type="string" name="fingerprint_authenticated" />
  <java-symbol type="string" name="fingerprint_error_no_fingerprints" />
  <java-symbol type="string" name="fingerprint_error_hw_not_present" />

  <!-- Fingerprint config -->
  <java-symbol type="integer" name="config_fingerprintMaxTemplatesPerUser"/>
  <java-symbol type="bool" name="config_fingerprintSupportsGestures"/>

  <!-- From various Material changes -->
  <java-symbol type="attr" name="titleTextAppearance" />
  <java-symbol type="attr" name="subtitleTextAppearance" />
  <java-symbol type="attr" name="windowActionBarFullscreenDecorLayout" />
  <java-symbol type="drawable" name="ic_lock_bugreport" />
  <java-symbol type="id" name="icon_frame" />
  <java-symbol type="style" name="Animation.VolumePanel" />
  <java-symbol type="transition" name="no_transition" />
  <java-symbol type="color" name="timepicker_default_text_color_material" />
  <java-symbol type="color" name="timepicker_default_ampm_unselected_background_color_material" />
  <java-symbol type="color" name="timepicker_default_ampm_selected_background_color_material" />
  <java-symbol type="color" name="timepicker_default_selector_color_material" />
  <java-symbol type="color" name="timepicker_default_numbers_background_color_material" />
  <java-symbol type="style" name="TextAppearance.Material.TimePicker.TimeLabel" />
  <java-symbol type="attr" name="seekBarPreferenceStyle" />
  <java-symbol type="style" name="Theme.DeviceDefault.Resolver" />
  <java-symbol type="style" name="Theme.DeviceDefault.System" />
  <java-symbol type="attr" name="preferenceActivityStyle" />
  <java-symbol type="attr" name="preferenceFragmentStyle" />
  <java-symbol type="bool" name="skipHoldBeforeMerge" />
  <java-symbol type="bool" name="imsServiceAllowTurnOff" />
  <java-symbol type="bool" name="config_device_volte_available" />
  <java-symbol type="bool" name="config_carrier_volte_available" />
  <java-symbol type="bool" name="config_carrier_volte_tty_supported" />
  <java-symbol type="bool" name="config_device_vt_available" />
  <java-symbol type="bool" name="config_device_respects_hold_carrier_config" />
  <java-symbol type="bool" name="config_carrier_vt_available" />
  <java-symbol type="bool" name="config_device_wfc_ims_available" />
  <java-symbol type="bool" name="config_carrier_wfc_ims_available" />
  <java-symbol type="bool" name="config_use_voip_mode_for_ims" />
  <java-symbol type="attr" name="touchscreenBlocksFocus" />
  <java-symbol type="layout" name="resolver_list_with_default" />
  <java-symbol type="string" name="whichApplicationNamed" />
  <java-symbol type="string" name="whichApplicationLabel" />
  <java-symbol type="string" name="whichViewApplication" />
  <java-symbol type="string" name="whichViewApplicationNamed" />
  <java-symbol type="string" name="whichViewApplicationLabel" />
  <java-symbol type="string" name="whichEditApplication" />
  <java-symbol type="string" name="whichEditApplicationNamed" />
  <java-symbol type="string" name="whichEditApplicationLabel" />
  <java-symbol type="string" name="whichSendApplication" />
  <java-symbol type="string" name="whichSendApplicationNamed" />
  <java-symbol type="string" name="whichSendApplicationLabel" />
  <java-symbol type="string" name="whichSendToApplication" />
  <java-symbol type="string" name="whichSendToApplicationNamed" />
  <java-symbol type="string" name="whichSendToApplicationLabel" />
  <java-symbol type="string" name="whichImageCaptureApplication" />
  <java-symbol type="string" name="whichImageCaptureApplicationNamed" />
  <java-symbol type="string" name="whichImageCaptureApplicationLabel" />
  <java-symbol type="attr" name="lightY" />
  <java-symbol type="attr" name="lightZ" />
  <java-symbol type="attr" name="lightRadius" />
  <java-symbol type="attr" name="ambientShadowAlpha" />
  <java-symbol type="attr" name="spotShadowAlpha" />
  <java-symbol type="array" name="config_cdma_home_system" />
  <java-symbol type="bool" name="config_sms_decode_gsm_8bit_data" />
  <java-symbol type="dimen" name="text_size_small_material" />
  <java-symbol type="attr" name="checkMarkGravity" />
  <java-symbol type="layout" name="select_dialog_singlechoice_material" />
  <java-symbol type="layout" name="select_dialog_multichoice_material" />
  <java-symbol type="array" name="no_ems_support_sim_operators" />
  <java-symbol type="color" name="system_notification_accent_color" />
  <java-symbol type="dimen" name="text_handle_min_size" />
  <java-symbol type="id" name="transitionTransform" />
  <java-symbol type="id" name="parentMatrix" />
  <java-symbol type="bool" name="config_auto_attach_data_on_creation" />
  <java-symbol type="attr" name="closeItemLayout" />
  <java-symbol type="layout" name="resolver_different_item_header" />
  <java-symbol type="integer" name="config_cdma_3waycall_flash_delay"/>
  <java-symbol type="array" name="config_default_vm_number" />
  <java-symbol type="attr" name="windowBackgroundFallback" />
  <java-symbol type="id" name="textSpacerNoButtons" />
  <java-symbol type="array" name="dial_string_replace" />
  <java-symbol type="bool" name="config_restart_radio_on_pdp_fail_regular_deactivation" />
  <java-symbol type="array" name="networks_not_clear_data" />
  <java-symbol type="bool" name="config_switch_phone_on_voice_reg_state_change" />
  <java-symbol type="string" name="whichHomeApplicationNamed" />
  <java-symbol type="string" name="whichHomeApplicationLabel" />
  <java-symbol type="bool" name="config_sms_force_7bit_encoding" />
  <java-symbol type="bool" name="config_defaultWindowFeatureOptionsPanel" />
  <java-symbol type="bool" name="config_defaultWindowFeatureContextMenu" />
  <java-symbol type="bool" name="config_overrideRemoteViewsActivityTransition" />
  <java-symbol type="attr" name="colorProgressBackgroundNormal" />

  <java-symbol type="layout" name="simple_account_item" />
  <java-symbol type="string" name="prohibit_manual_network_selection_in_gobal_mode" />
  <java-symbol type="id" name="profile_button" />

  <java-symbol type="array" name="config_vvmSmsFilterRegexes" />

  <!-- Cascading submenus -->
  <java-symbol type="dimen" name="cascading_menus_min_smallest_width" />

  <java-symbol type="string" name="android_system_label" />
  <java-symbol type="string" name="system_error_wipe_data" />
  <java-symbol type="string" name="system_error_manufacturer" />
  <java-symbol type="dimen" name="fast_scroller_minimum_touch_target" />
  <java-symbol type="array" name="config_cdma_international_roaming_indicators" />
  <java-symbol type="string" name="kg_text_message_separator" />

  <java-symbol type="bool" name="config_use_sim_language_file" />
  <java-symbol type="bool" name="config_LTE_eri_for_network_name" />
  <java-symbol type="bool" name="config_defaultInTouchMode" />

  <java-symbol type="string" name="usb_midi_peripheral_name" />
  <java-symbol type="string" name="usb_midi_peripheral_manufacturer_name" />
  <java-symbol type="string" name="usb_midi_peripheral_product_name" />

  <java-symbol type="id" name="spacer" />

  <java-symbol type="xml" name="bookmarks" />

  <java-symbol type="integer" name="config_defaultNightMode" />

  <java-symbol type="integer" name="config_jobSchedulerInactivityIdleThreshold" />
  <java-symbol type="integer" name="config_jobSchedulerIdleWindowSlop" />

  <java-symbol type="style" name="Animation.ImmersiveModeConfirmation" />

  <java-symbol type="integer" name="config_screen_magnification_multi_tap_adjustment" />
  <java-symbol type="dimen" name="config_screen_magnification_scaling_threshold" />
  <java-symbol type="dimen" name="timepicker_selector_stroke"/>

  <java-symbol type="style" name="TextAppearance.Material.Widget.Calendar.Month" />
  <java-symbol type="style" name="TextAppearance.Material.Widget.Calendar.DayOfWeek" />
  <java-symbol type="style" name="TextAppearance.Material.Widget.Calendar.Day" />
  <java-symbol type="style" name="TextAppearance.Material.DatePicker.List.YearLabel" />
  <java-symbol type="style" name="TextAppearance.Material.DatePicker.List.YearLabel.Activated" />
  <java-symbol type="dimen" name="day_picker_padding_top"/>
  <java-symbol type="dimen" name="date_picker_day_of_week_height"/>

  <java-symbol type="string" name="storage_internal" />
  <java-symbol type="string" name="storage_sd_card" />
  <java-symbol type="string" name="storage_sd_card_label" />
  <java-symbol type="string" name="storage_usb_drive" />
  <java-symbol type="string" name="storage_usb_drive_label" />
  <java-symbol type="string" name="storage_usb" />

  <java-symbol type="drawable" name="ic_eject_24dp" />
  <java-symbol type="drawable" name="ic_folder_24dp" />
  <java-symbol type="drawable" name="ic_sd_card_48dp" />
  <java-symbol type="drawable" name="ic_settings_24dp" />
  <java-symbol type="drawable" name="ic_storage_48dp" />
  <java-symbol type="drawable" name="ic_usb_48dp" />
  <java-symbol type="drawable" name="ic_zen_24dp" />
  <java-symbol type="drawable" name="ic_dnd_block_notifications" />

  <!-- Floating toolbar -->
  <java-symbol type="id" name="floating_toolbar_menu_item_image" />
  <java-symbol type="id" name="floating_toolbar_menu_item_text" />
  <java-symbol type="id" name="overflow" />
  <java-symbol type="layout" name="floating_popup_container" />
  <java-symbol type="layout" name="floating_popup_menu_button" />
  <java-symbol type="layout" name="floating_popup_open_overflow_button" />
  <java-symbol type="layout" name="floating_popup_close_overflow_button" />
  <java-symbol type="layout" name="floating_popup_overflow_button" />
  <java-symbol type="string" name="floating_toolbar_open_overflow_description" />
  <java-symbol type="string" name="floating_toolbar_close_overflow_description" />
  <java-symbol type="dimen" name="floating_toolbar_height" />
  <java-symbol type="dimen" name="floating_toolbar_menu_button_side_padding" />
  <java-symbol type="dimen" name="floating_toolbar_overflow_side_padding" />
  <java-symbol type="dimen" name="floating_toolbar_text_size" />
  <java-symbol type="dimen" name="floating_toolbar_menu_button_minimum_width" />
  <java-symbol type="dimen" name="floating_toolbar_preferred_width" />
  <java-symbol type="dimen" name="floating_toolbar_minimum_overflow_height" />
  <java-symbol type="dimen" name="floating_toolbar_maximum_overflow_height" />
  <java-symbol type="dimen" name="floating_toolbar_horizontal_margin" />
  <java-symbol type="dimen" name="floating_toolbar_vertical_margin" />
  <java-symbol type="dimen" name="floating_toolbar_icon_text_spacing" />
  <java-symbol type="dimen" name="content_rect_bottom_clip_allowance" />
  <java-symbol type="drawable" name="ft_avd_tooverflow" />
  <java-symbol type="drawable" name="ft_avd_toarrow" />
  <java-symbol type="drawable" name="ft_avd_toarrow_animation" />
  <java-symbol type="drawable" name="ft_avd_tooverflow_animation" />
  <java-symbol type="attr" name="floatingToolbarDividerColor" />

  <!-- Magnifier -->
  <java-symbol type="dimen" name="magnifier_width" />
  <java-symbol type="dimen" name="magnifier_height" />
  <java-symbol type="dimen" name="magnifier_elevation" />
  <java-symbol type="dimen" name="magnifier_zoom_scale" />
  <java-symbol type="dimen" name="magnifier_offset" />

  <java-symbol type="string" name="date_picker_prev_month_button" />
  <java-symbol type="string" name="date_picker_next_month_button" />
  <java-symbol type="layout" name="date_picker_month_item_material" />
  <java-symbol type="id" name="month_view" />
  <java-symbol type="integer" name="config_zen_repeat_callers_threshold" />
  <java-symbol type="layout" name="chooser_grid" />
  <java-symbol type="layout" name="resolve_grid_item" />
  <java-symbol type="id" name="title_icon" />
  <java-symbol type="id" name="day_picker_view_pager" />
  <java-symbol type="layout" name="day_picker_content_material" />
  <java-symbol type="drawable" name="scroll_indicator_material" />

  <java-symbol type="layout" name="chooser_row" />
  <java-symbol type="color" name="chooser_service_row_background_color" />
  <java-symbol type="id" name="target_badge" />
  <java-symbol type="bool" name="config_supportDoubleTapWake" />
  <java-symbol type="drawable" name="ic_perm_device_info" />
  <java-symbol type="string" name="config_radio_access_family" />
  <java-symbol type="string" name="notification_inbox_ellipsis" />
  <java-symbol type="bool" name="config_mainBuiltInDisplayIsRound" />

  <java-symbol type="id" name="actions_container" />
  <java-symbol type="id" name="smart_reply_container" />
  <java-symbol type="id" name="remote_input_tag" />
  <java-symbol type="id" name="pending_intent_tag" />

  <java-symbol type="attr" name="seekBarDialogPreferenceStyle" />
  <java-symbol type="string" name="ext_media_status_removed" />
  <java-symbol type="string" name="ext_media_status_unmounted" />
  <java-symbol type="string" name="ext_media_status_checking" />
  <java-symbol type="string" name="ext_media_status_mounted" />
  <java-symbol type="string" name="ext_media_status_mounted_ro" />
  <java-symbol type="string" name="ext_media_status_bad_removal" />
  <java-symbol type="string" name="ext_media_status_unmountable" />
  <java-symbol type="string" name="ext_media_status_unsupported" />
  <java-symbol type="string" name="ext_media_status_ejecting" />
  <java-symbol type="string" name="ext_media_status_formatting" />
  <java-symbol type="string" name="ext_media_status_missing" />
  <java-symbol type="string" name="ext_media_unsupported_notification_message" />
  <java-symbol type="string" name="ext_media_unsupported_notification_title" />
  <java-symbol type="plurals" name="selected_count" />
  <java-symbol type="drawable" name="ic_dialog_alert_material" />


  <java-symbol type="string" name="lockscreen_access_pattern_area" />

  <java-symbol type="bool" name="config_eap_sim_based_auth_supported" />

  <java-symbol type="array" name="config_cell_retries_per_error_code" />
  <java-symbol type="drawable" name="ic_more_items" />

  <!-- Gesture -->
  <java-symbol type="integer" name="config_cameraLaunchGestureSensorType" />
  <java-symbol type="string" name="config_cameraLaunchGestureSensorStringType" />
  <java-symbol type="bool" name="config_cameraDoubleTapPowerGestureEnabled" />
  <java-symbol type="integer" name="config_cameraLiftTriggerSensorType" />
  <java-symbol type="string" name="config_cameraLiftTriggerSensorStringType" />
  <java-symbol type="bool" name="config_volumeHushGestureEnabled" />

  <java-symbol type="drawable" name="platlogo_m" />

  <java-symbol type="string" name="config_iccHotswapPromptForRestartDialogComponent" />

  <java-symbol type="string" name="config_packagedKeyboardName" />
  <java-symbol type="bool" name="config_forceWindowDrawsStatusBarBackground" />
  <java-symbol type="integer" name="config_navBarOpacityMode" />
  <java-symbol type="color" name="system_bar_background_semi_transparent" />

  <!-- EditText suggestion popup. -->
  <java-symbol type="id" name="suggestionWindowContainer" />
  <java-symbol type="id" name="suggestionContainer" />
  <java-symbol type="id" name="addToDictionaryButton" />
  <java-symbol type="id" name="deleteButton" />
  <!-- TextView -->
  <java-symbol type="string" name="failed_to_copy_to_clipboard" />

  <java-symbol type="id" name="notification_material_reply_container" />
  <java-symbol type="id" name="notification_material_reply_text_1" />
  <java-symbol type="id" name="notification_material_reply_text_1_container" />
  <java-symbol type="id" name="notification_material_reply_text_2" />
  <java-symbol type="id" name="notification_material_reply_text_3" />
  <java-symbol type="id" name="notification_material_reply_progress" />

  <java-symbol type="string" name="notification_hidden_text" />
  <java-symbol type="id" name="app_name_text" />
  <java-symbol type="id" name="header_text" />
  <java-symbol type="id" name="header_text_secondary" />
  <java-symbol type="id" name="expand_button" />
  <java-symbol type="id" name="notification_header" />
  <java-symbol type="id" name="time_divider" />
  <java-symbol type="id" name="header_text_divider" />
  <java-symbol type="id" name="header_text_secondary_divider" />
  <java-symbol type="id" name="text_line_1" />
  <java-symbol type="drawable" name="ic_expand_notification" />
  <java-symbol type="drawable" name="ic_collapse_notification" />
  <java-symbol type="drawable" name="ic_expand_bundle" />
  <java-symbol type="drawable" name="ic_collapse_bundle" />
  <java-symbol type="dimen" name="notification_min_content_height" />
  <java-symbol type="dimen" name="notification_header_shrink_min_width" />
  <java-symbol type="dimen" name="notification_content_margin_start" />
  <java-symbol type="dimen" name="notification_content_margin_end" />
  <java-symbol type="dimen" name="notification_reply_inset" />
  <java-symbol type="dimen" name="notification_content_margin_top" />
  <java-symbol type="dimen" name="notification_content_margin" />
  <java-symbol type="dimen" name="notification_header_background_height" />
  <java-symbol type="dimen" name="notification_header_height" />
  <java-symbol type="dimen" name="notification_header_expand_icon_size" />
  <java-symbol type="dimen" name="notification_expand_button_padding_top" />
  <java-symbol type="dimen" name="notification_header_icon_margin_end" />
  <java-symbol type="dimen" name="notification_header_icon_size" />
  <java-symbol type="dimen" name="notification_header_app_name_margin_start" />
  <java-symbol type="dimen" name="notification_header_separating_margin" />
  <java-symbol type="string" name="default_notification_channel_label" />
  <java-symbol type="string" name="importance_from_user" />
  <java-symbol type="string" name="importance_from_person" />

  <java-symbol type="layout" name="work_widget_mask_view" />
  <java-symbol type="id" name="work_widget_mask_frame" />
  <java-symbol type="id" name="work_widget_app_icon" />
  <java-symbol type="id" name="work_widget_badge_icon" />

  <java-symbol type="id" name="aerr_report" />
  <java-symbol type="id" name="aerr_restart" />
  <java-symbol type="id" name="aerr_close" />
  <java-symbol type="id" name="aerr_app_info" />
  <java-symbol type="id" name="aerr_mute" />

  <java-symbol type="string" name="status_bar_rotate" />
  <java-symbol type="string" name="status_bar_headset" />
  <java-symbol type="string" name="status_bar_data_saver" />
  <java-symbol type="string" name="status_bar_managed_profile" />
  <java-symbol type="string" name="status_bar_ime" />
  <java-symbol type="string" name="status_bar_sync_failing" />
  <java-symbol type="string" name="status_bar_sync_active" />
  <java-symbol type="string" name="status_bar_cast" />
  <java-symbol type="string" name="status_bar_hotspot" />
  <java-symbol type="string" name="status_bar_location" />
  <java-symbol type="string" name="status_bar_bluetooth" />
  <java-symbol type="string" name="status_bar_nfc" />
  <java-symbol type="string" name="status_bar_tty" />
  <java-symbol type="string" name="status_bar_speakerphone" />
  <java-symbol type="string" name="status_bar_zen" />
  <java-symbol type="string" name="status_bar_mute" />
  <java-symbol type="string" name="status_bar_volume" />
  <java-symbol type="string" name="status_bar_wifi" />
  <java-symbol type="string" name="status_bar_cdma_eri" />
  <java-symbol type="string" name="status_bar_data_connection" />
  <java-symbol type="string" name="status_bar_phone_evdo_signal" />
  <java-symbol type="string" name="status_bar_phone_signal" />
  <java-symbol type="string" name="status_bar_battery" />
  <java-symbol type="string" name="status_bar_alarm_clock" />
  <java-symbol type="string" name="status_bar_secure" />
  <java-symbol type="string" name="status_bar_clock" />
  <java-symbol type="string" name="status_bar_airplane" />
  <java-symbol type="string" name="status_bar_mobile" />
  <java-symbol type="string" name="status_bar_ethernet" />
  <java-symbol type="string" name="status_bar_vpn" />

  <!-- Locale picker -->
  <java-symbol type="id" name="locale_search_menu" />
  <java-symbol type="layout" name="language_picker_item" />
  <java-symbol type="layout" name="language_picker_section_header" />
  <java-symbol type="menu" name="language_selection_list" />
  <java-symbol type="string" name="country_selection_title" />
  <java-symbol type="string" name="language_picker_section_all" />
  <java-symbol type="string" name="region_picker_section_all" />
  <java-symbol type="string" name="language_picker_section_suggested" />
  <java-symbol type="string" name="language_selection_title" />
  <java-symbol type="string" name="search_language_hint" />

  <java-symbol type="string" name="work_mode_off_title" />
  <java-symbol type="string" name="work_mode_off_message" />
  <java-symbol type="string" name="work_mode_turn_on" />

  <java-symbol type="string" name="deprecated_target_sdk_message" />
  <java-symbol type="string" name="deprecated_target_sdk_app_store" />

  <!-- New SMS notification while phone is locked. -->
  <java-symbol type="string" name="new_sms_notification_title" />
  <java-symbol type="string" name="new_sms_notification_content" />

  <java-symbol type="dimen" name="media_notification_expanded_image_margin_bottom" />
  <java-symbol type="dimen" name="notification_content_image_margin_end" />

  <java-symbol type="bool" name="config_strongAuthRequiredOnBoot" />

  <java-symbol type="layout" name="app_anr_dialog" />
  <java-symbol type="layout" name="notification_template_material_messaging" />

  <java-symbol type="id" name="aerr_wait" />

  <java-symbol type="id" name="notification_content_container" />

  <java-symbol type="plurals" name="duration_minutes_shortest" />
  <java-symbol type="plurals" name="duration_hours_shortest" />
  <java-symbol type="plurals" name="duration_days_shortest" />
  <java-symbol type="plurals" name="duration_years_shortest" />
  <java-symbol type="plurals" name="duration_minutes_shortest_future" />
  <java-symbol type="plurals" name="duration_hours_shortest_future" />
  <java-symbol type="plurals" name="duration_days_shortest_future" />
  <java-symbol type="plurals" name="duration_years_shortest_future" />

  <java-symbol type="plurals" name="duration_minutes_relative" />
  <java-symbol type="plurals" name="duration_hours_relative" />
  <java-symbol type="plurals" name="duration_days_relative" />
  <java-symbol type="plurals" name="duration_years_relative" />
  <java-symbol type="plurals" name="duration_minutes_relative_future" />
  <java-symbol type="plurals" name="duration_hours_relative_future" />
  <java-symbol type="plurals" name="duration_days_relative_future" />
  <java-symbol type="plurals" name="duration_years_relative_future" />

  <java-symbol type="string" name="now_string_shortest" />

  <!-- Encryption notification while accounts are locked by credential encryption -->
  <java-symbol type="string" name="user_encrypted_title" />
  <java-symbol type="string" name="user_encrypted_message" />
  <java-symbol type="string" name="user_encrypted_detail" />
  <java-symbol type="string" name="profile_encrypted_detail" />
  <java-symbol type="string" name="profile_encrypted_message" />
  <java-symbol type="drawable" name="ic_user_secure" />

  <java-symbol type="string" name="android_upgrading_notification_title" />

  <java-symbol type="string" name="usb_mtp_launch_notification_title" />
  <java-symbol type="string" name="usb_mtp_launch_notification_description" />

  <java-symbol type="color" name="notification_action_list" />
  <java-symbol type="color" name="notification_material_background_color" />

  <!-- Resolver target actions -->
  <java-symbol type="array" name="resolver_target_actions_pin" />
  <java-symbol type="array" name="resolver_target_actions_unpin" />

  <java-symbol type="string" name="install_carrier_app_notification_title" />
  <java-symbol type="string" name="install_carrier_app_notification_text" />
  <java-symbol type="string" name="install_carrier_app_notification_text_app_name" />
  <java-symbol type="string" name="install_carrier_app_notification_button" />
  <java-symbol type="string" name="carrier_app_notification_title" />
  <java-symbol type="string" name="carrier_app_notification_text" />
  <java-symbol type="string" name="negative_duration" />

  <java-symbol type="dimen" name="notification_messaging_spacing" />

  <java-symbol type="dimen" name="notification_text_margin_top" />
  <java-symbol type="dimen" name="notification_inbox_item_top_padding" />

  <!-- WallpaperManager config -->
  <java-symbol type="string" name="config_wallpaperCropperPackage" />
  <java-symbol type="string" name="expand_action_accessibility" />

  <java-symbol type="id" name="textSpacerNoTitle" />
  <java-symbol type="id" name="titleDividerNoCustom" />

  <java-symbol type="id" name="notification_messaging" />

  <java-symbol type="bool" name="config_sustainedPerformanceModeSupported" />

  <!-- Wearable input extract edit view -->
  <java-symbol type="drawable" name="ic_input_extract_action_go" />
  <java-symbol type="drawable" name="ic_input_extract_action_search" />
  <java-symbol type="drawable" name="ic_input_extract_action_send" />
  <java-symbol type="drawable" name="ic_input_extract_action_next" />
  <java-symbol type="drawable" name="ic_input_extract_action_done" />
  <java-symbol type="drawable" name="ic_input_extract_action_previous" />
  <java-symbol type="drawable" name="ic_input_extract_action_return" />

  <java-symbol type="fraction" name="input_extract_layout_height" />
  <java-symbol type="fraction" name="input_extract_layout_padding_left" />
  <java-symbol type="fraction" name="input_extract_layout_padding_left_no_action" />
  <java-symbol type="fraction" name="input_extract_layout_padding_right" />
  <java-symbol type="fraction" name="input_extract_text_margin_bottom" />
  <java-symbol type="fraction" name="input_extract_action_margin_bottom" />

  <java-symbol type="dimen" name="input_extract_action_button_width" />
  <java-symbol type="dimen" name="input_extract_action_button_height" />

  <java-symbol type="dimen" name="notification_action_list_height" />
  <java-symbol type="dimen" name="notification_action_emphasized_height" />

  <!-- TV Remote Service package -->
  <java-symbol type="string" name="config_tvRemoteServicePackage" />
  <java-symbol type="string" name="notification_messaging_title_template" />

  <java-symbol type="bool" name="config_supportPreRebootSecurityLogs" />

  <java-symbol type="dimen" name="notification_media_image_margin_end" />
  <java-symbol type="id" name="notification_action_list_margin_target" />
  <java-symbol type="dimen" name="notification_action_disabled_alpha" />

  <!-- Pinner Service -->
  <java-symbol type="array" name="config_defaultPinnerServiceFiles" />
  <java-symbol type="bool" name="config_pinnerCameraApp" />
  <java-symbol type="bool" name="config_pinnerHomeApp" />

  <java-symbol type="string" name="config_doubleTouchGestureEnableFile" />

  <java-symbol type="string" name="suspended_widget_accessibility" />

  <java-symbol type="string" name="app_suspended_title" />
  <java-symbol type="string" name="app_suspended_more_details" />
  <java-symbol type="string" name="app_suspended_default_message" />

  <!-- Used internally for assistant to launch activity transitions -->
  <java-symbol type="id" name="cross_task_transition" />

  <java-symbol type="bool" name="config_useRoundIcon" />

  <!-- For System navigation keys -->
  <java-symbol type="bool" name="config_supportSystemNavigationKeys" />

  <java-symbol type="layout" name="unsupported_display_size_dialog_content" />
  <java-symbol type="string" name="unsupported_display_size_message" />

  <java-symbol type="layout" name="notification_material_action_emphasized" />

  <!-- Package name for the device provisioning package -->
  <java-symbol type="string" name="config_deviceProvisioningPackage" />

  <!-- Colon separated list of package names that should be granted DND access -->
  <java-symbol type="string" name="config_defaultDndAccessPackages" />

  <!-- For NetworkPolicyManagerService -->
  <java-symbol type="string" name="config_networkOverLimitComponent" />
  <java-symbol type="string" name="config_dataUsageSummaryComponent" />

  <java-symbol type="string" name="lockscreen_storage_locked" />

  <java-symbol type="string" name="global_action_emergency" />
  <java-symbol type="string" name="config_emergency_call_number" />
  <java-symbol type="array" name="config_emergency_mcc_codes" />

  <java-symbol type="string" name="config_dozeDoubleTapSensorType" />
  <java-symbol type="bool" name="config_dozePulsePickup" />

  <!-- Used for MimeIconUtils. -->
  <java-symbol type="drawable" name="ic_doc_apk" />
  <java-symbol type="drawable" name="ic_doc_audio" />
  <java-symbol type="drawable" name="ic_doc_certificate" />
  <java-symbol type="drawable" name="ic_doc_codes" />
  <java-symbol type="drawable" name="ic_doc_compressed" />
  <java-symbol type="drawable" name="ic_doc_contact" />
  <java-symbol type="drawable" name="ic_doc_event" />
  <java-symbol type="drawable" name="ic_doc_font" />
  <java-symbol type="drawable" name="ic_doc_image" />
  <java-symbol type="drawable" name="ic_doc_pdf" />
  <java-symbol type="drawable" name="ic_doc_presentation" />
  <java-symbol type="drawable" name="ic_doc_spreadsheet" />
  <java-symbol type="drawable" name="ic_doc_document" />
  <java-symbol type="drawable" name="ic_doc_video" />
  <java-symbol type="drawable" name="ic_doc_word" />
  <java-symbol type="drawable" name="ic_doc_excel" />
  <java-symbol type="drawable" name="ic_doc_powerpoint" />
  <java-symbol type="drawable" name="ic_doc_folder" />
  <java-symbol type="drawable" name="ic_doc_audio" />
  <java-symbol type="drawable" name="ic_doc_image" />
  <java-symbol type="drawable" name="ic_doc_text" />
  <java-symbol type="drawable" name="ic_doc_video" />
  <java-symbol type="drawable" name="ic_doc_generic" />

  <java-symbol type="bool" name="config_setColorTransformAccelerated" />
  <java-symbol type="bool" name="config_nightDisplayAvailable" />
  <java-symbol type="bool" name="config_allowDisablingAssistDisclosure" />
  <java-symbol type="integer" name="config_defaultNightDisplayAutoMode" />
  <java-symbol type="integer" name="config_defaultNightDisplayCustomStartTime" />
  <java-symbol type="integer" name="config_defaultNightDisplayCustomEndTime" />
  <java-symbol type="integer" name="config_nightDisplayColorTemperatureDefault" />
  <java-symbol type="integer" name="config_nightDisplayColorTemperatureMin" />
  <java-symbol type="integer" name="config_nightDisplayColorTemperatureMax" />
  <java-symbol type="array" name="config_nightDisplayColorTemperatureCoefficients" />
  <java-symbol type="array" name="config_nightDisplayColorTemperatureCoefficientsNative" />
  <java-symbol type="array" name="config_availableColorModes" />

  <!-- Default first user restrictions -->
  <java-symbol type="array" name="config_defaultFirstUserRestrictions" />

  <java-symbol type="bool" name="config_permissionReviewRequired" />

  <!-- Global actions icons -->
  <java-symbol type="drawable" name="ic_restart" />
  <java-symbol type="drawable" name="ic_screenshot" />
  <java-symbol type="drawable" name="ic_faster_emergency" />
  <java-symbol type="drawable" name="emergency_icon" />

  <java-symbol type="array" name="config_convert_to_emergency_number_map" />

  <java-symbol type="array" name="config_nonBlockableNotificationPackages" />

  <java-symbol type="array" name="config_allowedManagedServicesOnLowRamDevices" />

  <!-- Screen-size-dependent modes for picker dialogs. -->
  <java-symbol type="integer" name="time_picker_mode" />
  <java-symbol type="integer" name="date_picker_mode" />

  <java-symbol type="dimen" name="config_appTransitionAnimationDurationScaleDefault" />

  <java-symbol type="layout" name="notification_template_material_ambient" />

  <!-- Network Recommendation -->
  <java-symbol type="string" name="config_defaultNetworkRecommendationProviderPackage" />

  <!-- Whether allow 3rd party apps on internal storage. -->
  <java-symbol type="bool" name="config_allow3rdPartyAppOnInternal" />

  <java-symbol type="bool" name="use_lock_pattern_drawable" />
  <java-symbol type="drawable" name="lockscreen_notselected" />
  <java-symbol type="drawable" name="lockscreen_selected" />

  <java-symbol type="string" name="notification_header_divider_symbol_with_spaces" />
  <java-symbol type="string" name="config_defaultCellBroadcastReceiverPkg" />

  <java-symbol type="color" name="notification_primary_text_color_light" />
  <java-symbol type="color" name="notification_primary_text_color_dark" />
  <java-symbol type="color" name="notification_secondary_text_color_light" />
  <java-symbol type="color" name="notification_secondary_text_color_dark" />
  <java-symbol type="color" name="notification_default_color_light" />
  <java-symbol type="color" name="notification_default_color_dark" />
  <java-symbol type="dimen" name="notification_secondary_text_disabled_alpha" />

  <java-symbol type="string" name="app_category_game" />
  <java-symbol type="string" name="app_category_audio" />
  <java-symbol type="string" name="app_category_video" />
  <java-symbol type="string" name="app_category_image" />
  <java-symbol type="string" name="app_category_social" />
  <java-symbol type="string" name="app_category_news" />
  <java-symbol type="string" name="app_category_maps" />
  <java-symbol type="string" name="app_category_productivity" />

  <java-symbol type="raw" name="fallback_categories" />

  <java-symbol type="string" name="config_icon_mask" />

  <!-- Accessibility Shortcut -->
  <java-symbol type="string" name="accessibility_shortcut_warning_dialog_title" />
  <java-symbol type="string" name="accessibility_shortcut_toogle_warning" />
  <java-symbol type="string" name="accessibility_shortcut_enabling_service" />
  <java-symbol type="string" name="accessibility_shortcut_disabling_service" />
  <java-symbol type="string" name="disable_accessibility_shortcut" />
  <java-symbol type="string" name="leave_accessibility_shortcut_on" />
  <java-symbol type="string" name="color_inversion_feature_name" />
  <java-symbol type="string" name="color_correction_feature_name" />
  <java-symbol type="string" name="config_defaultAccessibilityService" />

  <!-- Accessibility Button -->
  <java-symbol type="layout" name="accessibility_button_chooser" />
  <java-symbol type="layout" name="accessibility_button_chooser_item" />
  <java-symbol type="id" name="accessibility_button_chooser_grid" />
  <java-symbol type="id" name="accessibility_button_prompt" />
  <java-symbol type="id" name="accessibility_button_target_icon" />
  <java-symbol type="id" name="accessibility_button_target_label" />
  <java-symbol type="string" name="accessibility_magnification_chooser_text" />
  <java-symbol type="drawable" name="ic_accessibility_magnification" />

  <!-- com.android.internal.widget.RecyclerView -->
  <java-symbol type="id" name="item_touch_helper_previous_elevation"/>
  <java-symbol type="dimen" name="item_touch_helper_max_drag_scroll_per_frame"/>
  <java-symbol type="dimen" name="item_touch_helper_swipe_escape_velocity"/>
  <java-symbol type="dimen" name="item_touch_helper_swipe_escape_max_velocity"/>

  <!-- com.android.server.autofill -->
  <java-symbol type="layout" name="autofill_save"/>
  <java-symbol type="layout" name="autofill_dataset_picker"/>
  <java-symbol type="layout" name="autofill_dataset_picker_fullscreen"/>
  <java-symbol type="layout" name="autofill_dataset_picker_header_footer"/>
  <java-symbol type="id" name="autofill" />
  <java-symbol type="id" name="autofill_dataset_footer"/>
  <java-symbol type="id" name="autofill_dataset_header"/>
  <java-symbol type="id" name="autofill_dataset_icon" />
  <java-symbol type="id" name="autofill_dataset_list"/>
  <java-symbol type="id" name="autofill_dataset_picker"/>
  <java-symbol type="id" name="autofill_dataset_title" />
  <java-symbol type="id" name="autofill_save_custom_subtitle" />
  <java-symbol type="id" name="autofill_save_icon" />
  <java-symbol type="id" name="autofill_save_no" />
  <java-symbol type="id" name="autofill_save_title" />
  <java-symbol type="id" name="autofill_save_yes" />
  <java-symbol type="string" name="autofill_error_cannot_autofill" />
  <java-symbol type="string" name="autofill_picker_no_suggestions" />
  <java-symbol type="plurals" name="autofill_picker_some_suggestions" />
  <java-symbol type="string" name="autofill" />
  <java-symbol type="string" name="autofill_picker_accessibility_title " />
  <java-symbol type="string" name="autofill_save_accessibility_title " />
  <java-symbol type="string" name="autofill_save_title" />
  <java-symbol type="string" name="autofill_save_title_with_type" />
  <java-symbol type="string" name="autofill_save_title_with_2types" />
  <java-symbol type="string" name="autofill_save_title_with_3types" />
  <java-symbol type="string" name="autofill_save_yes" />
  <java-symbol type="string" name="autofill_save_no" />
  <java-symbol type="string" name="autofill_save_type_password" />
  <java-symbol type="string" name="autofill_save_type_address" />
  <java-symbol type="string" name="autofill_save_type_credit_card" />
  <java-symbol type="string" name="autofill_save_type_username" />
  <java-symbol type="string" name="autofill_save_type_email_address" />
  <java-symbol type="drawable" name="autofill_dataset_picker_background" />
  <java-symbol type="style" name="AutofillDatasetPicker" />
  <java-symbol type="style" name="AutofillHalfScreenAnimation" />
  <java-symbol type="style" name="AutofillSaveAnimation" />
  <java-symbol type="dimen" name="autofill_dataset_picker_max_width"/>
  <java-symbol type="dimen" name="autofill_dataset_picker_max_height"/>
  <java-symbol type="dimen" name="autofill_save_custom_subtitle_max_height"/>
  <java-symbol type="dimen" name="autofill_save_icon_max_size"/>
  <java-symbol type="integer" name="autofill_max_visible_datasets" />

  <java-symbol type="style" name="Theme.DeviceDefault.Autofill" />
  <java-symbol type="style" name="Theme.DeviceDefault.Autofill.Save" />

  <java-symbol type="dimen" name="notification_big_picture_max_height"/>
  <java-symbol type="dimen" name="notification_big_picture_max_width"/>
  <java-symbol type="dimen" name="notification_media_image_max_width"/>
  <java-symbol type="dimen" name="notification_media_image_max_height"/>
  <java-symbol type="dimen" name="notification_right_icon_size"/>
  <java-symbol type="dimen" name="notification_custom_view_max_image_height"/>
  <java-symbol type="dimen" name="notification_custom_view_max_image_width"/>

  <java-symbol type="dimen" name="notification_big_picture_max_height_low_ram"/>
  <java-symbol type="dimen" name="notification_big_picture_max_width_low_ram"/>
  <java-symbol type="dimen" name="notification_media_image_max_width_low_ram"/>
  <java-symbol type="dimen" name="notification_media_image_max_height_low_ram"/>
  <java-symbol type="dimen" name="notification_right_icon_size_low_ram"/>
  <java-symbol type="dimen" name="notification_custom_view_max_image_height_low_ram"/>
  <java-symbol type="dimen" name="notification_custom_view_max_image_width_low_ram"/>

  <!-- Accessibility fingerprint gestures -->
  <java-symbol type="string" name="capability_title_canCaptureFingerprintGestures" />
  <java-symbol type="string" name="capability_desc_canCaptureFingerprintGestures" />

  <!-- android.service.trust -->
  <java-symbol type="bool" name="config_allowEscrowTokenForTrustAgent"/>
  <java-symbol type="string" name="config_defaultTrustAgent" />

  <!-- Time picker -->
  <java-symbol type="id" name="right_icon_container"/>
  <java-symbol type="id" name="reply_icon_action"/>
  <java-symbol type="id" name="toggle_mode"/>
  <java-symbol type="id" name="input_mode"/>
  <java-symbol type="id" name="input_header"/>
  <java-symbol type="id" name="input_separator"/>
  <java-symbol type="id" name="input_hour"/>
  <java-symbol type="id" name="input_minute"/>
  <java-symbol type="id" name="am_pm_spinner"/>
  <java-symbol type="id" name="label_hour"/>
  <java-symbol type="id" name="label_minute"/>
  <java-symbol type="id" name="label_error"/>
  <java-symbol type="layout" name="time_picker_text_input_material"/>
  <java-symbol type="drawable" name="btn_keyboard_key_material"/>
  <java-symbol type="drawable" name="btn_clock_material"/>
  <java-symbol type="string" name="time_picker_text_input_mode_description"/>
  <java-symbol type="string" name="time_picker_radial_mode_description"/>

  <java-symbol type="layout" name="notification_template_ambient_header" />

  <!-- resolver activity -->
  <java-symbol type="drawable" name="resolver_icon_placeholder" />

  <!-- Alert windows notification -->
  <java-symbol type="string" name="alert_windows_notification_channel_group_name" />
  <java-symbol type="string" name="alert_windows_notification_channel_name" />
  <java-symbol type="string" name="alert_windows_notification_title" />
  <java-symbol type="string" name="alert_windows_notification_message" />
  <java-symbol type="string" name="alert_windows_notification_turn_off_action" />
  <java-symbol type="drawable" name="alert_window_layer" />
  <java-symbol type="style" name="Widget.LockPatternView" />
  <java-symbol type="attr" name="lockPatternStyle" />

  <java-symbol type="string" name="expand_button_content_description_collapsed" />
  <java-symbol type="string" name="expand_button_content_description_expanded" />

  <!-- Colon separated list of package names that should be granted Notification Listener access -->
  <java-symbol type="string" name="config_defaultListenerAccessPackages" />

  <!-- maximum width of the display -->
  <java-symbol type="integer" name="config_maxUiWidth" />

  <!-- system notification channels -->
  <java-symbol type="string" name="notification_channel_virtual_keyboard" />
  <java-symbol type="string" name="notification_channel_physical_keyboard" />
  <java-symbol type="string" name="notification_channel_security" />
  <java-symbol type="string" name="notification_channel_car_mode" />
  <java-symbol type="string" name="notification_channel_account" />
  <java-symbol type="string" name="notification_channel_developer" />
  <java-symbol type="string" name="notification_channel_updates" />
  <java-symbol type="string" name="notification_channel_network_status" />
  <java-symbol type="string" name="notification_channel_network_alerts" />
  <java-symbol type="string" name="notification_channel_network_available" />
  <java-symbol type="string" name="notification_channel_vpn" />
  <java-symbol type="string" name="notification_channel_device_admin" />
  <java-symbol type="string" name="notification_channel_alerts" />
  <java-symbol type="string" name="notification_channel_retail_mode" />
  <java-symbol type="string" name="notification_channel_usb" />
  <java-symbol type="string" name="notification_channel_heavy_weight_app" />
  <java-symbol type="string" name="notification_channel_system_changes" />
  <java-symbol type="string" name="notification_channel_do_not_disturb" />
  <java-symbol type="string" name="config_defaultAutofillService" />
  <java-symbol type="string" name="config_defaultTextClassifierPackage" />

  <java-symbol type="string" name="notification_channel_foreground_service" />
  <java-symbol type="string" name="foreground_service_app_in_background" />
  <java-symbol type="string" name="foreground_service_apps_in_background" />
  <java-symbol type="string" name="foreground_service_tap_for_details" />
  <java-symbol type="string" name="foreground_service_multiple_separator" />

  <java-symbol type="bool" name="config_enableCredentialFactoryResetProtection" />

  <!-- ETWS primary messages -->
  <java-symbol type="string" name="etws_primary_default_message_earthquake" />
  <java-symbol type="string" name="etws_primary_default_message_tsunami" />
  <java-symbol type="string" name="etws_primary_default_message_earthquake_and_tsunami" />
  <java-symbol type="string" name="etws_primary_default_message_test" />
  <java-symbol type="string" name="etws_primary_default_message_others" />

  <java-symbol type="bool" name="config_quickSettingsSupported" />

  <java-symbol type="style" name="Theme.DeviceDefault.QuickSettings" />

  <java-symbol type="bool" name="enable_pbap_pce_profile" />

  <java-symbol type="integer" name="default_data_warning_level_mb" />
  <java-symbol type="bool" name="config_useVideoPauseWorkaround" />
  <java-symbol type="bool" name="config_sendPackageName" />
  <java-symbol type="string" name="config_helpPackageNameKey" />
  <java-symbol type="string" name="config_helpPackageNameValue" />
  <java-symbol type="string" name="config_helpIntentExtraKey" />
  <java-symbol type="string" name="config_helpIntentNameKey" />
  <java-symbol type="string" name="config_feedbackIntentExtraKey" />
  <java-symbol type="string" name="config_feedbackIntentNameKey" />

  <java-symbol type="array" name="config_hideWhenDisabled_packageNames" />

  <java-symbol type="string" name="config_dozeLongPressSensorType" />

  <java-symbol type="array" name="config_allowedGlobalInstantAppSettings" />
  <java-symbol type="array" name="config_allowedSystemInstantAppSettings" />
  <java-symbol type="array" name="config_allowedSecureInstantAppSettings" />

  <java-symbol type="bool" name="config_handleVolumeKeysInWindowManager" />
  <java-symbol type="dimen" name="config_inCallNotificationVolume" />
  <java-symbol type="string" name="config_inCallNotificationSound" />
  <java-symbol type="bool" name="config_dozeAlwaysOnDisplayAvailable" />
  <java-symbol type="bool" name="config_dozeAlwaysOnEnabled" />
  <java-symbol type="bool" name="config_displayBlanksAfterDoze" />
  <java-symbol type="bool" name="config_displayBrightnessBucketsInDoze" />
  <java-symbol type="integer" name="config_storageManagerDaystoRetainDefault" />
  <java-symbol type="string" name="config_headlineFontFamily" />
  <java-symbol type="string" name="config_headlineFontFamilyLight" />
  <java-symbol type="string" name="config_headlineFontFamilyMedium" />

  <java-symbol type="drawable" name="stat_sys_vitals" />

  <java-symbol type="color" name="text_color_primary" />
  <java-symbol type="color" name="material_grey_300" />
  <java-symbol type="dimen" name="emphasized_button_stroke_width" />
  <java-symbol type="dimen" name="button_inset_vertical_material" />

  <java-symbol type="array" name="config_batteryPackageTypeSystem" />
  <java-symbol type="array" name="config_batteryPackageTypeService" />

  <java-symbol type="string" name="popup_window_default_title" />
  <java-symbol type="bool" name="config_showAreaUpdateInfoSettings" />
  <java-symbol type="layout" name="shutdown_dialog" />
  <java-symbol type="dimen" name="chooser_service_spacing" />
  <java-symbol type="bool" name="config_showSysuiShutdown" />

  <java-symbol type="layout" name="notification_template_messaging_text_message" />
  <java-symbol type="layout" name="notification_template_messaging_image_message" />
  <java-symbol type="layout" name="notification_template_messaging_group" />
  <java-symbol type="id" name="message_text" />
  <java-symbol type="id" name="message_name" />
  <java-symbol type="id" name="message_icon" />
  <java-symbol type="id" name="group_message_container" />
  <java-symbol type="id" name="tag_top_animator" />
  <java-symbol type="id" name="tag_top_override" />
  <java-symbol type="id" name="tag_layout_top" />
  <java-symbol type="id" name="tag_is_first_layout" />
  <java-symbol type="id" name="tag_alpha_animator" />
  <java-symbol type="id" name="clip_children_set_tag" />
  <java-symbol type="id" name="clip_to_padding_tag" />
  <java-symbol type="id" name="clip_children_tag" />
  <java-symbol type="dimen" name="messaging_avatar_size" />
  <java-symbol type="dimen" name="messaging_group_sending_progress_size" />
  <java-symbol type="dimen" name="messaging_image_rounding" />
  <java-symbol type="dimen" name="messaging_image_min_size" />
  <java-symbol type="dimen" name="messaging_image_max_height" />
  <java-symbol type="dimen" name="messaging_image_extra_spacing" />
  <java-symbol type="id" name="messaging_group_icon_container" />
  <java-symbol type="id" name="messaging_group_sending_progress" />
  <java-symbol type="id" name="messaging_group_sending_progress_container" />

  <java-symbol type="integer" name="config_stableDeviceDisplayWidth" />
  <java-symbol type="integer" name="config_stableDeviceDisplayHeight" />
  <java-symbol type="bool" name="config_display_no_service_when_sim_unready" />

  <java-symbol type="layout" name="slice_grid" />
  <java-symbol type="layout" name="slice_message_local" />
  <java-symbol type="layout" name="slice_message" />
  <java-symbol type="layout" name="slice_title" />
  <java-symbol type="layout" name="slice_secondary_text" />
  <java-symbol type="layout" name="slice_remote_input" />
  <java-symbol type="layout" name="slice_small_template" />
  <java-symbol type="id" name="remote_input_progress" />
  <java-symbol type="id" name="remote_input_send" />
  <java-symbol type="id" name="remote_input" />
  <java-symbol type="dimen" name="slice_shortcut_size" />
  <java-symbol type="dimen" name="slice_icon_size" />
  <java-symbol type="dimen" name="slice_padding" />
  <java-symbol type="string" name="slice_more_content" />

  <java-symbol type="string" name="shortcut_restored_on_lower_version" />
  <java-symbol type="string" name="shortcut_restore_not_supported" />
  <java-symbol type="string" name="shortcut_restore_signature_mismatch" />
  <java-symbol type="string" name="shortcut_restore_unknown_issue" />

  <java-symbol type="bool" name="config_swipe_up_gesture_default" />
  <java-symbol type="bool" name="config_swipe_up_gesture_setting_available" />

  <!-- From media projection -->
  <java-symbol type="string" name="config_mediaProjectionPermissionDialogComponent" />
  <java-symbol type="string" name="config_batterySaverDeviceSpecificConfig" />

  <!-- Compile SDK check -->
  <java-symbol type="layout" name="unsupported_compile_sdk_dialog_content" />
  <java-symbol type="string" name="unsupported_compile_sdk_message" />
  <java-symbol type="string" name="unsupported_compile_sdk_check_update" />

  <java-symbol type="string" name="keyguard_accessibility_pattern_unlock" />
  <java-symbol type="string" name="keyguard_accessibility_pin_unlock" />
  <java-symbol type="string" name="keyguard_accessibility_sim_pin_unlock" />
  <java-symbol type="string" name="keyguard_accessibility_sim_puk_unlock" />
  <java-symbol type="string" name="keyguard_accessibility_password_unlock" />

  <java-symbol type="dimen" name="status_bar_height_portrait" />
  <java-symbol type="dimen" name="status_bar_height_landscape" />

  <java-symbol type="string" name="global_action_logout" />
  <java-symbol type="string" name="config_mainBuiltInDisplayCutout" />
  <java-symbol type="string" name="config_mainBuiltInDisplayCutoutRectApproximation" />
  <java-symbol type="drawable" name="messaging_user" />
  <java-symbol type="bool" name="config_fillMainBuiltInDisplayCutout" />
  <java-symbol type="drawable" name="ic_logout" />

  <java-symbol type="array" name="config_autoBrightnessDisplayValuesNits" />
  <java-symbol type="array" name="config_screenBrightnessBacklight" />
  <java-symbol type="array" name="config_screenBrightnessNits" />

  <java-symbol type="string" name="shortcut_disabled_reason_unknown" />

  <java-symbol type="string" name="harmful_app_warning_uninstall" />
  <java-symbol type="string" name="harmful_app_warning_open_anyway" />
  <java-symbol type="string" name="harmful_app_warning_title" />
  <java-symbol type="layout" name="harmful_app_warning_dialog" />

  <java-symbol type="string" name="config_defaultAssistantAccessPackage" />

  <java-symbol type="bool" name="config_supportBluetoothPersistedState" />

  <java-symbol type="string" name="slices_permission_request" />

  <java-symbol type="string" name="screenshot_edit" />

  <java-symbol type="bool" name="config_keepRestrictedProfilesInBackground" />

  <!-- One-handed mode feature is supported or not -->
  <java-symbol type="bool" name="config_onehanded_mode" />

  <!-- Informative text for OneHandOperation Display Shrink -->
  <java-symbol type="string" name="onehand_guide" />

  <!-- One Handed Operation related -->
  <java-symbol type="drawable" name="onehand_button_pressed" />
  <java-symbol type="drawable" name="onehand_move_horizontally_left" />
  <java-symbol type="drawable" name="onehand_move_horizontally_right" />
  <java-symbol type="drawable" name="onehand_move_vertically" />
  <java-symbol type="drawable" name="onehand_screen_resize_left" />
  <java-symbol type="drawable" name="onehand_screen_resize_right" />
  <java-symbol type="drawable" name="onehand_buttons_background" />
  <java-symbol type="layout" name="onehand_guide_panel" />
  <java-symbol type="id" name="onehand_guide" />
  <java-symbol type="dimen" name="config_onehandProtectZonePadding" />
  <java-symbol type="dimen" name="config_onehandTriggerMinSwipeDistance" />

  <java-symbol type="array" name="config_ringtoneEffectUris" />

  <!-- For Wear devices -->
  <java-symbol type="array" name="config_wearActivityModeRadios" />

  <java-symbol type="string" name="zen_upgrade_notification_title" />
  <java-symbol type="string" name="zen_upgrade_notification_content" />
  <java-symbol type="string" name="zen_upgrade_notification_visd_title" />
  <java-symbol type="string" name="zen_upgrade_notification_visd_content" />

  <java-symbol type="string" name="config_managed_provisioning_package" />

  <java-symbol type="string" name="notification_app_name_system" />
  <java-symbol type="string" name="notification_app_name_settings" />

  <java-symbol type="integer" name="config_lowBatteryAutoTriggerDefaultLevel" />

  <!-- For car devices -->
  <java-symbol type="string" name="car_loading_profile" />
  <java-symbol type="color" name="car_body1_light" />
  <java-symbol type="color" name="car_user_switcher_user_image_bgcolor" />
  <java-symbol type="color" name="car_user_switcher_user_image_fgcolor" />
  <java-symbol type="color" name="car_card_dark" />
  <java-symbol type="dimen" name="car_body1_size" />
  <java-symbol type="dimen" name="car_padding_4" />
  <java-symbol type="dimen" name="car_fullscreen_user_pod_icon_text_size" />
  <java-symbol type="dimen" name="car_fullscreen_user_pod_image_avatar_height" />
  <java-symbol type="dimen" name="car_fullscreen_user_pod_image_avatar_width" />
  <java-symbol type="layout" name="car_user_switching_dialog" />
  <java-symbol type="id" name="user_loading_avatar" />
  <java-symbol type="id" name="user_loading" />

  <java-symbol type="string" name="battery_saver_description_with_learn_more" />
  <java-symbol type="drawable" name="ic_lock_lockdown" />
  <java-symbol type="drawable" name="ic_arrow_forward" />
  <java-symbol type="drawable" name="ic_permission" />

  <java-symbol type="integer" name="config_defaultHapticFeedbackIntensity" />
  <java-symbol type="integer" name="config_defaultNotificationVibrationIntensity" />

  <java-symbol type="integer" name="config_sms_authorization_timeout_ms" />
  <java-symbol type="bool" name="config_sms_authorization_enabled" />

  <!-- Minimal height of bottom stack when IME is displayed -->
  <java-symbol type="dimen" name="config_bottom_stack_minimal_height" />

  <java-symbol type="bool" name="config_maskMainBuiltInDisplayCutout" />

  <java-symbol type="array" name="config_disableApksUnlessMatchedSku_apk_list" />
  <java-symbol type="array" name="config_disableApkUnlessMatchedSku_skus_list" />

  <java-symbol type="string" name="config_misprovisionedDeviceModel" />
  <java-symbol type="string" name="config_misprovisionedBrandValue" />
<<<<<<< HEAD
 
  <java-symbol type="string" name="config_defaultAssistantComponentName" />

  <java-symbol type="drawable" name="adaptive_icon_drawable_wrapper" />
=======

  <java-symbol type="integer" name="db_wal_truncate_size" />

  <java-symbol type="string" name="config_defaultAssistantComponentName" />
>>>>>>> eb71e821
</resources><|MERGE_RESOLUTION|>--- conflicted
+++ resolved
@@ -3442,15 +3442,10 @@
 
   <java-symbol type="string" name="config_misprovisionedDeviceModel" />
   <java-symbol type="string" name="config_misprovisionedBrandValue" />
-<<<<<<< HEAD
- 
+
+  <java-symbol type="integer" name="db_wal_truncate_size" />
+
   <java-symbol type="string" name="config_defaultAssistantComponentName" />
 
   <java-symbol type="drawable" name="adaptive_icon_drawable_wrapper" />
-=======
-
-  <java-symbol type="integer" name="db_wal_truncate_size" />
-
-  <java-symbol type="string" name="config_defaultAssistantComponentName" />
->>>>>>> eb71e821
 </resources>