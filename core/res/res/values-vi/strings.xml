<?xml version="1.0" encoding="UTF-8"?>
<!-- 
/* //device/apps/common/assets/res/any/strings.xml
**
** Copyright 2006, The Android Open Source Project
**
** Licensed under the Apache License, Version 2.0 (the "License");
** you may not use this file except in compliance with the License.
** You may obtain a copy of the License at
**
**     http://www.apache.org/licenses/LICENSE-2.0
**
** Unless required by applicable law or agreed to in writing, software
** distributed under the License is distributed on an "AS IS" BASIS,
** WITHOUT WARRANTIES OR CONDITIONS OF ANY KIND, either express or implied.
** See the License for the specific language governing permissions and
** limitations under the License.
*/
 -->

<resources xmlns:android="http://schemas.android.com/apk/res/android"
    xmlns:xliff="urn:oasis:names:tc:xliff:document:1.2">
    <string name="byteShort" msgid="8340973892742019101">"B"</string>
    <string name="kilobyteShort" msgid="5973789783504771878">"KB"</string>
    <string name="megabyteShort" msgid="6355851576770428922">"MB"</string>
    <string name="gigabyteShort" msgid="3259882455212193214">"GB"</string>
    <string name="terabyteShort" msgid="231613018159186962">"TB"</string>
    <string name="petabyteShort" msgid="5637816680144990219">"PB"</string>
    <string name="fileSizeSuffix" msgid="9164292791500531949">"<xliff:g id="NUMBER">%1$s</xliff:g><xliff:g id="UNIT">%2$s</xliff:g>"</string>
    <string name="durationDays" msgid="6652371460511178259">"<xliff:g id="DAYS">%1$d</xliff:g> ngày"</string>
    <string name="durationDayHours" msgid="2713107458736744435">"<xliff:g id="DAYS">%1$d</xliff:g> ngày <xliff:g id="HOURS">%2$d</xliff:g> giờ"</string>
    <string name="durationDayHour" msgid="7293789639090958917">"<xliff:g id="DAYS">%1$d</xliff:g> ngày <xliff:g id="HOURS">%2$d</xliff:g> giờ"</string>
    <string name="durationHours" msgid="4266858287167358988">"<xliff:g id="HOURS">%1$d</xliff:g> giờ"</string>
    <string name="durationHourMinutes" msgid="9029176248692041549">"<xliff:g id="HOURS">%1$d</xliff:g> giờ <xliff:g id="MINUTES">%2$d</xliff:g> phút"</string>
    <string name="durationHourMinute" msgid="2741677355177402539">"<xliff:g id="HOURS">%1$d</xliff:g> giờ <xliff:g id="MINUTES">%2$d</xliff:g> phút"</string>
    <string name="durationMinutes" msgid="3134226679883579347">"<xliff:g id="MINUTES">%1$d</xliff:g> phút"</string>
    <string name="durationMinute" msgid="7155301744174623818">"<xliff:g id="MINUTES">%1$d</xliff:g> phút"</string>
    <string name="durationMinuteSeconds" msgid="1424656185379003751">"<xliff:g id="MINUTES">%1$d</xliff:g> phút <xliff:g id="SECONDS">%2$d</xliff:g> giây"</string>
    <string name="durationMinuteSecond" msgid="3989228718067466680">"<xliff:g id="MINUTES">%1$d</xliff:g> phút <xliff:g id="SECONDS">%2$d</xliff:g> giây"</string>
    <string name="durationSeconds" msgid="8050088505238241405">"<xliff:g id="SECONDS">%1$d</xliff:g> giây"</string>
    <string name="durationSecond" msgid="985669622276420331">"<xliff:g id="SECONDS">%1$d</xliff:g> giây"</string>
    <string name="untitled" msgid="4638956954852782576">"&lt;Không có tiêu đề&gt;"</string>
    <string name="emptyPhoneNumber" msgid="7694063042079676517">"(Không có số điện thoại nào)"</string>
    <string name="unknownName" msgid="6867811765370350269">"Không xác định"</string>
    <string name="defaultVoiceMailAlphaTag" msgid="2660020990097733077">"Thư thoại"</string>
    <string name="defaultMsisdnAlphaTag" msgid="2850889754919584674">"MSISDN1"</string>
    <string name="mmiError" msgid="5154499457739052907">"Sự cố kết nối hoặc mã MMI không hợp lệ."</string>
    <string name="mmiFdnError" msgid="5224398216385316471">"Chỉ hạn chế thao tác đối với số quay số định sẵn."</string>
    <string name="serviceEnabled" msgid="8147278346414714315">"Dịch vụ đã được bật."</string>
    <string name="serviceEnabledFor" msgid="6856228140453471041">"Dịch vụ đã được bật cho:"</string>
    <string name="serviceDisabled" msgid="1937553226592516411">"Dịch vụ đã bị vô hiệu hóa."</string>
    <string name="serviceRegistered" msgid="6275019082598102493">"Đăng ký thành công."</string>
    <string name="serviceErased" msgid="1288584695297200972">"Xóa thành công."</string>
    <string name="passwordIncorrect" msgid="7612208839450128715">"Mật khẩu không chính xác."</string>
    <string name="mmiComplete" msgid="8232527495411698359">"MMI hoàn tất."</string>
    <string name="badPin" msgid="9015277645546710014">"Mã PIN cũ bạn đã nhập không chính xác."</string>
    <string name="badPuk" msgid="5487257647081132201">"PUK bạn đã nhập không đúng."</string>
    <string name="mismatchPin" msgid="609379054496863419">"Mã PIN bạn đã nhập không khớp."</string>
    <string name="invalidPin" msgid="3850018445187475377">"Nhập mã PIN có từ 4 đến 8 số."</string>
    <string name="invalidPuk" msgid="8761456210898036513">"Nhập PUK có từ 8 số trở lên."</string>
    <string name="needPuk" msgid="919668385956251611">"Thẻ SIM của bạn đã bị khóa PUK. Nhập mã PUK để mở khóa thẻ SIM đó."</string>
    <string name="needPuk2" msgid="4526033371987193070">"Nhập mã PUK2 để bỏ chặn thẻ SIM."</string>
    <string name="enablePin" msgid="209412020907207950">"Không thành công, kích hoạt tính năng khóa SIM/RUIM."</string>
  <plurals name="pinpuk_attempts">
    <item quantity="one" msgid="6596245285809790142">"Bạn còn <xliff:g id="NUMBER">%d</xliff:g> lần thử trước khi SIM bị khóa."</item>
    <item quantity="other" msgid="7530597808358774740">"Bạn còn <xliff:g id="NUMBER">%d</xliff:g> lần thử trước khi SIM bị khóa."</item>
  </plurals>
    <string name="imei" msgid="2625429890869005782">"IMEI"</string>
    <string name="meid" msgid="4841221237681254195">"MEID"</string>
    <string name="ClipMmi" msgid="6952821216480289285">"Số gọi đến"</string>
    <string name="ClirMmi" msgid="7784673673446833091">"Số gọi đi"</string>
    <string name="ColpMmi" msgid="3065121483740183974">"ID đường kết nối"</string>
    <string name="ColrMmi" msgid="4996540314421889589">"Giới hạn ID đường kết nối"</string>
    <string name="CfMmi" msgid="5123218989141573515">"Chuyển tiếp cuộc gọi"</string>
    <string name="CwMmi" msgid="9129678056795016867">"Chờ cuộc gọi"</string>
    <string name="BaMmi" msgid="455193067926770581">"Chặn cuộc gọi"</string>
    <string name="PwdMmi" msgid="7043715687905254199">"Thay đổi mật khẩu"</string>
    <string name="PinMmi" msgid="3113117780361190304">"Thay đổi mã PIN"</string>
    <string name="CnipMmi" msgid="3110534680557857162">"Số đang gọi hiện có"</string>
    <string name="CnirMmi" msgid="3062102121430548731">"Số đang gọi bị hạn chế"</string>
    <string name="ThreeWCMmi" msgid="9051047170321190368">"Gọi ba chiều"</string>
    <string name="RuacMmi" msgid="7827887459138308886">"Từ chối các cuộc gọi làm phiền không mong muốn"</string>
    <string name="CndMmi" msgid="3116446237081575808">"Gửi số đang gọi"</string>
    <string name="DndMmi" msgid="1265478932418334331">"Không làm phiền"</string>
    <string name="CLIRDefaultOnNextCallOn" msgid="429415409145781923">"Số gọi đến mặc định thành bị giới hạn. Cuộc gọi tiếp theo: Bị giới hạn"</string>
    <string name="CLIRDefaultOnNextCallOff" msgid="3092918006077864624">"Số gọi đến mặc định thành bị giới hạn. Cuộc gọi tiếp theo. Không bị giới hạn"</string>
    <string name="CLIRDefaultOffNextCallOn" msgid="6179425182856418465">"Số gọi đến mặc định thành không bị giới hạn. Cuộc gọi tiếp theo. Bị giới hạn"</string>
    <string name="CLIRDefaultOffNextCallOff" msgid="2567998633124408552">"Số gọi đến mặc định thành không bị giới hạn. Cuộc gọi tiếp theo. Không bị giới hạn"</string>
    <string name="serviceNotProvisioned" msgid="8614830180508686666">"Dịch vụ không được cấp phép."</string>
    <string name="CLIRPermanent" msgid="3377371145926835671">"Bạn không thể thay đổi cài đặt ID người gọi."</string>
    <string name="RestrictedChangedTitle" msgid="5592189398956187498">"Quyền truy cập bị giới hạn đã thay đổi"</string>
    <string name="RestrictedOnData" msgid="8653794784690065540">"Dịch vụ dữ liệu bị chặn."</string>
    <string name="RestrictedOnEmergency" msgid="6581163779072833665">"Dịch vụ khẩn cấp đã bị chặn."</string>
    <string name="RestrictedOnNormal" msgid="4953867011389750673">"Dịch vụ thoại đã bị chặn."</string>
    <string name="RestrictedOnAllVoice" msgid="3396963652108151260">"Tất cả các dịch vụ thoại đã bị chặn."</string>
    <string name="RestrictedOnSms" msgid="8314352327461638897">"Dịch vụ SMS đã bị chặn."</string>
    <string name="RestrictedOnVoiceData" msgid="996636487106171320">"Dịch vụ thoại/dữ liệu đã bị chặn."</string>
    <string name="RestrictedOnVoiceSms" msgid="1888588152792023873">"Dịch vụ Thoại/SMS đã bị chặn."</string>
    <string name="RestrictedOnAll" msgid="5643028264466092821">"Tất cả các dịch vụ thoại/dữ liệu/SMS đã bị chặn."</string>
    <string name="peerTtyModeFull" msgid="6165351790010341421">"TTY theo yêu cầu của thiết bị ngang hàng ở chế độ ĐẦY ĐỦ"</string>
    <string name="peerTtyModeHco" msgid="5728602160669216784">"TTY theo yêu cầu của thiết bị ngang hàng ở chế độ HCO"</string>
    <string name="peerTtyModeVco" msgid="1742404978686538049">"TTY theo yêu cầu của thiết bị ngang hàng ở chế độ VCO"</string>
    <string name="peerTtyModeOff" msgid="3280819717850602205">"TTY theo yêu cầu của thiết bị ngang hàng ở chế độ TẮT"</string>
    <string name="serviceClassVoice" msgid="1258393812335258019">"Voice"</string>
    <string name="serviceClassData" msgid="872456782077937893">"Dữ liệu"</string>
    <string name="serviceClassFAX" msgid="5566624998840486475">"FAX"</string>
    <string name="serviceClassSMS" msgid="2015460373701527489">"SMS"</string>
    <string name="serviceClassDataAsync" msgid="4523454783498551468">"Không đồng bộ"</string>
    <string name="serviceClassDataSync" msgid="7530000519646054776">"Đồng bộ hóa"</string>
    <string name="serviceClassPacket" msgid="6991006557993423453">"Gói"</string>
    <string name="serviceClassPAD" msgid="3235259085648271037">"PAD"</string>
    <string name="roamingText0" msgid="7170335472198694945">"Chỉ báo Chuyển vùng Bật"</string>
    <string name="roamingText1" msgid="5314861519752538922">"Chỉ báo Chuyển vùng Tắt"</string>
    <string name="roamingText2" msgid="8969929049081268115">"Chỉ báo Chuyển vùng Nhấp nháy"</string>
    <string name="roamingText3" msgid="5148255027043943317">"Ngoài Vùng lân cận"</string>
    <string name="roamingText4" msgid="8808456682550796530">"Ngoài Toà nhà"</string>
    <string name="roamingText5" msgid="7604063252850354350">"Chuyển vùng - Hệ thống Ưa thích"</string>
    <string name="roamingText6" msgid="2059440825782871513">"Chuyển vùng - Hệ thống Khả dụng"</string>
    <string name="roamingText7" msgid="7112078724097233605">"Chuyển vùng - Đối tác Liên minh"</string>
    <string name="roamingText8" msgid="5989569778604089291">"Chuyển vùng - Đối tác Cao cấp"</string>
    <string name="roamingText9" msgid="7969296811355152491">"Chuyển vùng - Chức năng Dịch vụ Đầy đủ"</string>
    <string name="roamingText10" msgid="3992906999815316417">"Chuyển vùng - Chức năng Dịch vụ Từng phần"</string>
    <string name="roamingText11" msgid="4154476854426920970">"Biểu ngữ Chuyển vùng Bật"</string>
    <string name="roamingText12" msgid="1189071119992726320">"Biểu ngữ Chuyển vùng Tắt"</string>
    <string name="roamingTextSearching" msgid="8360141885972279963">"Đang tìm kiếm Dịch vụ"</string>
    <string name="cfTemplateNotForwarded" msgid="1683685883841272560">"<xliff:g id="BEARER_SERVICE_CODE">{0}</xliff:g>: Không được chuyển tiếp"</string>
    <string name="cfTemplateForwarded" msgid="1302922117498590521">"<xliff:g id="BEARER_SERVICE_CODE">{0}</xliff:g>: <xliff:g id="DIALING_NUMBER">{1}</xliff:g>"</string>
    <string name="cfTemplateForwardedTime" msgid="9206251736527085256">"<xliff:g id="BEARER_SERVICE_CODE">{0}</xliff:g>: <xliff:g id="DIALING_NUMBER">{1}</xliff:g> sau <xliff:g id="TIME_DELAY">{2}</xliff:g> giây"</string>
    <string name="cfTemplateRegistered" msgid="5073237827620166285">"<xliff:g id="BEARER_SERVICE_CODE">{0}</xliff:g>: Không được chuyển tiếp"</string>
    <string name="cfTemplateRegisteredTime" msgid="6781621964320635172">"<xliff:g id="BEARER_SERVICE_CODE">{0}</xliff:g>: Không được chuyển tiếp"</string>
    <string name="fcComplete" msgid="3118848230966886575">"Mã tính năng đã hoàn tất."</string>
    <string name="fcError" msgid="3327560126588500777">"Sự cố kết nối hoặc mã tính năng không hợp lệ."</string>
    <string name="httpErrorOk" msgid="1191919378083472204">"OK"</string>
    <string name="httpError" msgid="7956392511146698522">"Đã xảy ra lỗi mạng."</string>
    <string name="httpErrorLookup" msgid="4711687456111963163">"Không thể tìm thấy URL."</string>
    <string name="httpErrorUnsupportedAuthScheme" msgid="6299980280442076799">"Không hỗ trợ lược đồ xác thực trang web."</string>
    <string name="httpErrorAuth" msgid="1435065629438044534">"Không thể xác thực."</string>
    <string name="httpErrorProxyAuth" msgid="1788207010559081331">"Xác thực qua máy chủ proxy không thành công."</string>
    <string name="httpErrorConnect" msgid="8714273236364640549">"Không thể kết nối với máy chủ."</string>
    <string name="httpErrorIO" msgid="2340558197489302188">"Không thể liên lạc với máy chủ. Hãy thử lại sau."</string>
    <string name="httpErrorTimeout" msgid="4743403703762883954">"Kết nối đến máy chủ đã hết thời gian chờ."</string>
    <string name="httpErrorRedirectLoop" msgid="8679596090392779516">"Trang chứa quá nhiều chuyển hướng máy chủ."</string>
    <string name="httpErrorUnsupportedScheme" msgid="5015730812906192208">"Không hỗ trợ giao thức này."</string>
    <string name="httpErrorFailedSslHandshake" msgid="96549606000658641">"Không thể thiết lập kết nối an toàn."</string>
    <string name="httpErrorBadUrl" msgid="3636929722728881972">"Không thể mở trang này vì URL không hợp lệ."</string>
    <string name="httpErrorFile" msgid="2170788515052558676">"Không thể truy cập tệp."</string>
    <string name="httpErrorFileNotFound" msgid="6203856612042655084">"Không thể tìm thấy tệp đã yêu cầu."</string>
    <string name="httpErrorTooManyRequests" msgid="1235396927087188253">"Quá nhiều yêu cầu đang được xử lý. Hãy thử lại sau."</string>
    <string name="notification_title" msgid="8967710025036163822">"Lỗi đăng nhập của <xliff:g id="ACCOUNT">%1$s</xliff:g>"</string>
    <string name="contentServiceSync" msgid="8353523060269335667">"Đồng bộ hóa"</string>
    <string name="contentServiceSyncNotificationTitle" msgid="397743349191901458">"Đồng bộ hóa"</string>
    <string name="contentServiceTooManyDeletesNotificationDesc" msgid="8100981435080696431">"Quá nhiều lần xóa <xliff:g id="CONTENT_TYPE">%s</xliff:g>."</string>
    <string name="low_memory" product="tablet" msgid="6494019234102154896">"Bộ nhớ máy tính bảng đã đầy. Hãy xóa một số tệp để tạo thêm dung lượng."</string>
    <string name="low_memory" product="watch" msgid="4415914910770005166">"Bộ nhớ đồng hồ đã đầy. Hãy xóa một số tệp để giải phóng dung lượng."</string>
    <string name="low_memory" product="tv" msgid="516619861191025923">"Bộ nhớ TV đã đầy. Hãy xóa bớt một số tệp để giải phóng dung lượng."</string>
    <string name="low_memory" product="default" msgid="3475999286680000541">"Bộ nhớ điện thoại đã đầy. Hãy xóa một số tệp để tạo thêm dung lượng."</string>
    <string name="ssl_ca_cert_warning" msgid="5848402127455021714">"Mạng có thể được giám sát"</string>
    <string name="ssl_ca_cert_noti_by_unknown" msgid="4475437862189850602">"Bởi một bên thứ ba không xác định"</string>
    <string name="ssl_ca_cert_noti_by_administrator" msgid="550758088185764312">"Bởi quản trị viên hồ sơ công việc của bạn"</string>
    <string name="ssl_ca_cert_noti_managed" msgid="4030263497686867141">"Bởi <xliff:g id="MANAGING_DOMAIN">%s</xliff:g>"</string>
    <string name="work_profile_deleted" msgid="5005572078641980632">"Đã xóa hồ sơ công việc"</string>
    <string name="work_profile_deleted_description" msgid="6305147513054341102">"Đã xóa hồ sơ công việc do thiếu ứng dụng quản trị."</string>
    <string name="work_profile_deleted_details" msgid="226615743462361248">"Ứng dụng quản trị hồ sơ công việc bị thiếu hoặc hỏng. Do vậy, hồ sơ công việc của bạn và dữ liệu liên quan đã bị xóa. Hãy liên hệ với quản trị viên để được trợ giúp."</string>
    <string name="factory_reset_warning" msgid="5423253125642394387">"Thiết bị của bạn sẽ bị xóa"</string>
    <string name="factory_reset_message" msgid="4905025204141900666">"Ứng dụng quản trị đang bị thiếu thành phần hoặc bị hỏng và không thể sử dụng được. Bây giờ, thiết bị của bạn sẽ bị xóa. Hãy liên hệ với quản trị viên của bạn để được trợ giúp."</string>
    <string name="me" msgid="6545696007631404292">"Tôi"</string>
    <string name="power_dialog" product="tablet" msgid="8545351420865202853">"Tùy chọn máy tính bảng"</string>
    <string name="power_dialog" product="tv" msgid="6153888706430556356">"Tùy chọn TV"</string>
    <string name="power_dialog" product="default" msgid="1319919075463988638">"Tùy chọn điện thoại"</string>
    <string name="silent_mode" msgid="7167703389802618663">"Chế độ im lặng"</string>
    <string name="turn_on_radio" msgid="3912793092339962371">"Bật không dây"</string>
    <string name="turn_off_radio" msgid="8198784949987062346">"Tắt không dây"</string>
    <string name="screen_lock" msgid="799094655496098153">"Khoá màn hình"</string>
    <string name="power_off" msgid="4266614107412865048">"Tắt nguồn"</string>
    <string name="silent_mode_silent" msgid="319298163018473078">"Tắt chuông"</string>
    <string name="silent_mode_vibrate" msgid="7072043388581551395">"Chuông rung"</string>
    <string name="silent_mode_ring" msgid="8592241816194074353">"Bật chuông"</string>
    <string name="shutdown_progress" msgid="2281079257329981203">"Đang tắt…"</string>
    <string name="shutdown_confirm" product="tablet" msgid="3385745179555731470">"Máy tính bảng của bạn sẽ tắt."</string>
    <string name="shutdown_confirm" product="tv" msgid="476672373995075359">"TV của bạn sẽ tắt."</string>
    <string name="shutdown_confirm" product="watch" msgid="3490275567476369184">"Đồng hồ của bạn sẽ tắt."</string>
    <string name="shutdown_confirm" product="default" msgid="649792175242821353">"Điện thoại của bạn sẽ tắt."</string>
    <string name="shutdown_confirm_question" msgid="2906544768881136183">"Bạn có muốn tắt không?"</string>
    <string name="reboot_safemode_title" msgid="7054509914500140361">"Khởi động lại ở chế độ an toàn"</string>
    <string name="reboot_safemode_confirm" msgid="55293944502784668">"Bạn có muốn khởi động lại ở chế độ an toàn không? Thao tác này sẽ tắt tất cả ứng dụng của bên thứ ba mà bạn đã cài đặt. Những ứng dụng này sẽ được khôi phục khi bạn khởi động lại một lần nữa."</string>
    <string name="recent_tasks_title" msgid="3691764623638127888">"Gần đây"</string>
    <string name="no_recent_tasks" msgid="8794906658732193473">"Không có ứng dụng nào gần đây."</string>
    <string name="global_actions" product="tablet" msgid="408477140088053665">"Tùy chọn máy tính bảng"</string>
    <string name="global_actions" product="tv" msgid="7240386462508182976">"Tùy chọn TV"</string>
    <string name="global_actions" product="default" msgid="2406416831541615258">"Tùy chọn điện thoại"</string>
    <string name="global_action_lock" msgid="2844945191792119712">"Khoá màn hình"</string>
    <string name="global_action_power_off" msgid="4471879440839879722">"Tắt nguồn"</string>
    <string name="global_action_bug_report" msgid="7934010578922304799">"Báo cáo lỗi"</string>
    <string name="bugreport_title" msgid="2667494803742548533">"Nhận báo cáo lỗi"</string>
    <string name="bugreport_message" msgid="398447048750350456">"Báo cáo này sẽ thu thập thông tin về tình trạng thiết bị hiện tại của bạn, để gửi dưới dạng thông báo qua email. Sẽ mất một chút thời gian kể từ khi bắt đầu báo cáo lỗi cho tới khi báo cáo sẵn sàng để gửi; xin vui lòng kiên nhẫn."</string>
    <string name="global_action_toggle_silent_mode" msgid="8219525344246810925">"Chế độ im lặng"</string>
    <string name="global_action_silent_mode_on_status" msgid="3289841937003758806">"Âm thanh TẮT"</string>
    <string name="global_action_silent_mode_off_status" msgid="1506046579177066419">"Âm thanh BẬT"</string>
    <string name="global_actions_toggle_airplane_mode" msgid="5884330306926307456">"Chế độ trên máy bay"</string>
    <string name="global_actions_airplane_mode_on_status" msgid="2719557982608919750">"Chế độ trên máy bay BẬT"</string>
    <string name="global_actions_airplane_mode_off_status" msgid="5075070442854490296">"Chế độ trên máy bay TẮT"</string>
    <string name="global_action_settings" msgid="1756531602592545966">"Cài đặt"</string>
    <string name="global_action_voice_assist" msgid="7751191495200504480">"Trợ lý thoại"</string>
    <string name="global_action_lockdown" msgid="8751542514724332873">"Khóa ngay"</string>
    <string name="status_bar_notification_info_overflow" msgid="5301981741705354993">"999+"</string>
    <string name="safeMode" msgid="2788228061547930246">"Chế độ an toàn"</string>
    <string name="android_system_label" msgid="6577375335728551336">"Hệ thống Android"</string>
    <string name="user_owner_label" msgid="6465364741001216388">"Ứng dụng cá nhân"</string>
    <string name="managed_profile_label" msgid="6260850669674791528">"Cơ quan"</string>
    <string name="permgrouplab_costMoney" msgid="5429808217861460401">"Dịch vụ tính tiền của bạn"</string>
    <string name="permgroupdesc_costMoney" msgid="3293301903409869495">"Thực hiện những tác vụ mà bạn có thể phải trả tiền."</string>
    <string name="permgrouplab_messages" msgid="7521249148445456662">"Tin nhắn của bạn"</string>
    <string name="permgroupdesc_messages" msgid="7821999071003699236">"Đọc và soạn SMS, email và các tin nhắn khác của bạn."</string>
    <string name="permgrouplab_personalInfo" msgid="3519163141070533474">"Thông tin cá nhân của bạn"</string>
    <string name="permgroupdesc_personalInfo" msgid="8426453129788861338">"Truy cập trực tiếp vào thông tin về bạn, được lưu trữ trên thẻ liên hệ của bạn."</string>
    <string name="permgrouplab_socialInfo" msgid="5799096623412043791">"Thông tin xã hội của bạn"</string>
    <string name="permgroupdesc_socialInfo" msgid="7129842457611643493">"Truy cập trực tiếp vào thông tin về các địa chỉ liên hệ và các kết nối xã hội của bạn."</string>
    <string name="permgrouplab_location" msgid="635149742436692049">"Vị trí của bạn"</string>
    <string name="permgroupdesc_location" msgid="5704679763124170100">"Giám sát vị trí thực của bạn."</string>
    <string name="permgrouplab_network" msgid="5808983377727109831">"Kết nối mạng"</string>
    <string name="permgroupdesc_network" msgid="4478299413241861987">"Truy cập các tính năng mạng khác nhau."</string>
    <string name="permgrouplab_bluetoothNetwork" msgid="1585403544162128109">"Bluetooth"</string>
    <string name="permgroupdesc_bluetoothNetwork" msgid="5625288577164282391">"Truy cập vào các thiết bị và mạng thông qua Bluetooth."</string>
    <string name="permgrouplab_audioSettings" msgid="8329261670151871235">"Cài đặt âm thanh"</string>
    <string name="permgroupdesc_audioSettings" msgid="2641515403347568130">"Thay đổi cài đặt âm thanh."</string>
    <string name="permgrouplab_affectsBattery" msgid="6209246653424798033">"Ảnh hưởng tới pin"</string>
    <string name="permgroupdesc_affectsBattery" msgid="6441275320638916947">"Sử dụng các tính năng có thể làm nhanh hết pin."</string>
    <string name="permgrouplab_calendar" msgid="5863508437783683902">"Lịch"</string>
    <string name="permgroupdesc_calendar" msgid="5777534316982184416">"Truy cập trực tiếp vào lịch và sự kiện."</string>
    <string name="permgrouplab_dictionary" msgid="4148597128843641379">"Đọc từ điển người dùng"</string>
    <string name="permgroupdesc_dictionary" msgid="7921166355964764490">"Đọc các từ trong từ điển người dùng."</string>
    <string name="permgrouplab_writeDictionary" msgid="8090237702432576788">"Ghi từ điển người dùng"</string>
    <string name="permgroupdesc_writeDictionary" msgid="2711561994497361646">"Thêm từ vào từ điển người dùng."</string>
    <string name="permgrouplab_bookmarks" msgid="1949519673103968229">"Dấu trang và lịch sử"</string>
    <string name="permgroupdesc_bookmarks" msgid="4169771606257963028">"Truy cập trực tiếp vào dấu trang và lịch sử trình duyệt."</string>
    <string name="permgrouplab_deviceAlarms" msgid="6117704629728824101">"Báo thức"</string>
    <string name="permgroupdesc_deviceAlarms" msgid="4769356362251641175">"Đặt đồng hồ báo thức."</string>
    <string name="permgrouplab_voicemail" msgid="4162237145027592133">"Thư thoại"</string>
    <string name="permgroupdesc_voicemail" msgid="2498403969862951393">"Truy cập trực tiếp vào thư thoại."</string>
    <string name="permgrouplab_microphone" msgid="171539900250043464">"Micrô"</string>
    <string name="permgroupdesc_microphone" msgid="7106618286905738408">"Truy cập trực tiếp vào micrô để ghi âm."</string>
    <string name="permgrouplab_camera" msgid="4820372495894586615">"Máy ảnh"</string>
    <string name="permgroupdesc_camera" msgid="2933667372289567714">"Truy cập trực tiếp vào máy ảnh để chụp ảnh hoặc quay video."</string>
    <string name="permgrouplab_screenlock" msgid="8275500173330718168">"Khóa màn hình"</string>
    <string name="permgroupdesc_screenlock" msgid="7067497128925499401">"Có thể ảnh hưởng đến thao tác của màn hình khóa trên thiết bị của bạn."</string>
    <string name="permgrouplab_appInfo" msgid="8028789762634147725">"Thông tin về các ứng dụng của bạn"</string>
    <string name="permgroupdesc_appInfo" msgid="3950378538049625907">"Khả năng ảnh hưởng tới hoạt động của các ứng dụng khác trên thiết bị của bạn."</string>
    <string name="permgrouplab_wallpaper" msgid="3850280158041175998">"Hình nền"</string>
    <string name="permgroupdesc_wallpaper" msgid="5630417854750540154">"Thay đổi cài đặt hình nền của thiết bị."</string>
    <string name="permgrouplab_systemClock" msgid="406535759236612992">"Đồng hồ"</string>
    <string name="permgroupdesc_systemClock" msgid="3944359833624094992">"Thay đổi giờ hoặc múi giờ của thiết bị."</string>
    <string name="permgrouplab_statusBar" msgid="2095862568113945398">"Thanh trạng thái"</string>
    <string name="permgroupdesc_statusBar" msgid="6242593432226807171">"Thay đổi cài đặt thanh trạng thái của thiết bị."</string>
    <string name="permgrouplab_syncSettings" msgid="3341990986147826541">"Cài đặt đồng bộ hóa"</string>
    <string name="permgroupdesc_syncSettings" msgid="7603195265129031797">"Truy cập vào cài đặt đồng bộ hóa."</string>
    <string name="permgrouplab_accounts" msgid="3359646291125325519">"Tài khoản của bạn"</string>
    <string name="permgroupdesc_accounts" msgid="4948732641827091312">"Truy cập các tài khoản khả dụng."</string>
    <string name="permgrouplab_hardwareControls" msgid="7998214968791599326">"Kiểm soát phần cứng"</string>
    <string name="permgroupdesc_hardwareControls" msgid="4357057861225462702">"Quyền truy cập trực tiếp vào phần cứng trên điện thoại di động."</string>
    <string name="permgrouplab_phoneCalls" msgid="9067173988325865923">"Cuộc gọi điện thoại"</string>
    <string name="permgroupdesc_phoneCalls" msgid="7489701620446183770">"Giám sát, ghi lại và xử lý các cuộc gọi điện thoại."</string>
    <string name="permgrouplab_systemTools" msgid="4652191644082714048">"Công cụ hệ thống"</string>
    <string name="permgroupdesc_systemTools" msgid="8162102602190734305">"Quyền truy cập và quyền kiểm soát hệ thống cấp thấp hơn."</string>
    <string name="permgrouplab_developmentTools" msgid="3446164584710596513">"Công cụ phát triển"</string>
    <string name="permgroupdesc_developmentTools" msgid="7058828032358142018">"Các tính năng chỉ cần cho nhà phát triển ứng dụng."</string>
    <string name="permgrouplab_display" msgid="4279909676036402636">"Giao diện người dùng của ứng dụng khác"</string>
    <string name="permgroupdesc_display" msgid="6051002031933013714">"Ảnh hưởng tới giao diện người dùng của các ứng dụng khác."</string>
    <string name="permgrouplab_storage" msgid="1971118770546336966">"Dung lượng"</string>
    <string name="permgroupdesc_storage" product="nosdcard" msgid="7442318502446874999">"Truy cập bộ nhớ USB."</string>
    <string name="permgroupdesc_storage" product="default" msgid="9203302214915355774">"Truy cập thẻ SD."</string>
    <string name="permgrouplab_accessibilityFeatures" msgid="7919025602283593907">"Tính năng hỗ trợ truy cập"</string>
    <string name="permgroupdesc_accessibilityFeatures" msgid="4205196881678144335">"Tính năng mà công nghệ hỗ trợ có thể yêu cầu."</string>
    <string name="capability_title_canRetrieveWindowContent" msgid="3901717936930170320">"Truy xuất nội dung cửa sổ"</string>
    <string name="capability_desc_canRetrieveWindowContent" msgid="3772225008605310672">"Kiểm tra nội dung của cửa sổ bạn đang tương tác."</string>
    <string name="capability_title_canRequestTouchExploration" msgid="3108723364676667320">"Bật Khám phá bằng cách chạm"</string>
    <string name="capability_desc_canRequestTouchExploration" msgid="5800552516779249356">"Mục đã chạm sẽ được nói to và bạn có thể khám phá màn hình bằng cử chỉ."</string>
    <string name="capability_title_canRequestEnhancedWebAccessibility" msgid="1739881766522594073">"Bật khả năng truy cập web nâng cao"</string>
    <string name="capability_desc_canRequestEnhancedWebAccessibility" msgid="7881063961507511765">"Tập lệnh có thể được cài đặt để làm cho nội dung ứng dụng dễ truy cập hơn."</string>
    <string name="capability_title_canRequestFilterKeyEvents" msgid="2103440391902412174">"Xem nội dung bạn nhập"</string>
    <string name="capability_desc_canRequestFilterKeyEvents" msgid="7463135292204152818">"Bao gồm dữ liệu cá nhân chẳng hạn như số thẻ tín dụng và mật khẩu."</string>
    <string name="permlab_statusBar" msgid="7417192629601890791">"vô hiệu hóa hoặc sửa đổi thanh trạng thái"</string>
    <string name="permdesc_statusBar" msgid="8434669549504290975">"Cho phép ứng dụng vô hiệu hóa thanh trạng thái hoặc thêm và xóa biểu tượng hệ thống."</string>
    <string name="permlab_statusBarService" msgid="7247281911387931485">"thanh trạng thái"</string>
    <string name="permdesc_statusBarService" msgid="716113660795976060">"Cho phép ứng dụng trở thành thanh trạng thái."</string>
    <string name="permlab_expandStatusBar" msgid="1148198785937489264">"mở rộng/thu gọn thanh trạng thái"</string>
    <string name="permdesc_expandStatusBar" msgid="6917549437129401132">"Cho phép ứng dụng mở rộng hoặc thu gọn thanh trạng thái."</string>
    <string name="permlab_install_shortcut" msgid="4279070216371564234">"cài đặt lối tắt"</string>
    <string name="permdesc_install_shortcut" msgid="8341295916286736996">"Cho phép ứng dụng thêm lối tắt trên Màn hình chính mà không cần sự can thiệp của người dùng."</string>
    <string name="permlab_uninstall_shortcut" msgid="4729634524044003699">"gỡ cài đặt lối tắt"</string>
    <string name="permdesc_uninstall_shortcut" msgid="6745743474265057975">"Cho phép ứng dụng xóa lối tắt trên Màn hình chính mà không cần sự can thiệp của người dùng."</string>
    <string name="permlab_processOutgoingCalls" msgid="3906007831192990946">"định tuyến lại cuộc gọi đi"</string>
    <string name="permdesc_processOutgoingCalls" msgid="5156385005547315876">"Cho phép ứng dụng xem số được gọi trong một cuộc gọi đi với tùy chọn chuyển hướng cuộc gọi đến một số khác hoặc hủy cuộc gọi đó hoàn toàn."</string>
    <string name="permlab_receiveSms" msgid="8673471768947895082">"nhận tin nhắn văn bản (SMS)"</string>
    <string name="permdesc_receiveSms" msgid="6424387754228766939">"Cho phép ứng dụng nhận và xử lý tin nhắn SMS. Điều này có nghĩa là ứng dụng có thể theo dõi hoặc xóa tin nhắn được gửi đến thiết bị của bạn mà không hiển thị chúng cho bạn."</string>
    <string name="permlab_receiveMms" msgid="1821317344668257098">"nhận tin nhắn văn bản (MMS)"</string>
    <string name="permdesc_receiveMms" msgid="533019437263212260">"Cho phép ứng dụng nhận và xử lý tin nhắn MMS. Điều này có nghĩa là ứng dụng có thể theo dõi hoặc xóa tin nhắn được gửi đến thiết bị của bạn mà không hiển thị chúng cho bạn."</string>
    <string name="permlab_receiveEmergencyBroadcast" msgid="1803477660846288089">"nhận các truyền phát khẩn cấp"</string>
    <string name="permdesc_receiveEmergencyBroadcast" msgid="848524070262431974">"Cho phép ứng dụng nhận và xử lý tin nhắn truyền phát khẩn cấp. Quyền này chỉ sẵn có cho các ứng dụng hệ thống."</string>
    <string name="permlab_readCellBroadcasts" msgid="1598328843619646166">"đọc tin nhắn quảng bá"</string>
    <string name="permdesc_readCellBroadcasts" msgid="6361972776080458979">"Cho phép ứng dụng đọc tin nhắn quảng bá mà thiết bị của bạn nhận được. Tin nhắn quảng bá cảnh báo được gửi ở một số địa điểm nhằm cảnh báo cho bạn về các tình huống khẩn cấp. Các ứng dụng độc hại có thể gây ảnh hưởng đến hiệu suất hoặc hoạt động của thiết bị của bạn khi nhận được tin nhắn quảng bá khẩn cấp."</string>
    <string name="permlab_sendSms" msgid="5600830612147671529">"gửi tin nhắn SMS"</string>
    <string name="permdesc_sendSms" msgid="7094729298204937667">"Cho phép ứng dụng gửi tin nhắn SMS. Việc này có thể dẫn đến các khoản phí không mong muốn. Các ứng dụng độc hai có thể khiến bạn tốn tiền bằng cách gửi tin nhắn mà không cần sự xác nhận của bạn."</string>
    <string name="permlab_sendRespondViaMessageRequest" msgid="8713889105305943200">"gửi sự kiện trả lời qua tin nhắn"</string>
    <string name="permdesc_sendRespondViaMessageRequest" msgid="7107648548468778734">"Cho phép ứng dụng gửi yêu cầu đến ứng dụng nhắn tin khác để xử lý các sự kiện trả lời qua tin nhắn cho các cuộc gọi đến."</string>
    <string name="permlab_readSms" msgid="8745086572213270480">"đọc tin nhắn văn bản của bạn (SMS hoặc MMS)"</string>
    <string name="permdesc_readSms" product="tablet" msgid="2467981548684735522">"Cho phép ứng dụng đọc tin nhắn SMS được lưu trữ trên máy tính bảng hoặc thẻ SIM của bạn. Việc này cho phép ứng dụng đọc tất cả tin nhắn SMS, bất kể nội dung hay tính bí mật là gì."</string>
    <string name="permdesc_readSms" product="tv" msgid="5102425513647038535">"Cho phép ứng dụng đọc tin nhắn SMS được lưu trữ trên TV hoặc thẻ SIM của bạn. Quyền này cho phép ứng dụng đọc tất cả tin nhắn SMS, bất kể nội dung hay mức độ bảo mật."</string>
    <string name="permdesc_readSms" product="default" msgid="3695967533457240550">"Cho phép ứng dụng đọc tin nhắn SMS được lưu trữ trên điện thoại hoặc thẻ SIM của bạn. Việc này cho phép ứng dụng đọc tất cả tin nhắn SMS, bất kể nội dung hay tính bí mật là gì."</string>
    <string name="permlab_writeSms" msgid="3216950472636214774">"chỉnh sửa tin nhắn văn bản của bạn (SMS hoặc MMS)"</string>
    <string name="permdesc_writeSms" product="tablet" msgid="5160413947794501538">"Cho phép ứng dụng ghi vào tin nhắn SMS được lưu trữ trên máy tính bảng hoặc thẻ SIM của bạn. Ứng dụng độc hại có thể xóa tin nhắn của bạn."</string>
    <string name="permdesc_writeSms" product="tv" msgid="955871498983538187">"Cho phép ứng dụng ghi vào tin nhắn SMS được lưu trữ trên TV hoặc thẻ SIM của bạn. Các ứng dụng độc hại có thể xóa tin nhắn của bạn."</string>
    <string name="permdesc_writeSms" product="default" msgid="7268668709052328567">"Cho phép ứng dụng ghi vào tin nhắn SMS được lưu trữ trên điện thoại hoặc thẻ SIM của bạn. Ứng dụng độc hại có thể xóa tin nhắn của bạn."</string>
    <string name="permlab_receiveWapPush" msgid="5991398711936590410">"nhận tin nhắn văn bản (WAP)"</string>
    <string name="permdesc_receiveWapPush" msgid="748232190220583385">"Cho phép ứng dụng nhận và xử lý tin nhắn WAP. Quyền này bao gồm khả năng giám sát hoặc xóa tin nhắn được gửi cho bạn mà không hiển thị chúng cho bạn."</string>
    <string name="permlab_receiveBluetoothMap" msgid="7593811487142360528">"nhận tin nhắn qua Bluetooth (MAP)"</string>
    <string name="permdesc_receiveBluetoothMap" msgid="8656755936919466345">"Cho phép ứng dụng nhận và xử lý tin nhắn MAP qua Bluetooth. Điều này có nghĩa là ứng dụng có thể giám sát hoặc xóa tin nhắn được gửi đến thiết bị của bạn mà không hiển thị chúng cho bạn."</string>
    <string name="permlab_getTasks" msgid="6466095396623933906">"truy xuất các ứng dụng đang chạy"</string>
    <string name="permdesc_getTasks" msgid="7454215995847658102">"Cho phép ứng dụng truy xuất thông tin về các công việc đã và đang chạy gần đây. Việc này có thể cho phép ứng dụng phát hiện thông tin về những ứng dụng nào đã được sử dụng trên thiết bị."</string>
    <string name="permlab_startTasksFromRecents" msgid="8990073877885690623">"bắt đầu tác vụ từ mục gần đây"</string>
    <string name="permdesc_startTasksFromRecents" msgid="7382133554871222235">"Cho phép ứng dụng sử dụng đối tượng ActivityManager.RecentTaskInfo để chạy tác vụ không tồn tại được trả lại từ ActivityManager.getRecentTaskList()."</string>
    <string name="permlab_interactAcrossUsers" msgid="7114255281944211682">"tương tác giữa người dùng"</string>
    <string name="permdesc_interactAcrossUsers" msgid="364670963623385786">"Cho phép ứng dụng thực hiện hành động giữa những người dùng khác trên thiết bị. Ứng dụng độc hại có thể sử dụng quyền này để vi phạm khả năng bảo vệ giữa người dùng."</string>
    <string name="permlab_interactAcrossUsersFull" msgid="2567734285545074105">"cấp phép đầy đủ để tương tác giữa người dùng"</string>
    <string name="permdesc_interactAcrossUsersFull" msgid="376841368395502366">"Cho phép tất cả các tương tác giữa người dùng."</string>
    <string name="permlab_manageUsers" msgid="1676150911672282428">"quản lý người dùng"</string>
    <string name="permdesc_manageUsers" msgid="8409306667645355638">"Cho phép ứng dụng quản lý người dùng trên thiết bị, bao gồm truy vấn, tạo và xóa."</string>
    <string name="permlab_getDetailedTasks" msgid="6229468674753529501">"truy xuất chi tiết về các ứng dụng đang chạy"</string>
    <string name="permdesc_getDetailedTasks" msgid="153824741440717599">"Cho phép ứng dụng truy xuất thông tin chi tiết về các tác vụ đã và đang chạy gần đây. Ứng dụng độc hại có thể phát hiện thông tin riêng tư về các ứng dụng khác."</string>
    <string name="permlab_reorderTasks" msgid="2018575526934422779">"sắp xếp lại những ứng dụng đang chạy"</string>
    <string name="permdesc_reorderTasks" msgid="7734217754877439351">"Cho phép ứng dụng di chuyển công việc sang nền trước và nền sau. Ứng dụng có thể thực hiện việc này mà không cần bạn nhập."</string>
    <string name="permlab_removeTasks" msgid="6821513401870377403">"dừng các ứng dụng đang chạy"</string>
    <string name="permdesc_removeTasks" msgid="1394714352062635493">"Cho phép ứng dụng xóa công việc và loại bỏ các ứng dụng của chúng. Ứng dụng độc hại có thể làm gián đoạn hoạt động của các ứng dụng khác."</string>
    <string name="permlab_manageActivityStacks" msgid="7391191384027303065">"quản lý ngăn xếp hoạt động"</string>
    <string name="permdesc_manageActivityStacks" msgid="1615881933034084440">"Cho phép ứng dụng thêm, xóa và sửa đổi ngăn xếp hoạt động nơi các ứng dụng khác chạy. Ứng dụng độc hại có thể làm gián đoạn hoạt động của các ứng dụng khác."</string>
    <string name="permlab_startAnyActivity" msgid="2918768238045206456">"bắt đầu mọi hoạt động"</string>
    <string name="permdesc_startAnyActivity" msgid="997823695343584001">"Cho phép ứng dụng bắt đầu mọi hoạt động, bất kể tình trạng bảo vệ quyền hay trạng thái xuất."</string>
    <string name="permlab_setScreenCompatibility" msgid="6975387118861842061">"đặt độ tương thích màn hình"</string>
    <string name="permdesc_setScreenCompatibility" msgid="692043618693917374">"Cho phép ứng dụng kiểm soát chế độ tương thích màn hình của ứng dụng khác. Các ứng dụng độc hại có thể phá vỡ hoạt động của các ứng dụng khác."</string>
    <string name="permlab_setDebugApp" msgid="3022107198686584052">"bật gỡ lỗi ứng dụng"</string>
    <string name="permdesc_setDebugApp" msgid="4474512416299013256">"Cho phép ứng dụng bật gỡ lỗi cho một ứng dụng khác. Ứng dụng độc hại có thể sử dụng quyền này để loại bỏ những ứng dụng khác."</string>
    <string name="permlab_changeConfiguration" msgid="4162092185124234480">"thay đổi cài đặt hiển thị hệ thống"</string>
    <string name="permdesc_changeConfiguration" msgid="4372223873154296076">"Cho phép ứng dụng thay đổi cấu hình hiện tại, chẳng hạn như ngôn ngữ hoặc kích thước phông chữ chung."</string>
    <string name="permlab_enableCarMode" msgid="5684504058192921098">"bật chế độ trên ô tô"</string>
    <string name="permdesc_enableCarMode" msgid="4853187425751419467">"Cho phép ứng dụng bật chế độ trên ô tô."</string>
    <string name="permlab_killBackgroundProcesses" msgid="3914026687420177202">"đóng ứng dụng khác"</string>
    <string name="permdesc_killBackgroundProcesses" msgid="4593353235959733119">"Cho phép ứng dụng kết thúc các quá trình nền của các ứng dụng khác. Việc này có thể khiến các ứng dụng khác dừng chạy."</string>
    <string name="permlab_forceStopPackages" msgid="2329627428832067700">"buộc dừng ứng dụng khác"</string>
    <string name="permdesc_forceStopPackages" msgid="5253157296183940812">"Cho phép ứng dụng buộc dừng ứng dụng khác."</string>
    <string name="permlab_forceBack" msgid="652935204072584616">"buộc đóng ứng dụng"</string>
    <string name="permdesc_forceBack" msgid="3892295830419513623">"Cho phép ứng dụng buộc bất kỳ hoạt động nào chạy trên nền đóng và quay lại. Không cần thiết cho các ứng dụng thông thường."</string>
    <string name="permlab_dump" msgid="1681799862438954752">"truy xuất trạng thái bên trong của hệ thống"</string>
    <string name="permdesc_dump" msgid="1778299088692290329">"Cho phép ứng dụng truy xuất trạng thái nội bộ của hệ thống. Ứng dụng độc hại có thể truy xuất nhiều loại thông tin riêng tư và bảo mật khác nhau mà thông thường chúng không bao giờ cần."</string>
    <string name="permlab_retrieve_window_content" msgid="8022588608994589938">"truy xuất nội dung màn hình"</string>
    <string name="permdesc_retrieve_window_content" msgid="3193269069469700265">"Cho phép ứng dụng truy xuất nội dung của cửa sổ hiện hành. Ứng dụng độc hại có thể truy xuất toàn bộ nội dung của cửa sổ cũng như xem xét toàn bộ văn bản của cửa sổ ngoại trừ mật khẩu."</string>
    <string name="permlab_temporary_enable_accessibility" msgid="2312612135127310254">"tạm thời bật trợ năng"</string>
    <string name="permdesc_temporary_enable_accessibility" msgid="8079456293182975464">"Cho phép ứng dụng tạm thời bật trợ năng trên thiết bị. Các ứng dụng độc hại có thể bật trợ năng mà không có sự đồng ý của người dùng."</string>
    <string name="permlab_retrieveWindowToken" msgid="7154762602367758602">"truy xuất mã thông báo cửa sổ"</string>
    <string name="permdesc_retrieveWindowToken" msgid="668173747687795074">"Cho phép một ứng dụng truy xuất mã thông báo cửa sổ. Các ứng dụng độc hại có thể thực hiện hoạt động tương tác trái phép với cửa sổ ứng dụng mạo danh hệ thống."</string>
    <string name="permlab_frameStats" msgid="7056374987314361639">"truy xuất số liệu thống kê về khung"</string>
    <string name="permdesc_frameStats" msgid="4758001089491284919">"Cho phép một ứng dụng thu thập số liệu thống kê về khung. Ứng dụng độc hại có thể quan sát số liệu thống kê về khung của cửa sổ từ ứng dụng khác."</string>
    <string name="permlab_filter_events" msgid="8675535648807427389">"lọc sự kiện"</string>
    <string name="permdesc_filter_events" msgid="8006236315888347680">"Cho phép ứng dụng đăng ký bộ lọc dữ liệu nhập để lọc luồng tất cả các sự kiện người dùng trước khi chúng được gửi đi. Ứng dụng độc hại có thể kiểm soát Giao diện người dùng hệ thống mà không cần sự can thiệp của người dùng."</string>
    <string name="permlab_shutdown" msgid="7185747824038909016">"tắt từng phần"</string>
    <string name="permdesc_shutdown" msgid="7046500838746291775">"Đặt trình quản lý hoạt động sang trạng thái tắt. Không thực hiện tắt hoàn toàn."</string>
    <string name="permlab_stopAppSwitches" msgid="4138608610717425573">"ngăn chuyển đổi ứng dụng"</string>
    <string name="permdesc_stopAppSwitches" msgid="8262195802582255021">"Ngăn người dùng chuyển sang ứng dụng khác."</string>
    <string name="permlab_getTopActivityInfo" msgid="2537922311411546016">"truy cập thông tin ứng dụng hiện tại"</string>
    <string name="permdesc_getTopActivityInfo" msgid="2512448855496067131">"Cho phép chủ sở hữu truy xuất thông tin cá nhân về ứng dụng hiện tại ở nền trước của màn hình."</string>
    <string name="permlab_runSetActivityWatcher" msgid="892239094867182656">"giám sát và kiểm soát tất cả hoạt động chạy ứng dụng"</string>
    <string name="permdesc_runSetActivityWatcher" msgid="6003603162578577406">"Cho phép ứng dụng giám sát và kiểm soát cách hệ thống chạy các hoạt động. Ứng dụng độc hại hoàn toàn có thể làm tổn hại hệ thống. Quyền này chỉ cần cho mục đích phát triển, không dành cho mục đích sử dụng thông thường."</string>
    <string name="permlab_broadcastPackageRemoved" msgid="2576333434893532475">"gửi truyền phát đã xóa của gói"</string>
    <string name="permdesc_broadcastPackageRemoved" msgid="6621901216207931089">"Cho phép ứng dụng truyền phát thông báo cho biết rằng gói ứng dụng đã bị xóa. Ứng dụng độc hại có thể sử dụng quyền này để loại bỏ bất kỳ ứng dụng nào khác đang chạy."</string>
    <string name="permlab_broadcastSmsReceived" msgid="5689095009030336593">"gửi truyền phát SMS nhận được"</string>
    <string name="permdesc_broadcastSmsReceived" msgid="4152037720034365492">"Cho phép ứng dụng truyền phát thông báo cho biết đã nhận được tin nhắn SMS. Ứng dụng độc hại có thể sử dụng quyền này để giả mạo tin nhắn SMS đến."</string>
    <string name="permlab_broadcastWapPush" msgid="3145347413028582371">"gửi truyền phát WAP-PUSH nhận được"</string>
    <string name="permdesc_broadcastWapPush" msgid="4783402525039442729">"Cho phép ứng dụng truyền phát thông báo cho biết rằng đã nhận được tin nhắn WAP PUSH. Ứng dụng độc hại có thể sử dụng quyền này để giả mạo xác nhận đã nhận được tin nhắn MMS hoặc ngầm thay thế nội dung của bất kỳ trang web nào bằng các biến thể độc hại."</string>
    <string name="permlab_setProcessLimit" msgid="2451873664363662666">"giới hạn số quá trình đang chạy"</string>
    <string name="permdesc_setProcessLimit" msgid="7318061314040879542">"Cho phép ứng dụng kiểm soát số quy trình tối đa sẽ chạy. Không cần thiết cho các ứng dụng thông thường."</string>
    <string name="permlab_setAlwaysFinish" msgid="550958507798796965">"buộc ứng dụng nền đóng"</string>
    <string name="permdesc_setAlwaysFinish" msgid="7471310652868841499">"Cho phép ứng dụng kiểm soát xem các hoạt động có luôn hoàn tất ngay khi chúng chuyển sang nền sau hay không. Không cần thiết cho các ứng dụng thông thường."</string>
    <string name="permlab_batteryStats" msgid="2789610673514103364">"đọc số liệu thống kê về pin"</string>
    <string name="permdesc_batteryStats" msgid="5897346582882915114">"Cho phép ứng dụng đọc dữ liệu sử dụng pin mức thấp hiện tại. Có thể cho phép ứng dụng biết thông tin chi tiết về ứng dụng bạn sử dụng."</string>
    <string name="permlab_updateBatteryStats" msgid="3719689764536379557">"sửa đổi số liệu thống kê về pin"</string>
    <string name="permdesc_updateBatteryStats" msgid="6862817857178025002">"Cho phép ứng dụng sửa đổi các số liệu thống kê về pin đã được thu thập. Không dành cho các ứng dụng thông thường."</string>
    <string name="permlab_getAppOpsStats" msgid="1508779687436585744">"truy xuất số liệu thống kê hoạt động của ứng dụng"</string>
    <string name="permdesc_getAppOpsStats" msgid="6243887041577912877">"Cho phép ứng dụng truy xuất số liệu thống kê hoạt động của ứng dụng đã thu thập. Không dành cho ứng dụng thông thường."</string>
    <string name="permlab_updateAppOpsStats" msgid="8829097373851521505">"sửa đổi số liệu thống kê hoạt động của ứng dụng"</string>
    <string name="permdesc_updateAppOpsStats" msgid="50784596594403483">"Cho phép ứng dụng sửa đổi số liệu thống kê hoạt động của ứng dụng đã thu thập. Không dành cho ứng dụng thông thường."</string>
    <string name="permlab_backup" msgid="470013022865453920">"kiểm soát sao lưu và khôi phục hệ thống"</string>
    <string name="permdesc_backup" msgid="6912230525140589891">"Cho phép ứng dụng kiểm soát cơ chế sao lưu và khôi phục của hệ thống. Không dành cho các ứng dụng thông thường."</string>
    <string name="permlab_confirm_full_backup" msgid="5557071325804469102">"xác nhận bản sao lưu đầy đủ hoặc khôi phục hoạt động"</string>
    <string name="permdesc_confirm_full_backup" msgid="1748762171637699562">"Cho phép ứng dụng chạy UI xác nhận sao lưu toàn bộ. Không dành cho bất kỳ ứng dụng nào."</string>
    <string name="permlab_internalSystemWindow" msgid="2148563628140193231">"hiển thị các cửa sổ trái phép"</string>
    <string name="permdesc_internalSystemWindow" msgid="7458387759461466397">"Cho phép ứng dụng tạo các cửa sổ dùng cho giao diện người dùng hệ thống nội bộ. Không dành cho các ứng dụng thông thường."</string>
    <string name="permlab_systemAlertWindow" msgid="3543347980839518613">"vẽ trên ứng dụng khác"</string>
    <string name="permdesc_systemAlertWindow" msgid="8584678381972820118">"Cho phép ứng dụng vẽ trên đầu các ứng dụng khác hoặc các phần của giao diện người dùng. Chúng có thể ảnh hưởng đến việc bạn sử dụng giao diện trong bất kỳ ứng dụng nào hoặc thay đổi suy nghĩ của bạn về những gì bạn đang thấy trong các ứng dụng khác."</string>
    <string name="permlab_setAnimationScale" msgid="2805103241153907174">"sửa đổi tốc độ hoạt ảnh chung"</string>
    <string name="permdesc_setAnimationScale" msgid="7690063428924343571">"Cho phép ứng dụng thay đổi tốc độ hoạt ảnh nói chung (hoạt ảnh nhanh hơn hoặc chậm hơn) bất cứ lúc nào."</string>
    <string name="permlab_manageAppTokens" msgid="1286505717050121370">"quản lý mã thông báo của ứng dụng"</string>
    <string name="permdesc_manageAppTokens" msgid="8043431713014395671">"Cho phép ứng dụng tạo và quản lý các mã thông báo riêng của mình, chuyển đổi thứ tự Z thông thường. Không cần thiết cho các ứng dụng thông thường."</string>
    <string name="permlab_freezeScreen" msgid="4708181184441880175">"đóng băng màn hình"</string>
    <string name="permdesc_freezeScreen" msgid="8558923789222670064">"Cho phép ứng dụng tạm thời đóng băng màn hình để chuyển sang chế độ toàn màn hình."</string>
    <string name="permlab_injectEvents" msgid="1378746584023586600">"nhấn phím và kiểm soát các nút"</string>
    <string name="permdesc_injectEvents" product="tablet" msgid="206352565599968632">"Cho phép ứng dụng gửi các sự kiện nhập của riêng ứng dụng (số lần nhấn phím, v.v..) đến các ứng dụng khác. Ứng dụng độc hại có thể sử dụng quyền này để kiểm soát máy tính bảng."</string>
    <string name="permdesc_injectEvents" product="tv" msgid="4681361983270791611">"Cho phép ứng dụng gửi các sự kiện nhập của riêng ứng dụng (số lần nhấn phím, v.v.) đến các ứng dụng khác. Các ứng dụng độc hại có thể sử dụng quyền này để kiểm soát TV."</string>
    <string name="permdesc_injectEvents" product="default" msgid="653128057572326253">"Cho phép ứng dụng gửi các sự kiện nhập của riêng ứng dụng (số lần nhấn phím, v.v..) đến các ứng dụng khác. Ứng dụng độc hại có thể sử dụng quyền này để kiểm soát điện thoại."</string>
    <string name="permlab_readInputState" msgid="469428900041249234">"ghi lại nội dung bạn nhập và tác vụ bạn thực hiện"</string>
    <string name="permdesc_readInputState" msgid="8387754901688728043">"Cho phép ứng dụng xem các phím bạn nhấn ngay cả khi tương tác với ứng dụng khác (chẳng hạn như nhập mật khẩu). Không cần thiết cho các ứng dụng thông thường."</string>
    <string name="permlab_bindInputMethod" msgid="3360064620230515776">"liên kết với phương thức nhập"</string>
    <string name="permdesc_bindInputMethod" msgid="3250440322807286331">"Cho phép chủ sở hữu liên kết với giao diện cấp cao nhất của phương thức nhập. Không cần thiết cho các ứng dụng thông thường."</string>
    <string name="permlab_bindAccessibilityService" msgid="5357733942556031593">"liên kết với dịch vụ truy cập"</string>
    <string name="permdesc_bindAccessibilityService" msgid="7034615928609331368">"Cho phép chủ sở hữu liên kết với giao diện cấp cao nhất của dịch vụ truy cập. Không cần thiết cho các ứng dụng thông thường."</string>
    <string name="permlab_bindPrintService" msgid="8462815179572748761">"liên kết với dịch vụ in"</string>
    <string name="permdesc_bindPrintService" msgid="7960067623209111135">"Cho phép chủ sở hữu liên kết với giao diện cấp cao nhất của dịch vụ in. Không cần thiết cho các ứng dụng thông thường."</string>
    <string name="permlab_bindPrintSpoolerService" msgid="6807762783744125954">"liên kết với dịch vụ bộ đệm in"</string>
    <string name="permdesc_bindPrintSpoolerService" msgid="3680552285933318372">"Cho phép chủ sở hữu liên kết với giao diện cấp cao nhất của dịch vụ bộ đệm in. Không cần thiết cho các ứng dụng thông thường."</string>
    <string name="permlab_bindNfcService" msgid="2752731300419410724">"liên kết với dịch vụ NFC"</string>
    <string name="permdesc_bindNfcService" msgid="6120647629174066862">"Cho phép chủ sở hữu liên kết với ứng dụng đang mô phỏng thẻ NFC. Không cần thiết cho các ứng dụng thông thường."</string>
    <string name="permlab_bindTextService" msgid="7358378401915287938">"liên kết với dịch vụ văn bản"</string>
    <string name="permdesc_bindTextService" msgid="8151968910973998670">"Cho phép chủ sở hữu liên kết với giao diện cấp cao nhất của dịch vụ văn bản (ví dụ: SpellCheckerService). Không cần thiết cho các ứng dụng thông thường."</string>
    <string name="permlab_bindVpnService" msgid="4708596021161473255">"liên kết với dịch vụ VPN"</string>
    <string name="permdesc_bindVpnService" msgid="2067845564581693905">"Cho phép chủ sở hữu liên kết với giao diện cấp cao nhất của dịch vụ Vpn. Không cần thiết cho các ứng dụng thông thường."</string>
    <string name="permlab_bindWallpaper" msgid="8716400279937856462">"liên kết với hình nền"</string>
    <string name="permdesc_bindWallpaper" msgid="7108428692595491668">"Cho phép chủ sở hữu liên kết với giao diện cấp cao nhất của hình nền. Không cần thiết cho các ứng dụng thông thường."</string>
    <string name="permlab_bindVoiceInteraction" msgid="5334852580713715068">"liên kết với trình tương tác bằng giọng nói"</string>
    <string name="permdesc_bindVoiceInteraction" msgid="2345721766501778101">"Cho phép chủ sở hữu liên kết với giao diện cấp cao nhất của dịch vụ tương tác bằng giọng nói. Không cần thiết cho các ứng dụng thông thường."</string>
    <string name="permlab_manageVoiceKeyphrases" msgid="1252285102392793548">"quản lý cụm từ khóa bằng giọng nói"</string>
    <string name="permdesc_manageVoiceKeyphrases" msgid="8476560722907530008">"Cho phép chủ sở hữu quản lý các cụm từ khóa để phát hiện từ nóng bằng giọng nói. Không bao giờ cần cho ứng dụng thông thường."</string>
    <string name="permlab_bindRemoteDisplay" msgid="1782923938029941960">"liên kết với màn hình từ xa"</string>
    <string name="permdesc_bindRemoteDisplay" msgid="1261242718727295981">"Cho phép chủ sở hữu liên kết với giao diện cấp cao nhất của màn hình từ xa. Không cần thiết cho các ứng dụng thông thường."</string>
    <string name="permlab_bindRemoteViews" msgid="5697987759897367099">"liên kết với dịch vụ tiện ích con"</string>
    <string name="permdesc_bindRemoteViews" msgid="4717987810137692572">"Cho phép chủ sở hữu liên kết với giao diện cấp cao nhất của dịch vụ tiện ích con. Không cần thiết cho các ứng dụng thông thường."</string>
    <string name="permlab_bindRouteProvider" msgid="4869394607915096847">"liên kết với dịch vụ nhà cung cấp định tuyến"</string>
    <string name="permdesc_bindRouteProvider" msgid="4703804520859960329">"Cho phép chủ sở hữu liên kết với bất kỳ nhà cung cấp định tuyến đã đăng ký nào. Không cần thiết cho các ứng dụng thông thường."</string>
    <string name="permlab_bindDeviceAdmin" msgid="8704986163711455010">"tương tác với quản trị viên thiết bị"</string>
    <string name="permdesc_bindDeviceAdmin" msgid="569715419543907930">"Cho phép chủ sở hữu gửi các ý định đến quản trị viên thiết bị. Không cần thiết cho các ứng dụng thông thường."</string>
    <string name="permlab_bindTvInput" msgid="5601264742478168987">"liên kết với đầu vào TV"</string>
    <string name="permdesc_bindTvInput" msgid="2371008331852001924">"Cho phép chủ sở hữu liên kết với giao diện cấp cao nhất của đầu vào TV. Không cần thiết cho các ứng dụng thông thường."</string>
    <string name="permlab_modifyParentalControls" msgid="4611318225997592242">"sửa đổi kiểm soát của phụ huynh"</string>
    <string name="permdesc_modifyParentalControls" msgid="7438482894162282039">"Cho phép chủ sở hữu sửa đổi các dữ liệu kiểm soát của phụ huynh trên hệ thống. Không cần thiết cho các ứng dụng thông thường."</string>
    <string name="permlab_manageDeviceAdmins" msgid="4248828900045808722">"thêm hoặc xóa quản trị viên thiết bị"</string>
    <string name="permdesc_manageDeviceAdmins" msgid="5025608167709942485">"Cho phép chủ sở hữu thêm hoặc xóa quản trị viên thiết bị đang hoạt động. Không cần thiết cho các ứng dụng thông thường."</string>
    <string name="permlab_setOrientation" msgid="3365947717163866844">"thay đổi hướng màn hình"</string>
    <string name="permdesc_setOrientation" msgid="3046126619316671476">"Cho phép ứng dụng thay đổi độ xoay màn hình bất cứ lúc nào. Không cần thiết cho các ứng dụng thông thường."</string>
    <string name="permlab_setPointerSpeed" msgid="9175371613322562934">"thay đổi tốc độ con trỏ"</string>
    <string name="permdesc_setPointerSpeed" msgid="6866563234274104233">"Cho phép ứng dụng thay đổi tốc độ của chuột hoặc con trỏ trên ô di chuột bất kỳ lúc nào. Không cần thiết cho các ứng dụng thông thường."</string>
    <string name="permlab_setKeyboardLayout" msgid="4778731703600909340">"thay đổi bố cục bàn phím"</string>
    <string name="permdesc_setKeyboardLayout" msgid="8480016771134175879">"Cho phép các ứng dụng thay đổi bố cục bàn phím. Không bao giờ cần thiết cho các ứng dụng bình thường."</string>
    <string name="permlab_signalPersistentProcesses" msgid="4539002991947376659">"gửi tín hiệu Linux đến ứng dụng"</string>
    <string name="permdesc_signalPersistentProcesses" msgid="4896992079182649141">"Cho phép ứng dụng yêu cầu tín hiệu đã cung cấp được gửi đến tất cả các quá trình liên tục."</string>
    <string name="permlab_persistentActivity" msgid="8841113627955563938">"đặt ứng dụng luôn chạy"</string>
    <string name="permdesc_persistentActivity" product="tablet" msgid="8525189272329086137">"Cho phép ứng dụng tạo sự đồng nhất cho các phần của mình trong bộ nhớ. Việc này có thể hạn chế bộ nhớ đối với các ứng dụng khác đang làm chậm máy tính bảng."</string>
    <string name="permdesc_persistentActivity" product="tv" msgid="5086862529499103587">"Cho phép ứng dụng làm cho các phần của ứng dụng trở nên ổn định trong bộ nhớ. Việc này có thể hạn chế bộ nhớ đối với các ứng dụng khác đang làm chậm TV."</string>
    <string name="permdesc_persistentActivity" product="default" msgid="4384760047508278272">"Cho phép ứng dụng tạo sự đồng nhất cho các phần của mình trong bộ nhớ. Việc này có thể hạn chế bộ nhớ đối với các ứng dụng khác đang làm chậm điện thoại."</string>
    <string name="permlab_deletePackages" msgid="184385129537705938">"xóa ứng dụng"</string>
    <string name="permdesc_deletePackages" msgid="7411480275167205081">"Cho phép ứng dụng xóa các gói Android. Ứng dụng độc hại có thể sử dụng quyền này để xóa các ứng dụng quan trọng."</string>
    <string name="permlab_clearAppUserData" msgid="274109191845842756">"xóa dữ liệu của ứng dụng khác"</string>
    <string name="permdesc_clearAppUserData" msgid="4625323684125459488">"Cho phép ứng dụng xóa dữ liệu của người dùng."</string>
    <string name="permlab_deleteCacheFiles" msgid="3128665571837408675">"xóa bộ nhớ cache của ứng dụng khác"</string>
    <string name="permdesc_deleteCacheFiles" msgid="3812998599006730196">"Cho phép ứng dụng xóa các tệp bộ nhớ cache."</string>
    <string name="permlab_getPackageSize" msgid="7472921768357981986">"đo dung lượng lưu trữ ứng dụng"</string>
    <string name="permdesc_getPackageSize" msgid="3921068154420738296">"Cho phép ứng dụng truy xuất mã, dữ liệu và kích thước bộ nhớ cache của chính ứng dụng"</string>
    <string name="permlab_installPackages" msgid="2199128482820306924">"trực tiếp cài đặt ứng dụng"</string>
    <string name="permdesc_installPackages" msgid="5628530972548071284">"Cho phép ứng dụng cài đặt các gói Android mới hoặc đã được cập nhật. Ứng dụng độc hại có thể sử dụng quyền này để thêm ứng dụng mới có các quyền tùy ý."</string>
    <string name="permlab_clearAppCache" msgid="7487279391723526815">"xóa tất cả dữ liệu bộ nhớ cache của ứng dụng"</string>
    <string name="permdesc_clearAppCache" product="tablet" msgid="8974640871945434565">"Cho phép ứng dụng giải phóng bộ nhớ máy tính bảng bằng cách xóa các tệp trong thư mục bộ nhớ cache của các ứng dụng khác. Điều này có thể khiến các ứng dụng khác khởi động chậm hơn vì chúng cần truy xuất lại dữ liệu."</string>
    <string name="permdesc_clearAppCache" product="tv" msgid="244647416303997022">"Cho phép ứng dụng giải phóng bộ nhớ TV bằng cách xóa các tệp trong thư mục bộ nhớ cache của các ứng dụng khác. Điều này có thể khiến các ứng dụng khác khởi động chậm hơn vì chúng cần truy xuất lại dữ liệu."</string>
    <string name="permdesc_clearAppCache" product="default" msgid="2459441021956436779">"Cho phép ứng dụng giải phóng bộ nhớ điện thoại bằng cách xóa các tệp trong thư mục bộ nhớ cache của các ứng dụng khác. Điều này có thể khiến các ứng dụng khác khởi động chậm hơn vì chúng cần truy xuất lại dữ liệu."</string>
    <string name="permlab_movePackage" msgid="3289890271645921411">"xóa tài nguyên ứng dụng"</string>
    <string name="permdesc_movePackage" msgid="319562217778244524">"Cho phép ứng dụng di chuyển các tài nguyên ứng dụng từ phương tiện nội bộ sang phương tiện bên ngoài và ngược lại."</string>
    <string name="permlab_readLogs" msgid="6615778543198967614">"đọc dữ liệu nhật ký nhạy cảm"</string>
    <string name="permdesc_readLogs" product="tablet" msgid="82061313293455151">"Cho phép ứng dụng đọc từ nhiều tệp nhật ký khác nhau của hệ thống. Quyền này cho phép ứng dụng phát hiện thông tin chung về những gì bạn đang thực hiện với máy tính bảng, có thể bao gồm thông tin cá nhân hoặc riêng tư."</string>
    <string name="permdesc_readLogs" product="tv" msgid="9023899974809538988">"Cho phép ứng dụng đọc từ nhiều tệp nhật ký khác nhau của hệ thống. Quyền này cho phép ứng dụng phát hiện thông tin chung về những gì bạn đang thực hiện với TV, có thể bao gồm thông tin cá nhân hoặc riêng tư."</string>
    <string name="permdesc_readLogs" product="default" msgid="2063438140241560443">"Cho phép ứng dụng đọc từ nhiều tệp nhật ký khác nhau của hệ thống. Quyền này cho phép ứng dụng phát hiện thông tin chung về những gì bạn đang thực hiện với điện thoại, có thể bao gồm thông tin cá nhân hoặc riêng tư."</string>
    <string name="permlab_anyCodecForPlayback" msgid="715805555823881818">"sử dụng bất kỳ bộ giải mã phương tiện nào để phát lại"</string>
    <string name="permdesc_anyCodecForPlayback" msgid="8283912488433189010">"Cho phép ứng dụng sử dụng bất kỳ trình giải mã phương tiện nào đã cài đặt nhằm giải mã để phát lại."</string>
    <string name="permlab_manageCaCertificates" msgid="1678391896786882014">"quản lý thông tin xác thực đáng tin cậy"</string>
    <string name="permdesc_manageCaCertificates" msgid="4015644047196937014">"Cho phép ứng dụng cài đặt và gỡ cài đặt chứng chỉ CA dưới dạng thông tin xác thực đáng tin cậy."</string>
    <string name="permlab_bindJobService" msgid="3637568367978271086">"chạy công việc trong nền đã lên lịch của ứng dụng"</string>
    <string name="permdesc_bindJobService" msgid="3473288460524119838">"Quyền này cho phép hệ thống Android chạy ứng dụng trong nền khi được yêu cầu."</string>
    <string name="permlab_diagnostic" msgid="8076743953908000342">"đọc/ghi vào tài nguyên do chẩn đoán sở hữu"</string>
    <string name="permdesc_diagnostic" msgid="6608295692002452283">"Cho phép ứng dụng đọc và ghi vào bất kỳ tài nguyên nào do nhóm chẩn đoán sở hữu; ví dụ: các tệp trong /dev. Quyền này có thể ảnh hưởng đến sự ổn định và tính bảo mật của hệ thống. CHỈ nên sử dụng quyền này cho các chẩn đoán phần cứng cụ thể của nhà sản xuất hoặc nhà cung cấp."</string>
    <string name="permlab_changeComponentState" msgid="6335576775711095931">"bật hoặc tắt cấu phần ứng dụng"</string>
    <string name="permdesc_changeComponentState" product="tablet" msgid="8887435740982237294">"Cho phép ứng dụng thay đổi việc có bật cấu phần của ứng dụng khác hay không. Ứng dụng độc hại có thể sử dụng quyền này để vô hiệu hóa những tính năng quan trọng của máy tính bảng. Phải cẩn trọng khi sử dụng quyền này vì quyền này có thể khiến các cấu phần rơi vào trạng thái không sử dụng được, không đồng nhất hoặc không ổn định."</string>
    <string name="permdesc_changeComponentState" product="tv" msgid="9151634188264231389">"Cho phép ứng dụng thay đổi tùy chọn có bật cấu phần của một ứng dụng khác hay không. Các ứng dụng độc hại có thể sử dụng quyền này để tắt những tính năng quan trọng của TV. Phải thận trọng khi sử dụng quyền này vì có thể khiến các cấu phần của ứng dụng không sử dụng được, không đồng nhất hoặc không ổn định."</string>
    <string name="permdesc_changeComponentState" product="default" msgid="1827232484416505615">"Cho phép ứng dụng thay đổi việc có bật cấu phần của một ứng dụng khác hay không. Ứng dụng độc hại có thể sử dụng quyền này để tắt những tính năng quan trọng của điện thoại. Phải sử dụng quyền này thận trọng vì có thể khiến các cấu phần của ứng dụng rơi vào trạng thái không thể sử dụng được, không đồng nhất hoặc không ổn định."</string>
    <string name="permlab_grantRevokePermissions" msgid="4627315351093508795">"cấp hoặc thu hồi quyền"</string>
    <string name="permdesc_grantRevokePermissions" msgid="4088642654085850662">"Cho phép ứng dụng cấp hoặc thu hồi quyền cụ thể đối với ứng dụng đó hoặc các ứng dụng khác. Các ứng dụng độc hại có thể lợi dụng điều này để truy cập các tính năng mà bạn không cấp."</string>
    <string name="permlab_setPreferredApplications" msgid="8463181628695396391">"đặt ứng dụng ưa thích"</string>
    <string name="permdesc_setPreferredApplications" msgid="4973986762241783712">"Cho phép ứng dụng sửa đổi ứng dụng ưa thích của bạn. Ứng dụng độc hại có thể ngầm thay đổi các ứng dụng đã được chạy, giả mạo các ứng dụng hiện có để thu thập dữ liệu cá nhân của bạn."</string>
    <string name="permlab_writeSettings" msgid="2226195290955224730">"sửa đổi cài đặt hệ thống"</string>
    <string name="permdesc_writeSettings" msgid="7775723441558907181">"Cho phép ứng dụng sửa đổi dữ liệu cài đặt của hệ thống. Ứng dụng độc hại có thể làm hỏng cấu hình hệ thống của bạn."</string>
    <string name="permlab_writeSecureSettings" msgid="204676251876718288">"sửa đổi cài đặt hệ thống bảo mật"</string>
    <string name="permdesc_writeSecureSettings" msgid="8159535613020137391">"Cho phép ứng dụng sửa đổi dữ liệu cài đặt bảo mật của hệ thống. Không dành cho các ứng dụng thông thường."</string>
    <string name="permlab_writeGservices" msgid="2149426664226152185">"sửa đổi bản đồ dịch vụ của Google"</string>
    <string name="permdesc_writeGservices" msgid="1287309437638380229">"Cho phép ứng dụng sửa đổi bản đồ dịch vụ của Google. Không dành cho ứng dụng thông thường."</string>
    <string name="permlab_receiveBootCompleted" msgid="5312965565987800025">"chạy khi khởi động"</string>
    <string name="permdesc_receiveBootCompleted" product="tablet" msgid="7390304664116880704">"Cho phép ứng dụng tự chạy ngay khi hệ thống khởi động xong. Quyền này có thể khiến máy tính bảng mất nhiều thời gian khởi động hơn và cho phép ứng dụng làm chậm toàn bộ máy tính bảng do ứng dụng luôn chạy."</string>
    <string name="permdesc_receiveBootCompleted" product="tv" msgid="4525890122209673621">"Cho phép ứng dụng tự khởi chạy ngay khi hệ thống khởi động xong. Việc này có thể khiến TV khởi động lâu hơn và cho phép ứng dụng làm chậm toàn bộ TV do ứng dụng luôn chạy."</string>
    <string name="permdesc_receiveBootCompleted" product="default" msgid="513950589102617504">"Cho phép ứng dụng tự chạy ngay khi hệ thống khởi động xong. Quyền này có thể khiến điện thoại mất nhiều thời gian khởi động hơn và cho phép ứng dụng làm chậm toàn bộ điện thoại do ứng dụng luôn chạy."</string>
    <string name="permlab_broadcastSticky" msgid="7919126372606881614">"gửi truyền phát hấp dẫn người xem"</string>
    <string name="permdesc_broadcastSticky" product="tablet" msgid="7749760494399915651">"Cho phép ứng dụng gửi nội dung truyền phát hấp dẫn người xem. Nội dung này sẽ vẫn còn sau khi quá trình truyền phát kết thúc. Việc sử dụng quá mức có thể làm cho máy tính bảng bị chậm hoặc không ổn định do khiến máy tính bảng sử dụng quá nhiều bộ nhớ."</string>
    <string name="permdesc_broadcastSticky" product="tv" msgid="6839285697565389467">"Cho phép ứng dụng gửi nội dung truyền phát hấp dẫn người xem. Nội dung này sẽ vẫn còn sau khi quá trình truyền phát kết thúc. Việc sử dụng quá mức có thể làm cho TV bị chậm hoặc không ổn định do khiến TV sử dụng quá nhiều bộ nhớ."</string>
    <string name="permdesc_broadcastSticky" product="default" msgid="2825803764232445091">"Cho phép ứng dụng gửi nội dung truyền phát hấp dẫn người xem. Nội dung này sẽ vẫn còn sau khi quá trình truyền phát kết thúc. Việc sử dụng quá mức có thể làm cho điện thoại bị chậm hoặc không ổn định do khiến điện thoại sử dụng quá nhiều bộ nhớ."</string>
    <string name="permlab_readContacts" msgid="8348481131899886131">"đọc danh sách liên hệ của bạn"</string>
    <string name="permdesc_readContacts" product="tablet" msgid="5294866856941149639">"Cho phép ứng dụng đọc dữ liệu về các liên hệ được lưu trữ trên máy tính bảng của bạn, bao gồm tần suất bạn đã gọi điện, gửi email hoặc liên lạc theo các cách khác với những người cụ thể. Quyền này cho phép ứng dụng lưu dữ liệu liên lạc của bạn và các ứng dụng độc hại có thể chia sẻ dữ liệu liên lạc mà bạn không biết."</string>
    <string name="permdesc_readContacts" product="tv" msgid="1839238344654834087">"Cho phép ứng dụng đọc dữ liệu về các địa chỉ liên hệ được lưu trữ trên TV của bạn, bao gồm tần suất bạn đã gọi điện, gửi email hoặc liên lạc theo các cách khác với những người cụ thể. Quyền này cho phép ứng dụng lưu dữ liệu liên lạc của bạn và các ứng dụng độc hại có thể chia sẻ dữ liệu liên lạc mà bạn không biết."</string>
    <string name="permdesc_readContacts" product="default" msgid="8440654152457300662">"Cho phép ứng dụng đọc dữ liệu về các liên hệ được lưu trữ trên điện thoại của bạn, bao gồm tần suất bạn đã gọi điện, gửi email hoặc liên lạc theo các cách khác với những người cụ thể. Quyền này cho phép ứng dụng lưu dữ liệu liên lạc của bạn và các ứng dụng độc hại có thể chia sẻ dữ liệu liên lạc mà bạn không biết."</string>
    <string name="permlab_writeContacts" msgid="5107492086416793544">"sửa đổi danh sách liên hệ của bạn"</string>
    <string name="permdesc_writeContacts" product="tablet" msgid="897243932521953602">"Cho phép ứng dụng sửa đổi dữ liệu về các địa chỉ liên hệ được lưu trữ trên máy tính bảng của bạn, bao gồm tần suất mà bạn đã gọi, gửi email hoặc liên lạc theo các cách khác với những địa chỉ liên hệ cụ thể. Quyền này cho phép ứng dụng xóa dữ liệu liên lạc."</string>
    <string name="permdesc_writeContacts" product="tv" msgid="5438230957000018959">"Cho phép ứng dụng sửa đổi dữ liệu về các địa chỉ liên hệ được lưu trữ trên TV của bạn, bao gồm tần suất mà bạn đã gọi, gửi email hoặc liên lạc theo các cách khác với những địa chỉ liên hệ cụ thể. Quyền này cho phép ứng dụng xóa dữ liệu liên lạc."</string>
    <string name="permdesc_writeContacts" product="default" msgid="589869224625163558">"Cho phép ứng dụng sửa đổi dữ liệu về các địa chỉ liên hệ được lưu trữ trên điện thoại của bạn, bao gồm tần suất mà bạn đã gọi, gửi email hoặc liên lạc theo các cách khác với những địa chỉ liên hệ cụ thể. Quyền này cho phép ứng dụng xóa dữ liệu liên lạc."</string>
    <string name="permlab_readCallLog" msgid="3478133184624102739">"đọc nhật ký cuộc gọi"</string>
    <string name="permdesc_readCallLog" product="tablet" msgid="3700645184870760285">"Cho phép ứng dụng đọc nhật ký cuộc gọi của máy tính bảng của bạn, bao gồm dữ liệu về các cuộc gọi đến và gọi đi. Quyền này cho phép ứng dụng lưu dữ liệu nhật ký cuộc gọi cả bạn và các ứng dụng độc hại có thể chia sẻ dữ liệu nhật ký cuộc gọi mà bạn không biết."</string>
    <string name="permdesc_readCallLog" product="tv" msgid="5611770887047387926">"Cho phép ứng dụng đọc nhật ký cuộc gọi của TV của bạn, bao gồm dữ liệu về các cuộc gọi đến và gọi đi. Quyền này cho phép ứng dụng lưu dữ liệu nhật ký cuộc gọi của bạn và các ứng dụng độc hại có thể chia sẻ dữ liệu nhật ký cuộc gọi mà bạn không biết."</string>
    <string name="permdesc_readCallLog" product="default" msgid="5777725796813217244">"Cho phép ứng dụng đọc nhật ký cuộc gọi của điện thoại của bạn, bao gồm dữ liệu về các cuộc gọi đến và gọi đi. Quyền này cho phép ứng dụng lưu dữ liệu nhật ký cuộc gọi cả bạn và các ứng dụng độc hại có thể chia sẻ dữ liệu nhật ký cuộc gọi mà bạn không biết."</string>
    <string name="permlab_writeCallLog" msgid="8552045664743499354">"ghi nhật ký cuộc gọi"</string>
    <string name="permdesc_writeCallLog" product="tablet" msgid="6661806062274119245">"Cho phép ứng dụng sửa đổi nhật ký cuộc gọi trên máy tính bảng của bạn, bao gồm dữ liệu về các cuộc gọi đến và gọi đi. Các ứng dụng độc hại có thể sử dụng quyền này để xóa hoặc sửa đổi nhật ký cuộc gọi của bạn."</string>
    <string name="permdesc_writeCallLog" product="tv" msgid="4225034892248398019">"Cho phép ứng dụng sửa đổi nhật ký cuộc gọi trên TV của bạn, bao gồm dữ liệu về các cuộc gọi đến và gọi đi. Các ứng dụng độc hại có thể sử dụng quyền này để xóa hoặc sửa đổi nhật ký cuộc gọi của bạn."</string>
    <string name="permdesc_writeCallLog" product="default" msgid="683941736352787842">"Cho phép ứng dụng sửa đổi nhật ký cuộc gọi trên điện thoại của bạn, bao gồm dữ liệu về các cuộc gọi đến và gọi đi. Các ứng dụng độc hại có thể sử dụng quyền này để xóa hoặc sửa đổi nhật ký cuộc gọi của bạn."</string>
    <string name="permlab_readProfile" msgid="4701889852612716678">"đọc thẻ liên hệ của riêng bạn"</string>
    <string name="permdesc_readProfile" product="default" msgid="5462475151849888848">"Cho phép ứng dụng đọc thông tin tiểu sử cá nhân được lưu trữ trên thiết bị, chẳng hạn như tên và thông tin liên hệ của bạn. Điều này có nghĩa là ứng dụng có thể xác định danh tính của bạn và gửi thông tin tiểu sử của bạn cho người khác."</string>
    <string name="permlab_writeProfile" msgid="907793628777397643">"sửa đổi thẻ liên hệ của riêng bạn"</string>
    <string name="permdesc_writeProfile" product="default" msgid="5552084294598465899">"Cho phép ứng dụng thay đổi hoặc thêm vào thông tin tiểu sử cá nhân được lưu trữ trên thiết bị, chẳng hạn như tên và thông tin liên hệ của bạn. Điều này có nghĩa là ứng dụng có thể xác định danh tính của bạn và gửi thông tin tiểu sử của bạn cho người khác."</string>
    <string name="permlab_bodySensors" msgid="4871091374767171066">"cảm biến cơ thể (như máy đo nhịp tim)"</string>
    <string name="permdesc_bodySensors" product="default" msgid="4380015021754180431">"Cho phép ứng dụng truy cập dữ liệu từ bộ cảm biến giám sát tình trạng sức khỏe của bạn, ví dụ như nhịp tim."</string>
    <string name="permlab_readSocialStream" product="default" msgid="1268920956152419170">"đọc luồng xã hội của bạn"</string>
    <string name="permdesc_readSocialStream" product="default" msgid="4255706027172050872">"Cho phép ứng dụng truy cập và đồng bộ hóa các cập nhật xã hội của bạn và bạn bè bạn. Hãy cẩn trọng khi chia sẻ thông tin -- việc này có thể cho phép ứng dụng đọc thông tin liên lạc giữa bạn và bạn bè bạn trên các mạng xã hội, bất kể tính bí mật là gì. Lưu ý: quyền này có thể không được thực thi trên tất cả các mạng xã hội."</string>
    <string name="permlab_writeSocialStream" product="default" msgid="3504179222493235645">"ghi luồng xã hội của bạn"</string>
    <string name="permdesc_writeSocialStream" product="default" msgid="3086557552204114849">"Cho phép ứng dụng hiển thị các cập nhật xã hội từ bạn bè của bạn. Hãy cẩn trọng khi chia sẻ thông tin -- việc này có thể cho phép ứng dụng tạo tin nhắn dường như đến từ một người bạn. Lưu ý: quyền này có thể không được thực thi trên tất cả các mạng xã hội."</string>
    <string name="permlab_readCalendar" msgid="5972727560257612398">"đọc các sự kiện lịch và thông tin bí mật"</string>
    <string name="permdesc_readCalendar" product="tablet" msgid="4216462049057658723">"Cho phép ứng dụng đọc tất cả các sự kiện trên lịch được lưu trữ trên máy tính bảng của bạn, bao gồm các sự kiện trên lịch của bạn bè hoặc đồng nghiệp. Việc này có thể cho phép ứng dụng chia sẻ hoặc lưu dữ liệu lịch của bạn, bất kể tính bí mật hay tính nhạy cảm là gì."</string>
    <string name="permdesc_readCalendar" product="tv" msgid="3191352452242394196">"Cho phép ứng dụng đọc tất cả các sự kiện trên lịch được lưu trữ trên TV của bạn, bao gồm các sự kiện trên lịch của bạn bè hoặc đồng nghiệp. Việc này có thể cho phép ứng dụng chia sẻ hoặc lưu dữ liệu lịch của bạn, bất kể mức độ bảo mật hay mức độ nhạy cảm."</string>
    <string name="permdesc_readCalendar" product="default" msgid="7434548682470851583">"Cho phép ứng dụng đọc tất cả các sự kiện trên lịch được lưu trữ trên điện thoại của bạn, bao gồm các sự kiện trên lịch của bạn bè hoặc đồng nghiệp. Việc này có thể cho phép ứng dụng chia sẻ hoặc lưu dữ liệu lịch của bạn, bất kể tính bí mật hay tính nhạy cảm là gì."</string>
    <string name="permlab_writeCalendar" msgid="8438874755193825647">"thêm hoặc sửa đổi các sự kiện lịch và gửi email cho khách mà chủ sở hữu không hề biết"</string>
    <string name="permdesc_writeCalendar" product="tablet" msgid="6679035520113668528">"Cho phép ứng dụng thêm, xóa, thay đổi các sự kiện mà bạn có thể sửa đổi trên máy tính bảng của mình, bao gồm những sự kiện của bạn bè hoặc đồng nghiệp. Việc này có thể cho phép ứng dụng gửi tin nhắn dường như đến từ chủ sở hữu lịch hoặc sửa đổi các sự kiện mà chủ sở hữu không biết."</string>
    <string name="permdesc_writeCalendar" product="tv" msgid="1273290605500902507">"Cho phép ứng dụng thêm, xóa, thay đổi các sự kiện mà bạn có thể sửa đổi trên TV của mình, bao gồm những sự kiện của bạn bè hoặc đồng nghiệp. Việc này có thể cho phép ứng dụng gửi tin nhắn mà dường như đến từ chủ sở hữu lịch hoặc sửa đổi các sự kiện mà chủ sở hữu không biết."</string>
    <string name="permdesc_writeCalendar" product="default" msgid="2324469496327249376">"Cho phép ứng dụng thêm, xóa, thay đổi các sự kiện mà bạn có thể sửa đổi trên điện thoại của mình, bao gồm những sự kiện của bạn bè hoặc đồng nghiệp. Việc này có thể cho phép ứng dụng gửi tin nhắn dường như đến từ chủ sở hữu lịch hoặc sửa đổi các sự kiện mà chủ sở hữu không biết."</string>
    <string name="permlab_accessMockLocation" msgid="8688334974036823330">"các nguồn vị trí mô phỏng cho thử nghiệm"</string>
    <string name="permdesc_accessMockLocation" msgid="5808711039482051824">"Tạo nguồn vị trí mô phỏng cho thử nghiệm hoặc cài đặt nhà cung cấp vị trí mới. Việc này cho phép ứng dụng ghi đè vị trí và/hoặc trạng thái được trả về bởi các nguồn vị trí khác như GPS hoặc nhà cung cấp vị trí."</string>
    <string name="permlab_accessLocationExtraCommands" msgid="2836308076720553837">"truy cập vào các lệnh của nhà cung cấp vị trí bổ sung"</string>
    <string name="permdesc_accessLocationExtraCommands" msgid="6078307221056649927">"Cho phép ứng dụng truy cập vào các lệnh của nhà cung cấp vị trí bổ sung. Điều này có thể cho phép ứng dụng can thiệp vào hoạt động của Hệ thống định vị toàn cầu (GPS) hoặc các nguồn vị trí khác."</string>
    <string name="permlab_installLocationProvider" msgid="6578101199825193873">"quyền cài đặt nhà cung cấp vị trí"</string>
    <string name="permdesc_installLocationProvider" msgid="9066146120470591509">"Tạo nguồn vị trí mô phỏng cho thử nghiệm hoặc cài đặt nhà cung cấp vị trí mới. Việc này cho phép ứng dụng ghi đè vị trí và/hoặc trạng thái được trả về bởi các nguồn vị trí khác như GPS hoặc nhà cung cấp vị trí."</string>
    <string name="permlab_accessFineLocation" msgid="1191898061965273372">"vị trí chính xác (dựa vào mạng và GPS)"</string>
    <string name="permdesc_accessFineLocation" msgid="5295047563564981250">"Cho phép ứng dụng nhận vị trí chính xác của bạn bằng cách sử dụng Hệ thống định vị toàn cầu (GPS) hoặc các nguồn vị trí mạng chẳng hạn như tháp điện thoại di động và Wi-Fi. Các dịch vụ vị trí này phải được bật và có sẵn cho thiết bị của bạn để ứng dụng sử dụng chúng. Ứng dụng có thể sử dụng dịch vụ vị trí này để xác định vị trí của bạn và có thể tiêu hao thêm nguồn pin."</string>
    <string name="permlab_accessCoarseLocation" msgid="4887895362354239628">"vị trí gần đúng (dựa vào mạng)"</string>
    <string name="permdesc_accessCoarseLocation" msgid="2538200184373302295">"Cho phép ứng dụng nhận vị trí gần đúng của bạn. Vị trí này có được là do dịch vụ vị trí sử dụng các nguồn vị trí mạng chẳng hạn như tháp điện thoại di động và Wi-Fi. Các dịch vụ vị trí này phải được bật và có sẵn cho thiết bị của bạn để ứng dụng sử dụng chúng. Ứng dụng có thể sử dụng dịch vụ vị trí này để xác định vị trí gần đúng của bạn."</string>
    <string name="permlab_accessSurfaceFlinger" msgid="2363969641792388947">"truy cập SurfaceFlinger"</string>
    <string name="permdesc_accessSurfaceFlinger" msgid="1041619516733293551">"Cho phép ứng dụng sử dụng các tính năng SurfaceFlinger cấp độ thấp."</string>
    <string name="permlab_readFrameBuffer" msgid="6690504248178498136">"đọc bộ đệm khung"</string>
    <string name="permdesc_readFrameBuffer" msgid="4937405521809454680">"Cho phép ứng dụng đọc nội dung của bộ đệm khung."</string>
    <string name="permlab_accessInputFlinger" msgid="5348635270689553857">"truy cập InputFlinger"</string>
    <string name="permdesc_accessInputFlinger" msgid="2104864941201226616">"Cho phép ứng dụng sử dụng các tính năng InputFlinger cấp độ thấp."</string>
    <string name="permlab_configureWifiDisplay" msgid="5595661694746742168">"định cấu hình màn hình Wi-Fi"</string>
    <string name="permdesc_configureWifiDisplay" msgid="7916815158690218065">"Cho phép ứng dụng định cấu hình và kết nối với màn hình Wi-Fi."</string>
    <string name="permlab_controlWifiDisplay" msgid="393641276723695496">"kiểm soát màn hình Wi-Fi"</string>
    <string name="permdesc_controlWifiDisplay" msgid="4543912292681826986">"Cho phép ứng dụng kiểm soát các tính năng cấp thấp của màn hình Wi-Fi."</string>
    <string name="permlab_controlVpn" msgid="2618442789397588200">"kiểm soát Mạng riêng ảo"</string>
    <string name="permdesc_controlVpn" msgid="762852603315861214">"Cho phép ứng dụng kiểm soát các tính năng cấp thấp của Mạng riêng ảo."</string>
    <string name="permlab_captureAudioOutput" msgid="6857134498402346708">"thu thập dữ liệu đầu ra âm thanh"</string>
    <string name="permdesc_captureAudioOutput" msgid="6210597754212208853">"Cho phép ứng dụng thu thập và chuyển hướng dữ liệu đầu ra âm thanh."</string>
    <string name="permlab_captureAudioHotword" msgid="1890553935650349808">"Phát hiện từ nóng"</string>
    <string name="permdesc_captureAudioHotword" msgid="9151807958153056810">"Cho phép ứng dụng thu thập dữ liệu âm thanh để phát hiện từ nóng. Quá trình thu thập này có thể diễn ra trong nền nhưng không ngăn các hoạt động thu thập dữ liệu âm thanh khác (ví dụ: máy quay video)."</string>
    <string name="permlab_modifyAudioRouting" msgid="7738060354490807723">"Định tuyến âm thanh"</string>
    <string name="permdesc_modifyAudioRouting" msgid="7205731074267199735">"Cho phép ứng dụng trực tiếp kiểm soát định tuyến âm thanh và ghi đè các quyết định về chính sách âm thanh."</string>
    <string name="permlab_captureVideoOutput" msgid="2246828773589094023">"thu thập dữ liệu đầu ra video"</string>
    <string name="permdesc_captureVideoOutput" msgid="359481658034149860">"Cho phép ứng dụng thu thập và chuyển hướng dữ liệu đầu ra video."</string>
    <string name="permlab_captureSecureVideoOutput" msgid="7815398969303382016">"thu thập dữ liệu đầu ra video an toàn"</string>
    <string name="permdesc_captureSecureVideoOutput" msgid="2779793064709350289">"Cho phép ứng dụng thu thập và chuyển hướng dữ liệu đầu ra video an toàn."</string>
    <string name="permlab_mediaContentControl" msgid="8749790560720562511">"kiểm soát việc phát lại phương tiện và truy cập siêu dữ liệu"</string>
    <string name="permdesc_mediaContentControl" msgid="1637478200272062">"Cho phép ứng dụng kiểm soát việc phát lại phương tiện và truy cập thông tin phương tiện (tiêu đề, tác giả...)."</string>
    <string name="permlab_modifyAudioSettings" msgid="6095859937069146086">"thay đổi cài đặt âm thanh của bạn"</string>
    <string name="permdesc_modifyAudioSettings" msgid="3522565366806248517">"Cho phép ứng dụng sửa đổi cài đặt âm thanh chung chẳng hạn như âm lượng và loa nào được sử dụng cho thiết bị ra."</string>
    <string name="permlab_recordAudio" msgid="3876049771427466323">"ghi âm"</string>
    <string name="permdesc_recordAudio" msgid="4906839301087980680">"Cho phép ứng dụng ghi âm bằng micrô. Quyền này cho phép ứng dụng ghi âm bất kỳ lúc nào mà không cần sự xác nhận của bạn."</string>
    <string name="permlab_sim_communication" msgid="1180265879464893029">"liên lạc qua sim"</string>
    <string name="permdesc_sim_communication" msgid="5725159654279639498">"Cho phép ứng dụng gửi lệnh đến SIM. Việc này rất nguy hiểm."</string>
    <string name="permlab_camera" msgid="3616391919559751192">"chụp ảnh và quay video"</string>
    <string name="permdesc_camera" msgid="8497216524735535009">"Cho phép ứng dụng chụp ảnh và quay video bằng máy ảnh. Quyền này cho phép ứng dụng sử dụng máy ảnh bất kỳ lúc nào mà không cần sự xác nhận của bạn."</string>
    <string name="permlab_cameraDisableTransmitLed" msgid="2651072630501126222">"vô hiệu hóa tính năng phát đèn LED chỉ báo khi máy ảnh đang được sử dụng"</string>
    <string name="permdesc_cameraDisableTransmitLed" msgid="4764585465480295341">"Cho phép cài đặt trước ứng dụng hệ thống để vô hiệu hóa việc máy ảnh sử dụng đèn LED chỉ báo."</string>
    <string name="permlab_brick" product="tablet" msgid="2961292205764488304">"vô hiệu hóa vĩnh viễn máy tính bảng"</string>
    <string name="permlab_brick" product="tv" msgid="4912674222121249410">"tắt vĩnh viễn TV"</string>
    <string name="permlab_brick" product="default" msgid="8337817093326370537">"vĩnh viễn vô hiệu hóa điện thoại"</string>
    <string name="permdesc_brick" product="tablet" msgid="4334818808001699530">"Cho phép ứng dụng vô hiệu hóa vĩnh viễn toàn bộ máy tính bảng. Điều này rất nguy hiểm."</string>
    <string name="permdesc_brick" product="tv" msgid="7070924544316356349">"Cho phép ứng dụng tắt vĩnh viễn toàn bộ TV. Điều này rất nguy hiểm."</string>
    <string name="permdesc_brick" product="default" msgid="5788903297627283099">"Cho phép ứng dụng vô hiệu hóa vĩnh viễn toàn bộ điện thoại. Điều này rất nguy hiểm."</string>
    <string name="permlab_reboot" product="tablet" msgid="3436634972561795002">"buộc máy tính bảng khởi động lại"</string>
    <string name="permlab_reboot" product="tv" msgid="2112102119558886236">"buộc TV khởi động lại"</string>
    <string name="permlab_reboot" product="default" msgid="2898560872462638242">"buộc khởi động lại điện thoại"</string>
    <string name="permdesc_reboot" product="tablet" msgid="8172056180063700741">"Cho phép ứng dụng buộc máy tính bảng khởi động lại."</string>
    <string name="permdesc_reboot" product="tv" msgid="7116222694344401650">"Cho phép ứng dụng buộc TV khởi động lại."</string>
    <string name="permdesc_reboot" product="default" msgid="5326008124289989969">"Cho phép ứng dụng buộc điện thoại khởi động lại."</string>
    <string name="permlab_mount_unmount_filesystems" product="nosdcard" msgid="2927361537942591841">"truy cập hệ thống tệp của bộ lưu trữ USB"</string>
    <string name="permlab_mount_unmount_filesystems" product="default" msgid="4402305049890953810">"truy cập hệ thống tệp Thẻ SD"</string>
    <string name="permdesc_mount_unmount_filesystems" msgid="1829290701658992347">"Cho phép ứng dụng cài và gỡ các hệ thống tệp của bộ nhớ di động."</string>
    <string name="permlab_mount_format_filesystems" product="nosdcard" msgid="6227819582624904972">"xóa bộ lưu trữ USB"</string>
    <string name="permlab_mount_format_filesystems" product="default" msgid="262582698639274056">"xóa Thẻ SD"</string>
    <string name="permdesc_mount_format_filesystems" msgid="8784268246779198627">"Cho phép ứng dụng định dạng bộ nhớ di động."</string>
    <string name="permlab_asec_access" msgid="3411338632002193846">"nhận thông tin trên bộ nhớ trong"</string>
    <string name="permdesc_asec_access" msgid="3094563844593878548">"Cho phép ứng dụng lấy thông tin trên bộ nhớ trong."</string>
    <string name="permlab_asec_create" msgid="6414757234789336327">"tạo bộ nhớ trong"</string>
    <string name="permdesc_asec_create" msgid="4558869273585856876">"Cho phép ứng dụng tạo bộ nhớ trong."</string>
    <string name="permlab_asec_destroy" msgid="526928328301618022">"hủy bỏ bộ nhớ trong"</string>
    <string name="permdesc_asec_destroy" msgid="7218749286145526537">"Cho phép ứng dụng hủy bộ nhớ trong."</string>
    <string name="permlab_asec_mount_unmount" msgid="8877998101944999386">"kết nối/ngắt kết nối bộ nhớ trong"</string>
    <string name="permdesc_asec_mount_unmount" msgid="3451360114902490929">"Cho phép ứng dụng kết nối/ngắt kết nối bộ nhớ trong."</string>
    <string name="permlab_asec_rename" msgid="7496633954080472417">"đổi tên bộ nhớ trong"</string>
    <string name="permdesc_asec_rename" msgid="1794757588472127675">"Cho phép ứng dụng đổi tên bộ nhớ trong."</string>
    <string name="permlab_vibrate" msgid="7696427026057705834">"kiểm soát rung"</string>
    <string name="permdesc_vibrate" msgid="6284989245902300945">"Cho phép ứng dụng kiểm soát bộ rung."</string>
    <string name="permlab_flashlight" msgid="2155920810121984215">"kiểm soát đèn nháy"</string>
    <string name="permdesc_flashlight" msgid="6522284794568368310">"Cho phép ứng dụng kiểm soát đèn nháy."</string>
    <string name="permlab_manageUsb" msgid="1113453430645402723">"quản lý các tùy chọn và quyền dành cho thiết bị USB"</string>
    <string name="permdesc_manageUsb" msgid="7776155430218239833">"Cho phép ứng dụng quản lý các tùy chọn và quyền dành cho thiết bị USB."</string>
    <string name="permlab_accessMtp" msgid="4953468676795917042">"triển khai giao thức MTP"</string>
    <string name="permdesc_accessMtp" msgid="6532961200486791570">"Cho phép truy cập tới trình điều khiển MTP nhân hệ điều hành để triển khai giao thức MTP USB."</string>
    <string name="permlab_hardware_test" msgid="4148290860400659146">"kiểm tra phần cứng"</string>
    <string name="permdesc_hardware_test" msgid="6597964191208016605">"Cho phép ứng dụng kiểm soát các thiết bị ngoại vi khác nhau nhằm mục đích kiểm tra phần cứng."</string>
    <string name="permlab_fm" msgid="8749504526866832">"truy cập đài FM"</string>
    <string name="permdesc_fm" msgid="4145699441237962818">"Cho phép ứng dụng truy cập đài FM để nghe các chương trình."</string>
    <string name="permlab_callPhone" msgid="3925836347681847954">"gọi trực tiếp số điện thoại"</string>
    <string name="permdesc_callPhone" msgid="3740797576113760827">"Cho phép ứng dụng gọi các số điện thoại mà không cần sự can thiệp của bạn. Việc này có thể dẫn đến các khoản phí hoặc cuộc gọi không mong muốn. Lưu ý rằng quyền này không cho phép ứng dụng gọi các số khẩn cấp. Các ứng dụng độc hại có thể khiến bạn tốn tiền do thực hiện cuộc gọi mà không cần sự xác nhận của bạn."</string>
    <string name="permlab_callPrivileged" msgid="4198349211108497879">"gọi trực tiếp số điện thoại bất kỳ"</string>
    <string name="permdesc_callPrivileged" msgid="1689024901509996810">"Cho phép ứng dụng gọi bất kỳ số điện thoại nào, bao gồm cả số khẩn cấp mà không có sự can thiệp của bạn. Ứng dụng độc hại có thể thực hiện những cuộc gọi không cần thiết và bất hợp pháp đến các dịch vụ khẩn cấp."</string>
    <string name="permlab_performCdmaProvisioning" product="tablet" msgid="4842576994144604821">"trực tiếp bắt đầu thiết lập máy tính bảng CDMA"</string>
    <string name="permlab_performCdmaProvisioning" product="tv" msgid="3485391974208100809">"trực tiếp bắt đầu thiết lập TV CDMA"</string>
    <string name="permlab_performCdmaProvisioning" product="default" msgid="5604848095315421425">"trực tiếp bắt đầu thiết lập điện thoại CDMA"</string>
    <string name="permdesc_performCdmaProvisioning" msgid="1994193538802314186">"Cho phép ứng dụng bắt đầu cấp phép CDMA. Ứng dụng độc hại có thể bắt đầu cấp phép CDMA một cách không cần thiết."</string>
    <string name="permlab_locationUpdates" msgid="7785408253364335740">"kiểm soát thông báo cập nhật vị trí"</string>
    <string name="permdesc_locationUpdates" msgid="1120741557891438876">"Cho phép ứng dụng bật/tắt thông báo cập nhật vị trí của radio. Không dành cho ứng dụng thông thường."</string>
    <string name="permlab_checkinProperties" msgid="7855259461268734914">"truy cập thuộc tính đăng nhập"</string>
    <string name="permdesc_checkinProperties" msgid="4024526968630194128">"Cho phép ứng dụng có quyền truy cập đọc/ghi đối với các thuộc tính được tải lên bằng dịch vụ đăng ký. Không dành cho ứng dụng thông thường."</string>
    <string name="permlab_bindGadget" msgid="776905339015863471">"chọn tiện ích"</string>
    <string name="permdesc_bindGadget" msgid="8261326938599049290">"Cho phép ứng dụng thông báo cho hệ thống biết tiện ích con nào có thể được sử dụng bởi ứng dụng nào. Với quyền này, ứng dụng có thể cấp quyền truy cập vào dữ liệu cá nhân cho các ứng dụng khác. Không dành cho các ứng dụng thông thường."</string>
    <string name="permlab_modifyPhoneState" msgid="8423923777659292228">"sửa đổi trạng thái điện thoại"</string>
    <string name="permdesc_modifyPhoneState" msgid="1029877529007686732">"Cho phép ứng dụng kiểm soát các tính năng điện thoại của thiết bị. Ứng dụng có quyền này có thể chuyển đổi mạng, bật và tắt radio điện thoại cũng như thực hiện các tác vụ tương tự mà không cần thông báo cho bạn."</string>
    <string name="permlab_readPhoneState" msgid="9178228524507610486">"đọc trạng thái và nhận dạng của điện thoại"</string>
    <string name="permdesc_readPhoneState" msgid="1639212771826125528">"Cho phép ứng dụng truy cập vào các tính năng điện thoại của thiết bị. Quyền này cho phép ứng dụng xác định số điện thoại và ID thiết bị, cho dù cuộc gọi có hiện hoạt hay không và số từ xa có được kết nối bằng một cuộc gọi hay không."</string>
    <string name="permlab_readPrecisePhoneState" msgid="5476483020282007597">"đọc trạng thái điện thoại chính xác"</string>
    <string name="permdesc_readPrecisePhoneState" msgid="6648009074263855418">"Cho phép ứng dụng truy cập trạng thái điện thoại chính xác. Quyền này cho phép ứng dụng xác định trạng thái cuộc gọi thực, cuộc gọi đang hoạt động hay trong nền, cuộc gọi không thành công, trạng thái kết nối dữ liệu chính xác và kết nối dữ liệu không thành công."</string>
    <string name="permlab_wakeLock" product="tablet" msgid="1531731435011495015">"ngăn máy tính bảng chuyển sang chế độ ngủ"</string>
    <string name="permlab_wakeLock" product="tv" msgid="2601193288949154131">"ngăn TV chuyển sang chế độ ngủ"</string>
    <string name="permlab_wakeLock" product="default" msgid="573480187941496130">"ngăn điện thoại chuyển sang chế độ ngủ"</string>
    <string name="permdesc_wakeLock" product="tablet" msgid="7311319824400447868">"Cho phép ứng dụng ngăn máy tính bảng chuyển sang chế độ ngủ."</string>
    <string name="permdesc_wakeLock" product="tv" msgid="3208534859208996974">"Cho phép ứng dụng ngăn TV chuyển sang chế độ ngủ."</string>
    <string name="permdesc_wakeLock" product="default" msgid="8559100677372928754">"Cho phép ứng dụng ngăn điện thoại chuyển sang chế độ ngủ."</string>
    <string name="permlab_transmitIr" msgid="7545858504238530105">"phát hồng ngoại"</string>
    <string name="permdesc_transmitIr" product="tablet" msgid="5358308854306529170">"Cho phép ứng dụng sử dụng bộ phát hồng ngoại của máy tính bảng."</string>
    <string name="permdesc_transmitIr" product="tv" msgid="3926790828514867101">"Cho phép ứng dụng sử dụng bộ phát hồng ngoại của TV."</string>
    <string name="permdesc_transmitIr" product="default" msgid="7957763745020300725">"Cho phép ứng dụng sử dụng bộ phát hồng ngoại của điện thoại."</string>
    <string name="permlab_devicePower" product="tablet" msgid="2787034722616350417">"bật hoặc tắt máy tính bảng"</string>
    <string name="permlab_devicePower" product="tv" msgid="7579718349658943416">"bật hoặc tắt TV"</string>
    <string name="permlab_devicePower" product="default" msgid="4928622470980943206">"bật hoặc tắt điện thoại"</string>
    <string name="permdesc_devicePower" product="tablet" msgid="6689862878984631831">"Cho phép ứng dụng bật hoặc tắt máy tính bảng."</string>
    <string name="permdesc_devicePower" product="tv" msgid="1334908641773273512">"Cho phép ứng dụng bật hoặc tắt TV."</string>
    <string name="permdesc_devicePower" product="default" msgid="6037057348463131032">"Cho phép ứng dụng bật hoặc tắt điện thoại."</string>
    <string name="permlab_userActivity" msgid="1677844893921729548">"đặt lại thời gian chờ hiển thị"</string>
    <string name="permdesc_userActivity" msgid="651746160252248024">"Cho phép ứng dụng đặt lại thời gian chờ hiển thị."</string>
    <string name="permlab_factoryTest" msgid="3715225492696416187">"chạy ở chế độ thử nghiệm trong nhà máy"</string>
    <string name="permdesc_factoryTest" product="tablet" msgid="3952059318359653091">"Chạy dưới dạng thử nghiệm nhà máy cấp thấp, cho phép quyền truy cập hoàn toàn vào phần cứng máy tính bảng. Chỉ khả dụng khi máy tính bảng chạy ở chế độ thử nghiệm trong nhà máy."</string>
    <string name="permdesc_factoryTest" product="tv" msgid="2105643629211155695">"Chạy dưới dạng thử nghiệm cấp thấp trong nhà máy, cho phép truy cập hoàn toàn vào phần cứng TV. Chỉ khả dụng khi TV chạy ở chế độ thử nghiệm trong nhà máy."</string>
    <string name="permdesc_factoryTest" product="default" msgid="8136644990319244802">"Chạy dưới dạng thử nghiệm nhà máy cấp thấp, cho phép quyền truy cập hoàn toàn vào phần cứng điện thoại. Chỉ khả dụng khi điện thoại chạy ở chế độ thử nghiệm trong nhà máy."</string>
    <string name="permlab_setWallpaper" msgid="6627192333373465143">"đặt hình nền"</string>
    <string name="permdesc_setWallpaper" msgid="7373447920977624745">"Cho phép ứng dụng đặt hình nền hệ thống."</string>
    <string name="permlab_setWallpaperHints" msgid="3278608165977736538">"điều chỉnh kích thước hình nền của bạn"</string>
    <string name="permdesc_setWallpaperHints" msgid="8235784384223730091">"Cho phép ứng dụng đặt gợi ý kích thước hình nền của hệ thống."</string>
    <string name="permlab_masterClear" msgid="2315750423139697397">"đặt lại hệ thống về mặc định ban đầu"</string>
    <string name="permdesc_masterClear" msgid="3665380492633910226">"Cho phép ứng dụng đặt lại toàn bộ hệ thống về cài đặt ban đầu, xóa tất cả dữ liệu, cấu hình và ứng dụng đã cài đặt."</string>
    <string name="permlab_setTime" msgid="2021614829591775646">"đặt giờ"</string>
    <string name="permdesc_setTime" product="tablet" msgid="1896341438151152881">"Cho phép ứng dụng thay đổi giờ đồng hồ của máy tính bảng."</string>
    <string name="permdesc_setTime" product="tv" msgid="1826398919861882682">"Cho phép ứng dụng thay đổi giờ đồng hồ của TV."</string>
    <string name="permdesc_setTime" product="default" msgid="1855702730738020">"Cho phép ứng dụng thay đổi giờ đồng hồ của điện thoại."</string>
    <string name="permlab_setTimeZone" msgid="2945079801013077340">"đặt múi giờ"</string>
    <string name="permdesc_setTimeZone" product="tablet" msgid="1676983712315827645">"Cho phép ứng dụng thay đổi múi giờ của máy tính bảng."</string>
    <string name="permdesc_setTimeZone" product="tv" msgid="888864653946175955">"Cho phép ứng dụng thay đổi múi giờ của TV."</string>
    <string name="permdesc_setTimeZone" product="default" msgid="4499943488436633398">"Cho phép ứng dụng thay đổi múi giờ của điện thoại."</string>
    <string name="permlab_accountManagerService" msgid="4829262349691386986">"hoạt động như AccountManagerService"</string>
    <string name="permdesc_accountManagerService" msgid="1948455552333615954">"Cho phép ứng dụng thực hiện cuộc gọi đến AccountAuthenticators."</string>
    <string name="permlab_getAccounts" msgid="1086795467760122114">"tìm tài khoản trên thiết bị"</string>
    <string name="permdesc_getAccounts" product="tablet" msgid="2741496534769660027">"Cho phép ứng dụng nhận danh sách các tài khoản mà máy tính bảng biết. Danh sách này có thể bao gồm bất kỳ tài khoản nào được tạo bởi các ứng dụng mà bạn đã cài đặt."</string>
    <string name="permdesc_getAccounts" product="tv" msgid="4190633395633907543">"Cho phép ứng dụng nhận danh sách các tài khoản mà TV biết. Danh sách này có thể bao gồm bất kỳ tài khoản nào được tạo bởi các ứng dụng mà bạn đã cài đặt."</string>
    <string name="permdesc_getAccounts" product="default" msgid="3448316822451807382">"Cho phép ứng dụng nhận danh sách các tài khoản mà điện thoại biết. Danh sách này có thể bao gồm bất kỳ tài khoản nào được tạo bởi các ứng dụng mà bạn đã cài đặt."</string>
    <string name="permlab_authenticateAccounts" msgid="5265908481172736933">"tạo tài khoản và đặt mật khẩu"</string>
    <string name="permdesc_authenticateAccounts" msgid="5472124296908977260">"Cho phép ứng dụng sử dụng các tính năng của trình xác thực tài khoản của AccountManager, bao gồm tạo tài khoản, nhận và đặt mật khẩu cho các tài khoản đó."</string>
    <string name="permlab_manageAccounts" msgid="4983126304757177305">"thêm hoặc xóa tài khoản"</string>
    <string name="permdesc_manageAccounts" msgid="8698295625488292506">"Cho phép ứng dụng thực hiện các thao tác như thêm và xóa tài khoản cũng như xóa mật khẩu của các tài khoản đó."</string>
    <string name="permlab_useCredentials" msgid="235481396163877642">"sử dụng tài khoản trên thiết bị"</string>
    <string name="permdesc_useCredentials" msgid="7984227147403346422">"Cho phép ứng dụng yêu cầu mã thông báo xác thực."</string>
    <string name="permlab_accessNetworkState" msgid="4951027964348974773">"xem kết nối mạng"</string>
    <string name="permdesc_accessNetworkState" msgid="8318964424675960975">"Cho phép ứng dụng xem thông tin về các kết nối mạng như mạng nào thoát và mạng nào được kết nối."</string>
    <string name="permlab_createNetworkSockets" msgid="8018758136404323658">"quyền truy cập mạng đầy đủ"</string>
    <string name="permdesc_createNetworkSockets" msgid="3403062187779724185">"Cho phép ứng dụng tạo cổng mạng và sử dụng giao thức mạng tùy chỉnh. Trình duyệt và các ứng dụng khác cung cấp các phương tiện để gửi dữ liệu lên internet do đó không yêu cầu quyền này để gửi dữ liệu lên internet."</string>
    <string name="permlab_writeApnSettings" msgid="505660159675751896">"thay đổi/chặn cài đặt và lưu lượng truy cập mạng"</string>
    <string name="permdesc_writeApnSettings" msgid="5333798886412714193">"Cho phép ứng dụng thay đổi các cài đặt mạng đồng thời chặn và kiểm tra tất cả lưu lượng truy cập mạng, ví dụ: thay đổi proxy và cổng của bất kỳ APN nào. Ứng dụng độc hại có thể theo dõi, chuyển hướng hoặc sửa đổi gói mạng mà bạn không hề hay biết."</string>
    <string name="permlab_changeNetworkState" msgid="958884291454327309">"thay đổi kết nối mạng"</string>
    <string name="permdesc_changeNetworkState" msgid="6789123912476416214">"Cho phép ứng dụng thay đổi trạng thái kết nối mạng."</string>
    <string name="permlab_changeTetherState" msgid="5952584964373017960">"thay đổi kết nối được dùng làm điểm truy cập Internet"</string>
    <string name="permdesc_changeTetherState" msgid="1524441344412319780">"Cho phép ứng dụng thay đổi trạng thái của kết nối mạng được dùng làm điểm truy cập Internet."</string>
    <string name="permlab_changeBackgroundDataSetting" msgid="1400666012671648741">"thay đổi cài đặt sử dụng dữ liệu nền"</string>
    <string name="permdesc_changeBackgroundDataSetting" msgid="5347729578468744379">"Cho phép ứng dụng thay đổi cài đặt sử dụng dữ liệu nền."</string>
    <string name="permlab_accessWifiState" msgid="5202012949247040011">"xem kết nối Wi-Fi"</string>
    <string name="permdesc_accessWifiState" msgid="5002798077387803726">"Cho phép ứng dụng xem thông tin về mạng Wi-Fi, chẳng hạn như Wi-Fi đã được bật chưa và tên của thiết bị Wi-Fi được kết nối."</string>
    <string name="permlab_changeWifiState" msgid="6550641188749128035">"kết nối và ngắt kết nối Wi-Fi"</string>
    <string name="permdesc_changeWifiState" msgid="7137950297386127533">"Cho phép ứng dụng kết nối ngắt kết nối khỏi các điểm truy cập Wi-Fi và để thực hiện thay đổi đối với cấu hình thiết bị cho mạng Wi-Fi."</string>
    <string name="permlab_changeWifiMulticastState" msgid="1368253871483254784">"cho phép thu tín hiệu Wi-Fi Đa hướng"</string>
    <string name="permdesc_changeWifiMulticastState" product="tablet" msgid="7969774021256336548">"Cho phép ứng dụng nhận các gói được gửi đến tất cả các thiết bị trên mạng Wi-Fi các địa chỉ đa hướng, chứ không phải chỉ máy tính bảng của bạn. Chế độ này sử dụng nhiều năng lượng hơn chế độ không phát đa hướng."</string>
    <string name="permdesc_changeWifiMulticastState" product="tv" msgid="9031975661145014160">"Cho phép ứng dụng nhận các gói được gửi đến tất cả thiết bị trên mạng Wi-Fi bằng cách sử dụng các địa chỉ phát đa hướng, không chỉ là TV của bạn. Thiết bị sẽ sử dụng nhiều điện năng hơn chế độ không phát đa hướng."</string>
    <string name="permdesc_changeWifiMulticastState" product="default" msgid="6851949706025349926">"Cho phép ứng dụng nhận các gói được gửi đến tất cả các thiết bị trên mạng Wi-Fi các địa chỉ đa hướng, chứ không phải chỉ điện thoại của bạn. Chế độ này sử dụng nhiều năng lượng hơn chế độ không phát đa hướng."</string>
    <string name="permlab_bluetoothAdmin" msgid="6006967373935926659">"truy cập cài đặt Bluetooth"</string>
    <string name="permdesc_bluetoothAdmin" product="tablet" msgid="6921177471748882137">"Cho phép ứng dụng định cấu hình máy tính bảng Bluetooth cục bộ cũng như phát hiện và ghép nối với các thiết bị từ xa."</string>
    <string name="permdesc_bluetoothAdmin" product="tv" msgid="3373125682645601429">"Cho phép ứng dụng định cấu hình Bluetooth cục bộ trên TV cũng như phát hiện và ghép nối với các thiết bị từ xa."</string>
    <string name="permdesc_bluetoothAdmin" product="default" msgid="8931682159331542137">"Cho phép ứng dụng định cấu hình điện thoại Bluetooth cục bộ cũng như phát hiện và ghép nối với các thiết bị từ xa."</string>
    <string name="permlab_bluetoothPriv" msgid="4009494246009513828">"cho phép ghép nối Bluetooth theo ứng dụng"</string>
    <string name="permdesc_bluetoothPriv" product="tablet" msgid="8045735193417468857">"Cho phép ứng dụng ghép nối với các thiết bị từ xa mà không cần tương tác của người dùng."</string>
    <string name="permdesc_bluetoothPriv" product="tv" msgid="8045735193417468857">"Cho phép ứng dụng ghép nối với các thiết bị từ xa mà không cần tương tác của người dùng."</string>
    <string name="permdesc_bluetoothPriv" product="default" msgid="8045735193417468857">"Cho phép ứng dụng ghép nối với các thiết bị từ xa mà không cần tương tác của người dùng."</string>
    <string name="permlab_bluetoothMap" msgid="6372198338939197349">"truy cập vào dữ liệu BẢN ĐỒ qua Bluetooth"</string>
    <string name="permdesc_bluetoothMap" product="tablet" msgid="5784090105926959958">"Cho phép ứng dụng truy cập vào dữ liệu BẢN ĐỒ qua Bluetooth."</string>
    <string name="permdesc_bluetoothMap" product="tv" msgid="5784090105926959958">"Cho phép ứng dụng truy cập vào dữ liệu BẢN ĐỒ qua Bluetooth."</string>
    <string name="permdesc_bluetoothMap" product="default" msgid="5784090105926959958">"Cho phép ứng dụng truy cập vào dữ liệu BẢN ĐỒ qua Bluetooth."</string>
    <string name="permlab_accessWimaxState" msgid="4195907010610205703">"kết nối và ngắt kết nối khỏi WiMAX"</string>
    <string name="permdesc_accessWimaxState" msgid="6360102877261978887">"Cho phép ứng dụng xác định liệu WiMAX đã được bật chưa và thông tin về bất kỳ mạng WiMAX nào được kết nối."</string>
    <string name="permlab_changeWimaxState" msgid="2405042267131496579">"Thay đổi trạng thái WiMAX"</string>
    <string name="permdesc_changeWimaxState" product="tablet" msgid="3156456504084201805">"Cho phép ứng dụng kết nối máy tính bảng và ngắt kết nối máy tính bảng khỏi mạng WiMAX."</string>
    <string name="permdesc_changeWimaxState" product="tv" msgid="6022307083934827718">"Cho phép ứng dụng kết nối TV với và ngắt kết nối TV khỏi mạng WiMAX."</string>
    <string name="permdesc_changeWimaxState" product="default" msgid="697025043004923798">"Cho phép ứng dụng kết nối điện thoại và ngắt kết nối điện thoại khỏi mạng WiMAX."</string>
    <string name="permlab_scoreNetworks" msgid="6445777779383587181">"mạng điểm số"</string>
    <string name="permdesc_scoreNetworks" product="tablet" msgid="1304304745850215556">"Cho phép ứng dụng xếp hạng mạng và ảnh hưởng đến việc máy tính bảng nên ưu tiên mạng nào."</string>
    <string name="permdesc_scoreNetworks" product="tv" msgid="5444434643862417649">"Cho phép ứng dụng xếp hạng các mạng và tác động đến những mạng mà TV muốn sử dụng."</string>
    <string name="permdesc_scoreNetworks" product="default" msgid="1831501848178651379">"Cho phép ứng dụng xếp hạng các mạng và ảnh hưởng đến việc điện thoại nên ưu tiên mạng nào."</string>
    <string name="permlab_bluetooth" msgid="6127769336339276828">"ghép nối với thiết bị Bluetooth"</string>
    <string name="permdesc_bluetooth" product="tablet" msgid="3480722181852438628">"Cho phép ứng dụng xem cấu hình của Bluetooth trên máy tính bảng và tạo và chấp nhận các kết nối với các thiết bị được ghép nối."</string>
    <string name="permdesc_bluetooth" product="tv" msgid="3974124940101104206">"Cho phép ứng dụng xem cấu hình Bluetooth trên TV cũng như thực hiện và chấp nhận kết nối bằng các thiết bị được ghép nối."</string>
    <string name="permdesc_bluetooth" product="default" msgid="3207106324452312739">"Cho phép ứng dụng xem cấu hình của Bluetooth trên điện thoại, tạo và chấp nhận các kết nối với các thiết bị được ghép nối."</string>
    <string name="permlab_nfc" msgid="4423351274757876953">"kiểm soát Liên lạc trường gần"</string>
    <string name="permdesc_nfc" msgid="7120611819401789907">"Cho phép ứng dụng giao tiếp với thẻ Giao tiếp trường gần (NFC), thẻ và trình đọc."</string>
    <string name="permlab_disableKeyguard" msgid="3598496301486439258">"vô hiệu hóa khóa màn hình của bạn"</string>
    <string name="permdesc_disableKeyguard" msgid="6034203065077122992">"Cho phép ứng dụng tắt khóa phím và bất kỳ bảo mật mật khẩu được liên kết nào. Ví dụ: điện thoại tắt khóa phím khi nhận được cuộc gọi đến, sau đó bật lại khóa phím khi cuộc gọi kết thúc."</string>
    <string name="permlab_readSyncSettings" msgid="6201810008230503052">"đọc cài đặt đồng bộ hóa"</string>
    <string name="permdesc_readSyncSettings" msgid="2706745674569678644">"Cho phép ứng dụng đọc cài đặt đồng bộ hóa cho tài khoản. Ví dụ: việc này có thể xác định liệu ứng dụng Mọi người đã được đồng bộ hóa với tài khoản chưa."</string>
    <string name="permlab_writeSyncSettings" msgid="5408694875793945314">"chuyển đổi bật và tắt đồng bộ hóa"</string>
    <string name="permdesc_writeSyncSettings" msgid="8956262591306369868">"Cho phép ứng dụng sửa đổi cài đặt đồng bộ hóa cho tài khoản. Ví dụ: ứng dụng có thể được sử dụng để cho phép đồng bộ hóa ứng dụng Mọi người với tài khoản."</string>
    <string name="permlab_readSyncStats" msgid="7396577451360202448">"đọc thống kê đồng bộ hóa"</string>
    <string name="permdesc_readSyncStats" msgid="1510143761757606156">"Cho phép ứng dụng đọc thống kê đồng bộ hóa cho tài khoản, bao gồm lịch sử của các sự kiện đồng bộ hóa và lượng dữ liệu được đồng bộ hóa."</string>
    <string name="permlab_subscribedFeedsRead" msgid="4756609637053353318">"đọc nguồn cấp dữ liệu đã đăng ký"</string>
    <string name="permdesc_subscribedFeedsRead" msgid="5557058907906144505">"Cho phép ứng dụng lấy thông tin chi tiết về nguồn cấp dữ liệu hiện được đồng bộ hóa."</string>
    <string name="permlab_subscribedFeedsWrite" msgid="9015246325408209296">"ghi nguồn cấp dữ liệu đã đăng ký"</string>
    <string name="permdesc_subscribedFeedsWrite" msgid="6928930188826089413">"Cho phép ứng dụng sửa đổi nguồn cấp dữ liệu hiện đã được đồng bộ hóa của bạn. Ứng dụng độc hại có thể thay đổi nguồn cấp dữ liệu đã đồng bộ hóa của bạn."</string>
    <string name="permlab_readDictionary" msgid="4107101525746035718">"đọc cụm từ bạn đã thêm vào từ điển"</string>
    <string name="permdesc_readDictionary" msgid="659614600338904243">"Cho phép ứng dụng đọc tất cả các từ, tên và cụm từ mà người dùng có thể đã lưu trữ trong từ điển của người dùng."</string>
    <string name="permlab_writeDictionary" msgid="2183110402314441106">"thêm từ vào từ điển do người dùng xác định"</string>
    <string name="permdesc_writeDictionary" msgid="8185385716255065291">"Cho phép ứng dụng ghi từ mới vào từ điển của người dùng."</string>
    <string name="permlab_sdcardRead" product="nosdcard" msgid="367275095159405468">"đọc nội dung của bộ lưu trữ USB của bạn"</string>
    <string name="permlab_sdcardRead" product="default" msgid="2188156462934977940">"đọc nội dung của thẻ SD của bạn"</string>
    <string name="permdesc_sdcardRead" product="nosdcard" msgid="3446988712598386079">"Cho phép ứng dụng đọc nội dung của bộ lưu trữ USB."</string>
    <string name="permdesc_sdcardRead" product="default" msgid="2607362473654975411">"Cho phép ứng dụng đọc nội dung của thẻ SD."</string>
    <string name="permlab_sdcardWrite" product="nosdcard" msgid="8485979062254666748">"sửa đổi hoặc xóa nội dung của bộ lưu trữ USB của bạn"</string>
    <string name="permlab_sdcardWrite" product="default" msgid="8805693630050458763">"sửa đổi hoặc xóa nội dung của thẻ SD của bạn"</string>
    <string name="permdesc_sdcardWrite" product="nosdcard" msgid="6175406299445710888">"Cho phép ứng dụng ghi vào bộ lưu trữ USB."</string>
    <string name="permdesc_sdcardWrite" product="default" msgid="4337417790936632090">"Cho phép ứng dụng ghi vào thẻ SD."</string>
    <string name="permlab_mediaStorageWrite" product="default" msgid="6859839199706879015">"sửa đổi/xóa nội dung trên bộ nhớ phương tiện cục bộ"</string>
    <string name="permdesc_mediaStorageWrite" product="default" msgid="8189160597698529185">"Cho phép ứng dụng sửa đổi nội dung của bộ lưu trữ phương tiện nội bộ."</string>
    <string name="permlab_manageDocs" product="default" msgid="5778318598448849829">"quản lý bộ nhớ tài liệu"</string>
    <string name="permdesc_manageDocs" product="default" msgid="8704323176914121484">"Cho phép ứng dụng quản lý bộ nhớ tài liệu."</string>
    <string name="permlab_sdcardAccessAll" msgid="8150613823900460576">"truy cập bộ nhớ ngoài của tất cả người dùng"</string>
    <string name="permdesc_sdcardAccessAll" msgid="3215208357415891320">"Cho phép ứng dụng truy cập bộ nhớ ngoài của tất cả người dùng."</string>
    <string name="permlab_cache_filesystem" msgid="5656487264819669824">"truy cập hệ thống tệp bộ nhớ cache"</string>
    <string name="permdesc_cache_filesystem" msgid="5578967642265550955">"Cho phép ứng dụng đọc và ghi hệ thống tệp bộ nhớ cache."</string>
    <string name="permlab_use_sip" msgid="2052499390128979920">"thực hiện/nhận các cuộc gọi qua SIP"</string>
    <string name="permdesc_use_sip" msgid="2297804849860225257">"Cho phép ứng dụng thực hiện và nhận các cuộc gọi qua SIP."</string>
    <string name="permlab_register_sim_subscription" msgid="3166535485877549177">"đăng ký kết nối SIM viễn thông mới"</string>
    <string name="permdesc_register_sim_subscription" msgid="2138909035926222911">"Cho phép ứng dụng đăng ký kết nối SIM viễn thông mới."</string>
    <string name="permlab_register_call_provider" msgid="108102120289029841">"đăng ký kết nối viễn thông mới"</string>
    <string name="permdesc_register_call_provider" msgid="7034310263521081388">"Cho phép ứng dụng đăng ký kết nối viễn thông mới."</string>
    <string name="permlab_connection_manager" msgid="1116193254522105375">"quản lý kết nối viễn thông"</string>
    <string name="permdesc_connection_manager" msgid="5925480810356483565">"Cho phép ứng dụng quản lý kết nối viễn thông."</string>
    <string name="permlab_bind_incall_service" msgid="6773648341975287125">"tương tác với màn hình trong cuộc gọi"</string>
    <string name="permdesc_bind_incall_service" msgid="8343471381323215005">"Cho phép ứng dụng kiểm soát thời gian và cách người dùng nhìn thấy màn hình trong cuộc gọi."</string>
    <string name="permlab_bind_connection_service" msgid="3557341439297014940">"tương tác với dịch vụ điện thoại"</string>
    <string name="permdesc_bind_connection_service" msgid="4008754499822478114">"Cho phép ứng dụng tương tác với dịch vụ điện thoại để thực hiện/nhận cuộc gọi."</string>
    <string name="permlab_control_incall_experience" msgid="9061024437607777619">"cung cấp trải nghiệm người dùng trong cuộc gọi"</string>
    <string name="permdesc_control_incall_experience" msgid="915159066039828124">"Cho phép ứng dụng cung cấp trải nghiệm người dùng trong cuộc gọi."</string>
    <string name="permlab_readNetworkUsageHistory" msgid="7862593283611493232">"đọc quá trình sử dụng mạng trước đây"</string>
    <string name="permdesc_readNetworkUsageHistory" msgid="7689060749819126472">"Cho phép ứng dụng đọc thông tin lịch sử sử dụng mạng của các mạng và ứng dụng cụ thể."</string>
    <string name="permlab_manageNetworkPolicy" msgid="2562053592339859990">"quản lý chính sách mạng"</string>
    <string name="permdesc_manageNetworkPolicy" msgid="7537586771559370668">"Cho phép ứng dụng quản lý chính sách mạng và xác định quy tắc dành riêng cho ứng dụng."</string>
    <string name="permlab_modifyNetworkAccounting" msgid="5088217309088729650">"sửa đổi hạch toán sử dụng mạng"</string>
    <string name="permdesc_modifyNetworkAccounting" msgid="5443412866746198123">"Cho phép ứng dụng sửa đổi cách tính mức sử dụng mạng so với ứng dụng. Không dành cho các ứng dụng thông thường."</string>
    <string name="permlab_accessNotifications" msgid="7673416487873432268">"truy cập thông báo"</string>
    <string name="permdesc_accessNotifications" msgid="458457742683431387">"Cho phép ứng dụng truy xuất, kiểm tra và xóa thông báo, bao gồm những thông báo được đăng bởi các ứng dụng khác."</string>
    <string name="permlab_bindNotificationListenerService" msgid="7057764742211656654">"liên kết với dịch vụ trình xử lý thông báo"</string>
    <string name="permdesc_bindNotificationListenerService" msgid="985697918576902986">"Cho phép chủ sở hữu liên kết với giao diện cấp cao nhất của dịch vụ trình xử lý thông báo. Không cần thiết cho các ứng dụng thông thường."</string>
    <string name="permlab_bindConditionProviderService" msgid="1180107672332704641">"liên kết với dịch vụ trình cung cấp điều kiện"</string>
    <string name="permdesc_bindConditionProviderService" msgid="1680513931165058425">"Cho phép chủ sở hữu liên kết với giao diện cấp cao nhất của dịch vụ trình cung cấp điều kiện. Không cần thiết cho các ứng dụng thông thường."</string>
    <string name="permlab_bindMediaRouteService" msgid="6637740382272686835">"liên kết với dịch vụ định tuyến phương tiện"</string>
    <string name="permdesc_bindMediaRouteService" msgid="6436655024972496687">"Cho phép chủ sở hữu liên kết với giao diện cấp cao nhất của dịch vụ định tuyến phương tiện. Không cần thiết cho các ứng dụng thông thường."</string>
    <string name="permlab_bindDreamService" msgid="4153646965978563462">"liên kết với dịch vụ dream"</string>
    <string name="permdesc_bindDreamService" msgid="7325825272223347863">"Cho phép chủ sở hữu liên kết với giao diện cấp cao nhất của dịch vụ dream. Không cần thiết cho các ứng dụng thông thường."</string>
    <string name="permlab_invokeCarrierSetup" msgid="3699600833975117478">"gọi ra ứng dụng cấu hình do nhà cung cấp dịch vụ cung cấp"</string>
    <string name="permdesc_invokeCarrierSetup" msgid="4159549152529111920">"Cho phép chủ sở hữu gọi ra ứng dụng cấu hình do nhà cung cấp dịch vụ cung cấp. Không cần thiết cho các ứng dụng thông thường."</string>
    <string name="permlab_accessNetworkConditions" msgid="8206077447838909516">"quan sát các điều kiện mạng"</string>
    <string name="permdesc_accessNetworkConditions" msgid="6899102075825272211">"Cho phép ứng dụng quan sát các điều kiện mạng. Không bao giờ cần cho ứng dụng thông thường."</string>
    <string name="permlab_setInputCalibration" msgid="4902620118878467615">"thay đổi hiệu chỉnh thiết bị đầu vào"</string>
    <string name="permdesc_setInputCalibration" msgid="4527511047549456929">"Cho phép ứng dụng sửa đổi các thông số hiệu chỉnh của màn hình cảm ứng. Không cần cho ứng dụng thông thường."</string>
    <string name="permlab_accessDrmCertificates" msgid="7436886640723203615">"truy cập chứng chỉ DRM"</string>
    <string name="permdesc_accessDrmCertificates" msgid="8073288354426159089">"Cho phép ứng dụng cung cấp và sử dụng chứng chỉ DRM. Không cần thiết cho các ứng dụng thông thường."</string>
    <string name="permlab_handoverStatus" msgid="1159132046126626731">"Nhận trạng thái chuyển của Android Beam"</string>
    <string name="permdesc_handoverStatus" msgid="4788144087245714948">"Cho phép ứng dụng này nhận thông tin về các lần chuyển hiện tại của Android Beam"</string>
    <string name="permlab_removeDrmCertificates" msgid="7044888287209892751">"xóa chứng chỉ DRM"</string>
    <string name="permdesc_removeDrmCertificates" msgid="7272999075113400993">"Cho phép ứng dụng xóa chứng chỉ DRM. Không cần thiết cho các ứng dụng thông thường."</string>
    <string name="permlab_bindCarrierMessagingService" msgid="1490229371796969158">"liên kết với dịch vụ nhắn tin của nhà cung cấp dịch vụ"</string>
    <string name="permdesc_bindCarrierMessagingService" msgid="2762882888502113944">"Cho phép chủ sở hữu liên kết với giao diện cấp cao nhất của dịch vụ nhắn tin của nhà cung cấp dịch vụ. Không cần thiết cho các ứng dụng thông thường."</string>
    <string name="policylab_limitPassword" msgid="4497420728857585791">"Đặt quy tắc mật khẩu"</string>
    <string name="policydesc_limitPassword" msgid="3252114203919510394">"Kiểm soát độ dài và ký tự được phép trong mật khẩu mở khóa màn hình."</string>
    <string name="policylab_watchLogin" msgid="914130646942199503">"Giám sát những lần thử mở khóa màn hình"</string>
    <string name="policydesc_watchLogin" product="tablet" msgid="3215729294215070072">"Theo dõi số lần nhập mật khẩu không chính xác khi mở khóa màn hình và khóa máy tính bảng hoặc xóa tất cả dữ liệu của máy tính bảng nếu có quá nhiều lần nhập mật khẩu không chính xác."</string>
    <string name="policydesc_watchLogin" product="TV" msgid="2707817988309890256">"Giám sát số lượng mật khẩu đã nhập sai khi mở khóa màn hình và khóa TV hoặc xóa tất cả dữ liệu của TV nếu có quá nhiều mật khẩu sai được nhập vào."</string>
    <string name="policydesc_watchLogin" product="default" msgid="5712323091846761073">"Theo dõi số lần nhập mật khẩu không chính xác khi mở khóa màn hình và khóa điện thoại hoặc xóa tất cả dữ liệu của điện thoại nếu có quá nhiều lần nhập mật khẩu không chính xác."</string>
    <string name="policylab_resetPassword" msgid="2620077191242688955">"Thay đổi mật khẩu mở khóa màn hình"</string>
    <string name="policydesc_resetPassword" msgid="605963962301904458">"Thay đổi mật khẩu mở khóa màn hình."</string>
    <string name="policylab_forceLock" msgid="2274085384704248431">"Khóa màn hình"</string>
    <string name="policydesc_forceLock" msgid="1141797588403827138">"Kiểm soát cách và thời điểm khóa màn hình."</string>
    <string name="policylab_wipeData" msgid="3910545446758639713">"Xóa tất cả dữ liệu"</string>
    <string name="policydesc_wipeData" product="tablet" msgid="4306184096067756876">"Xóa dữ liệu trên máy tính bảng mà không cần cảnh báo, bằng cách thực hiện thiết lập lại dữ liệu ban đầu."</string>
    <string name="policydesc_wipeData" product="tv" msgid="5816221315214527028">"Xóa dữ liệu trên TV mà không cần cảnh báo bằng cách thực hiện thiết lập lại dữ liệu ban đầu."</string>
    <string name="policydesc_wipeData" product="default" msgid="5096895604574188391">"Xóa dữ liệu trên điện thoại mà không cần cảnh báo, bằng cách thiết lập lại dữ liệu ban đầu."</string>
    <string name="policylab_setGlobalProxy" msgid="2784828293747791446">"Đặt proxy chung của điện thoại"</string>
    <string name="policydesc_setGlobalProxy" msgid="6387497466660154931">"Đặt proxy chung của điện thoại được sử dụng trong khi chính sách được bật. Chỉ quản trị viên đầu tiên của điện thoại mới có thể đặt proxy chung hiệu quả."</string>
    <string name="policylab_expirePassword" msgid="885279151847254056">"Đặt hết hạn mật khẩu khóa màn hình"</string>
    <string name="policydesc_expirePassword" msgid="1729725226314691591">"Kiểm soát tần suất bắt buộc phải thay đổi mật khẩu khóa màn hình."</string>
    <string name="policylab_encryptedStorage" msgid="8901326199909132915">"Đặt mã hóa dung lượng lưu trữ"</string>
    <string name="policydesc_encryptedStorage" msgid="2637732115325316992">"Yêu cầu dữ liệu ứng dụng được lưu trữ phải được mã hóa."</string>
    <string name="policylab_disableCamera" msgid="6395301023152297826">"Vô hiệu hóa máy ảnh"</string>
    <string name="policydesc_disableCamera" msgid="2306349042834754597">"Ngăn sử dụng tất cả máy ảnh của thiết bị."</string>
    <string name="policylab_disableKeyguardFeatures" msgid="266329104542638802">"Tắt tính năng trong chế độ bảo vệ phím"</string>
    <string name="policydesc_disableKeyguardFeatures" msgid="3467082272186534614">"Ngăn sử dụng một số tính năng trong chế độ bảo vệ phím."</string>
  <string-array name="phoneTypes">
    <item msgid="8901098336658710359">"Nhà riêng"</item>
    <item msgid="869923650527136615">"ĐT di động"</item>
    <item msgid="7897544654242874543">"Cơ quan"</item>
    <item msgid="1103601433382158155">"Số fax Cơ quan"</item>
    <item msgid="1735177144948329370">"Số fax Nhà riêng"</item>
    <item msgid="603878674477207394">"Số máy nhắn tin"</item>
    <item msgid="1650824275177931637">"Khác"</item>
    <item msgid="9192514806975898961">"Tùy chỉnh"</item>
  </string-array>
  <string-array name="emailAddressTypes">
    <item msgid="8073994352956129127">"Nhà riêng"</item>
    <item msgid="7084237356602625604">"Cơ quan"</item>
    <item msgid="1112044410659011023">"Khác"</item>
    <item msgid="2374913952870110618">"Tùy chỉnh"</item>
  </string-array>
  <string-array name="postalAddressTypes">
    <item msgid="6880257626740047286">"Nhà riêng"</item>
    <item msgid="5629153956045109251">"Cơ quan"</item>
    <item msgid="4966604264500343469">"Khác"</item>
    <item msgid="4932682847595299369">"Tùy chỉnh"</item>
  </string-array>
  <string-array name="imAddressTypes">
    <item msgid="1738585194601476694">"Nhà riêng"</item>
    <item msgid="1359644565647383708">"Cơ quan"</item>
    <item msgid="7868549401053615677">"Khác"</item>
    <item msgid="3145118944639869809">"Tùy chỉnh"</item>
  </string-array>
  <string-array name="organizationTypes">
    <item msgid="7546335612189115615">"Cơ quan"</item>
    <item msgid="4378074129049520373">"Khác"</item>
    <item msgid="3455047468583965104">"Tùy chỉnh"</item>
  </string-array>
  <string-array name="imProtocols">
    <item msgid="8595261363518459565">"AIM"</item>
    <item msgid="7390473628275490700">"Windows Live"</item>
    <item msgid="7882877134931458217">"Yahoo"</item>
    <item msgid="5035376313200585242">"Skype"</item>
    <item msgid="7532363178459444943">"QQ"</item>
    <item msgid="3713441034299660749">"Google Talk"</item>
    <item msgid="2506857312718630823">"ICQ"</item>
    <item msgid="1648797903785279353">"Jabber"</item>
  </string-array>
    <string name="phoneTypeCustom" msgid="1644738059053355820">"Tùy chỉnh"</string>
    <string name="phoneTypeHome" msgid="2570923463033985887">"Nhà riêng"</string>
    <string name="phoneTypeMobile" msgid="6501463557754751037">"ĐT di động"</string>
    <string name="phoneTypeWork" msgid="8863939667059911633">"Cơ quan"</string>
    <string name="phoneTypeFaxWork" msgid="3517792160008890912">"Số fax Cơ quan"</string>
    <string name="phoneTypeFaxHome" msgid="2067265972322971467">"Số fax Nhà riêng"</string>
    <string name="phoneTypePager" msgid="7582359955394921732">"Số máy nhắn tin"</string>
    <string name="phoneTypeOther" msgid="1544425847868765990">"Khác"</string>
    <string name="phoneTypeCallback" msgid="2712175203065678206">"Số gọi lại"</string>
    <string name="phoneTypeCar" msgid="8738360689616716982">"Ô tô"</string>
    <string name="phoneTypeCompanyMain" msgid="540434356461478916">"Số điện thoại chính của Cơ quan"</string>
    <string name="phoneTypeIsdn" msgid="8022453193171370337">"ISDN"</string>
    <string name="phoneTypeMain" msgid="6766137010628326916">"Số điện thoại chính"</string>
    <string name="phoneTypeOtherFax" msgid="8587657145072446565">"Số fax Khác"</string>
    <string name="phoneTypeRadio" msgid="4093738079908667513">"Radio"</string>
    <string name="phoneTypeTelex" msgid="3367879952476250512">"Số telex"</string>
    <string name="phoneTypeTtyTdd" msgid="8606514378585000044">"TTY TDD"</string>
    <string name="phoneTypeWorkMobile" msgid="1311426989184065709">"Số điện thoại di động tại Cơ quan"</string>
    <string name="phoneTypeWorkPager" msgid="649938731231157056">"Số Máy nhắn tin tại Cơ quan"</string>
    <string name="phoneTypeAssistant" msgid="5596772636128562884">"Số điện thoại Hỗ trợ"</string>
    <string name="phoneTypeMms" msgid="7254492275502768992">"MMS"</string>
    <string name="eventTypeCustom" msgid="7837586198458073404">"Tùy chỉnh"</string>
    <string name="eventTypeBirthday" msgid="2813379844211390740">"Ngày sinh"</string>
    <string name="eventTypeAnniversary" msgid="3876779744518284000">"Ngày kỷ niệm"</string>
    <string name="eventTypeOther" msgid="7388178939010143077">"Khác"</string>
    <string name="emailTypeCustom" msgid="8525960257804213846">"Tùy chỉnh"</string>
    <string name="emailTypeHome" msgid="449227236140433919">"Nhà riêng"</string>
    <string name="emailTypeWork" msgid="3548058059601149973">"Cơ quan"</string>
    <string name="emailTypeOther" msgid="2923008695272639549">"Khác"</string>
    <string name="emailTypeMobile" msgid="119919005321166205">"ĐT di động"</string>
    <string name="postalTypeCustom" msgid="8903206903060479902">"Tùy chỉnh"</string>
    <string name="postalTypeHome" msgid="8165756977184483097">"Nhà riêng"</string>
    <string name="postalTypeWork" msgid="5268172772387694495">"Cơ quan"</string>
    <string name="postalTypeOther" msgid="2726111966623584341">"Khác"</string>
    <string name="imTypeCustom" msgid="2074028755527826046">"Tùy chỉnh"</string>
    <string name="imTypeHome" msgid="6241181032954263892">"Nhà riêng"</string>
    <string name="imTypeWork" msgid="1371489290242433090">"Cơ quan"</string>
    <string name="imTypeOther" msgid="5377007495735915478">"Khác"</string>
    <string name="imProtocolCustom" msgid="6919453836618749992">"Tùy chỉnh"</string>
    <string name="imProtocolAim" msgid="7050360612368383417">"AIM"</string>
    <string name="imProtocolMsn" msgid="144556545420769442">"Windows Live"</string>
    <string name="imProtocolYahoo" msgid="8271439408469021273">"Yahoo"</string>
    <string name="imProtocolSkype" msgid="9019296744622832951">"Skype"</string>
    <string name="imProtocolQq" msgid="8887484379494111884">"QQ"</string>
    <string name="imProtocolGoogleTalk" msgid="493902321140277304">"Hangouts"</string>
    <string name="imProtocolIcq" msgid="1574870433606517315">"ICQ"</string>
    <string name="imProtocolJabber" msgid="2279917630875771722">"Jabber"</string>
    <string name="imProtocolNetMeeting" msgid="8287625655986827971">"NetMeeting"</string>
    <string name="orgTypeWork" msgid="29268870505363872">"Cơ quan"</string>
    <string name="orgTypeOther" msgid="3951781131570124082">"Khác"</string>
    <string name="orgTypeCustom" msgid="225523415372088322">"Tùy chỉnh"</string>
    <string name="relationTypeCustom" msgid="3542403679827297300">"Tùy chỉnh"</string>
    <string name="relationTypeAssistant" msgid="6274334825195379076">"Trợ lý"</string>
    <string name="relationTypeBrother" msgid="8757913506784067713">"Anh em trai"</string>
    <string name="relationTypeChild" msgid="1890746277276881626">"Con cái"</string>
    <string name="relationTypeDomesticPartner" msgid="6904807112121122133">"Vợ chồng"</string>
    <string name="relationTypeFather" msgid="5228034687082050725">"Cha"</string>
    <string name="relationTypeFriend" msgid="7313106762483391262">"Bạn bè"</string>
    <string name="relationTypeManager" msgid="6365677861610137895">"Người quản lý"</string>
    <string name="relationTypeMother" msgid="4578571352962758304">"Mẹ"</string>
    <string name="relationTypeParent" msgid="4755635567562925226">"Cha mẹ"</string>
    <string name="relationTypePartner" msgid="7266490285120262781">"Đối tác"</string>
    <string name="relationTypeReferredBy" msgid="101573059844135524">"Được giới thiệu bởi"</string>
    <string name="relationTypeRelative" msgid="1799819930085610271">"Họ hàng"</string>
    <string name="relationTypeSister" msgid="1735983554479076481">"Chị em gái"</string>
    <string name="relationTypeSpouse" msgid="394136939428698117">"Vợ/chồng"</string>
    <string name="sipAddressTypeCustom" msgid="2473580593111590945">"Tùy chỉnh"</string>
    <string name="sipAddressTypeHome" msgid="6093598181069359295">"Nhà riêng"</string>
    <string name="sipAddressTypeWork" msgid="6920725730797099047">"Cơ quan"</string>
    <string name="sipAddressTypeOther" msgid="4408436162950119849">"Khác"</string>
    <string name="quick_contacts_not_available" msgid="746098007828579688">"Không tìm thấy ứng dụng nào để xem liên hệ này."</string>
    <string name="keyguard_password_enter_pin_code" msgid="3037685796058495017">"Nhập mã PIN"</string>
    <string name="keyguard_password_enter_puk_code" msgid="4800725266925845333">"Nhập PUK và mã PIN mới"</string>
    <string name="keyguard_password_enter_puk_prompt" msgid="1341112146710087048">"Mã PUK"</string>
    <string name="keyguard_password_enter_pin_prompt" msgid="8027680321614196258">"Mã PIN mới"</string>
    <string name="keyguard_password_entry_touch_hint" msgid="7858547464982981384"><font size="17">"Chạm để nhập mật khẩu"</font></string>
    <string name="keyguard_password_enter_password_code" msgid="1054721668279049780">"Nhập mật khẩu để mở khóa"</string>
    <string name="keyguard_password_enter_pin_password_code" msgid="6391755146112503443">"Nhập mã PIN để mở khóa"</string>
    <string name="keyguard_password_wrong_pin_code" msgid="2422225591006134936">"Mã PIN không chính xác."</string>
    <string name="keyguard_label_text" msgid="861796461028298424">"Để mở khóa, hãy nhấn vào Menu sau đó nhấn 0."</string>
    <string name="emergency_call_dialog_number_for_display" msgid="696192103195090970">"Số khẩn cấp"</string>
    <string name="lockscreen_carrier_default" msgid="8963839242565653192">"Không có dịch vụ nào."</string>
    <string name="lockscreen_screen_locked" msgid="7288443074806832904">"Màn hình đã khóa."</string>
    <string name="lockscreen_instructions_when_pattern_enabled" msgid="46154051614126049">"Nhấn vào Menu để mở khóa hoặc thực hiện cuộc gọi khẩn cấp."</string>
    <string name="lockscreen_instructions_when_pattern_disabled" msgid="686260028797158364">"Nhấn vào Menu để mở khóa."</string>
    <string name="lockscreen_pattern_instructions" msgid="7478703254964810302">"Vẽ hình để mở khóa"</string>
    <string name="lockscreen_emergency_call" msgid="5347633784401285225">"Cuộc gọi khẩn cấp"</string>
    <string name="lockscreen_return_to_call" msgid="5244259785500040021">"Quay lại cuộc gọi"</string>
    <string name="lockscreen_pattern_correct" msgid="9039008650362261237">"Chính xác!"</string>
    <string name="lockscreen_pattern_wrong" msgid="4317955014948108794">"Thử lại"</string>
    <string name="lockscreen_password_wrong" msgid="5737815393253165301">"Thử lại"</string>
    <string name="faceunlock_multiple_failures" msgid="754137583022792429">"Đã vượt quá số lần Mở khóa bằng khuôn mặt tối đa"</string>
    <string name="lockscreen_missing_sim_message_short" msgid="5099439277819215399">"Không có thẻ SIM nào"</string>
    <string name="lockscreen_missing_sim_message" product="tablet" msgid="151659196095791474">"Không có thẻ SIM nào trong máy tính bảng."</string>
    <string name="lockscreen_missing_sim_message" product="tv" msgid="1943633865476989599">"Không có thẻ SIM nào trong TV."</string>
    <string name="lockscreen_missing_sim_message" product="default" msgid="2186920585695169078">"Không có thẻ SIM nào trong điện thoại."</string>
    <string name="lockscreen_missing_sim_instructions" msgid="5372787138023272615">"Hãy lắp thẻ SIM."</string>
    <string name="lockscreen_missing_sim_instructions_long" msgid="3526573099019319472">"Thẻ SIM bị thiếu hoặc không thể đọc được. Vui lòng lắp thẻ SIM."</string>
    <string name="lockscreen_permanent_disabled_sim_message_short" msgid="5096149665138916184">"Thẻ SIM không sử dụng được."</string>
    <string name="lockscreen_permanent_disabled_sim_instructions" msgid="910904643433151371">"Thẻ SIM của bạn đã bị vô hiệu hóa vĩnh viễn .\n Hãy liên hệ với nhà cung cấp dịch vụ không dây của bạn để lấy thẻ SIM khác."</string>
    <string name="lockscreen_transport_prev_description" msgid="6300840251218161534">"Bản nhạc trước"</string>
    <string name="lockscreen_transport_next_description" msgid="573285210424377338">"Bản nhạc tiếp theo"</string>
    <string name="lockscreen_transport_pause_description" msgid="3980308465056173363">"Tạm dừng"</string>
    <string name="lockscreen_transport_play_description" msgid="1901258823643886401">"Phát"</string>
    <string name="lockscreen_transport_stop_description" msgid="5907083260651210034">"Ngừng"</string>
    <string name="lockscreen_transport_rew_description" msgid="6944412838651990410">"Tua lại"</string>
    <string name="lockscreen_transport_ffw_description" msgid="42987149870928985">"Tua đi"</string>
    <string name="emergency_calls_only" msgid="6733978304386365407">"Chỉ cuộc gọi khẩn cấp"</string>
    <string name="lockscreen_network_locked_message" msgid="143389224986028501">"Mạng đã khóa"</string>
    <string name="lockscreen_sim_puk_locked_message" msgid="7441797339976230">"Thẻ SIM đã bị khóa PUK."</string>
    <string name="lockscreen_sim_puk_locked_instructions" msgid="8127916255245181063">"Vui lòng xem Hướng dẫn người dùng hoặc liên hệ với Bộ phận chăm sóc khách hàng."</string>
    <string name="lockscreen_sim_locked_message" msgid="8066660129206001039">"Thẻ SIM đã bị khóa."</string>
    <string name="lockscreen_sim_unlock_progress_dialog_message" msgid="595323214052881264">"Đang mở khóa thẻ SIM…"</string>
    <string name="lockscreen_too_many_failed_attempts_dialog_message" msgid="6481623830344107222">"Bạn đã <xliff:g id="NUMBER_0">%d</xliff:g> lần vẽ không chính xác hình mở khóa của mình. \n\nVui lòng thử lại sau <xliff:g id="NUMBER_1">%d</xliff:g> giây."</string>
    <string name="lockscreen_too_many_failed_password_attempts_dialog_message" msgid="2725973286239344555">"Bạn đã <xliff:g id="NUMBER_0">%d</xliff:g> lần nhập sai mật khẩu. Hãy \n\nthử lại sau <xliff:g id="NUMBER_1">%d</xliff:g> giây."</string>
    <string name="lockscreen_too_many_failed_pin_attempts_dialog_message" msgid="6216672706545696955">"Bạn đã nhập sai mã PIN <xliff:g id="NUMBER_0">%d</xliff:g> lần. \n\nHãy thử lại sau <xliff:g id="NUMBER_1">%d</xliff:g> giây."</string>
    <string name="lockscreen_failed_attempts_almost_glogin" product="tablet" msgid="9191611984625460820">"Bạn đã <xliff:g id="NUMBER_0">%d</xliff:g> lần vẽ không chính xác hình mở khóa của mình. Sau <xliff:g id="NUMBER_1">%d</xliff:g> lần thử không thành công nữa, bạn sẽ được yêu cầu mở khóa máy tính bảng bằng thông tin đăng nhập Google của mình.\n\n Vui lòng thử lại sau <xliff:g id="NUMBER_2">%d</xliff:g> giây."</string>
    <string name="lockscreen_failed_attempts_almost_glogin" product="tv" msgid="5316664559603394684">"Bạn đã vẽ sai hình mở khóa <xliff:g id="NUMBER_0">%d</xliff:g> lần. Sau <xliff:g id="NUMBER_1">%d</xliff:g> lần mở khóa không thành công nữa, bạn sẽ được yêu cầu mở khóa TV bằng cách đăng nhập vào Google.\n\n Hãy thử lại sau <xliff:g id="NUMBER_2">%d</xliff:g> giây."</string>
    <string name="lockscreen_failed_attempts_almost_glogin" product="default" msgid="2590227559763762751">"Bạn đã <xliff:g id="NUMBER_0">%d</xliff:g> lần vẽ không chính xác hình mở khóa của mình. Sau <xliff:g id="NUMBER_1">%d</xliff:g> lần thử không thành công nữa, bạn sẽ được yêu cầu mở khóa điện thoại bằng thông tin đăng nhập Google của bạn.\n\n Vui lòng thử lại sau <xliff:g id="NUMBER_2">%d</xliff:g> giây."</string>
    <string name="lockscreen_failed_attempts_almost_at_wipe" product="tablet" msgid="6128106399745755604">"Bạn đã mở khóa máy tính bảng không đúng cách <xliff:g id="NUMBER_0">%d</xliff:g> lần. Sau <xliff:g id="NUMBER_1">%d</xliff:g> lần mở khóa không thành công nữa, máy tính bảng sẽ được đặt lại về mặc định ban đầu và tất cả dữ liệu người dùng sẽ bị mất."</string>
    <string name="lockscreen_failed_attempts_almost_at_wipe" product="tv" msgid="950408382418270260">"Bạn đã mở khóa TV sai <xliff:g id="NUMBER_0">%d</xliff:g> lần. Sau <xliff:g id="NUMBER_1">%d</xliff:g> lần mở khóa không thành công nữa, TV sẽ được đặt lại về cài đặt mặc định ban đầu và toàn bộ dữ liệu người dùng sẽ bị mất."</string>
    <string name="lockscreen_failed_attempts_almost_at_wipe" product="default" msgid="8603565142156826565">"Bạn đã mở khóa điện thoại không đúng cách <xliff:g id="NUMBER_0">%d</xliff:g> lần. Sau <xliff:g id="NUMBER_1">%d</xliff:g> lần mở khóa không thành công nữa, điện thoại sẽ được đặt lại về mặc định ban đầu và tất cả dữ liệu người dùng sẽ bị mất."</string>
    <string name="lockscreen_failed_attempts_now_wiping" product="tablet" msgid="280873516493934365">"Bạn đã mở khóa máy tính bảng không đúng cách <xliff:g id="NUMBER">%d</xliff:g> lần. Bây giờ, máy tính bảng sẽ được đặt lại về mặc định ban đầu."</string>
    <string name="lockscreen_failed_attempts_now_wiping" product="tv" msgid="3195755534096192191">"Bạn đã mở khóa TV sai <xliff:g id="NUMBER">%d</xliff:g> lần. Bây giờ, TV sẽ được đặt lại về cài đặt mặc định ban đầu."</string>
    <string name="lockscreen_failed_attempts_now_wiping" product="default" msgid="3025504721764922246">"Bạn đã mở khóa điện thoại không đúng cách <xliff:g id="NUMBER">%d</xliff:g> lần. Bây giờ, điện thoại sẽ được đặt lại về mặc định ban đầu."</string>
    <string name="lockscreen_too_many_failed_attempts_countdown" msgid="6251480343394389665">"Hãy thử lại sau <xliff:g id="NUMBER">%d</xliff:g> giây."</string>
    <string name="lockscreen_forgot_pattern_button_text" msgid="2626999449610695930">"Đã quên hình?"</string>
    <string name="lockscreen_glogin_forgot_pattern" msgid="2588521501166032747">"Mở khóa tài khoản"</string>
    <string name="lockscreen_glogin_too_many_attempts" msgid="2751368605287288808">"Quá nhiều lần nhập hình"</string>
    <string name="lockscreen_glogin_instructions" msgid="3931816256100707784">"Để mở khóa, hãy đăng nhập bằng tài khoản Google của bạn."</string>
    <string name="lockscreen_glogin_username_hint" msgid="8846881424106484447">"Tên người dùng (email)"</string>
    <string name="lockscreen_glogin_password_hint" msgid="5958028383954738528">"Mật khẩu"</string>
    <string name="lockscreen_glogin_submit_button" msgid="7130893694795786300">"Đăng nhập"</string>
    <string name="lockscreen_glogin_invalid_input" msgid="1364051473347485908">"Tên người dùng hoặc mật khẩu không hợp lệ."</string>
    <string name="lockscreen_glogin_account_recovery_hint" msgid="1696924763690379073">"Bạn quên tên người dùng hoặc mật khẩu?\nHãy truy cập "<b>"google.com/accounts/recovery"</b>"."</string>
    <string name="lockscreen_glogin_checking_password" msgid="7114627351286933867">"Đang kiểm tra…"</string>
    <string name="lockscreen_unlock_label" msgid="737440483220667054">"Mở khóa"</string>
    <string name="lockscreen_sound_on_label" msgid="9068877576513425970">"Bật âm thanh"</string>
    <string name="lockscreen_sound_off_label" msgid="996822825154319026">"Tắt âm thanh"</string>
    <string name="lockscreen_access_pattern_start" msgid="3941045502933142847">"Đã bắt đầu vẽ hình"</string>
    <string name="lockscreen_access_pattern_cleared" msgid="5583479721001639579">"Đã xóa hình"</string>
    <string name="lockscreen_access_pattern_cell_added" msgid="6756031208359292487">"Đã thêm ô"</string>
    <string name="lockscreen_access_pattern_detected" msgid="4988730895554057058">"Đã vẽ xong hình"</string>
    <string name="keyguard_accessibility_widget_changed" msgid="5678624624681400191">"%1$s. Tiện ích %2$d trong số %3$d."</string>
    <string name="keyguard_accessibility_add_widget" msgid="8273277058724924654">"Thêm tiện ích."</string>
    <string name="keyguard_accessibility_widget_empty_slot" msgid="1281505703307930757">"Trống"</string>
    <string name="keyguard_accessibility_unlock_area_expanded" msgid="2278106022311170299">"Đã mở rộng vùng khóa."</string>
    <string name="keyguard_accessibility_unlock_area_collapsed" msgid="6366992066936076396">"Đã thu gọn vùng khóa."</string>
    <string name="keyguard_accessibility_widget" msgid="6527131039741808240">"<xliff:g id="WIDGET_INDEX">%1$s</xliff:g> tiện ích."</string>
    <string name="keyguard_accessibility_user_selector" msgid="1226798370913698896">"Bộ chọn người dùng"</string>
    <string name="keyguard_accessibility_status" msgid="8008264603935930611">"Trạng thái"</string>
    <string name="keyguard_accessibility_camera" msgid="8904231194181114603">"Máy ảnh"</string>
    <string name="keygaurd_accessibility_media_controls" msgid="262209654292161806">"Điều khiển phương tiện"</string>
    <string name="keyguard_accessibility_widget_reorder_start" msgid="8736853615588828197">"Đã bắt đầu xắp xếp lại tiện ích."</string>
    <string name="keyguard_accessibility_widget_reorder_end" msgid="7170190950870468320">"Đã kết thúc sắp xếp lại tiện ích."</string>
    <string name="keyguard_accessibility_widget_deleted" msgid="4426204263929224434">"Đã xóa tiện ích <xliff:g id="WIDGET_INDEX">%1$s</xliff:g>."</string>
    <string name="keyguard_accessibility_expand_lock_area" msgid="519859720934178024">"Mở rộng vùng khóa."</string>
    <string name="keyguard_accessibility_slide_unlock" msgid="2959928478764697254">"Mở khóa bằng cách trượt."</string>
    <string name="keyguard_accessibility_pattern_unlock" msgid="1490840706075246612">"Mở khóa bằng hình."</string>
    <string name="keyguard_accessibility_face_unlock" msgid="4817282543351718535">"Mở khóa bằng khuôn mặt."</string>
    <string name="keyguard_accessibility_pin_unlock" msgid="2469687111784035046">"Mở khóa bằng mã pin."</string>
    <string name="keyguard_accessibility_password_unlock" msgid="7675777623912155089">"Mở khóa bằng mật khẩu."</string>
    <string name="keyguard_accessibility_pattern_area" msgid="7679891324509597904">"Khu vực hình."</string>
    <string name="keyguard_accessibility_slide_area" msgid="6736064494019979544">"Khu vực trượt."</string>
    <string name="password_keyboard_label_symbol_key" msgid="992280756256536042">"?123"</string>
    <string name="password_keyboard_label_alpha_key" msgid="8001096175167485649">"ABC"</string>
    <string name="password_keyboard_label_alt_key" msgid="1284820942620288678">"ALT"</string>
    <string name="granularity_label_character" msgid="7336470535385009523">"ký tự"</string>
    <string name="granularity_label_word" msgid="7075570328374918660">"từ"</string>
    <string name="granularity_label_link" msgid="5815508880782488267">"liên kết"</string>
    <string name="granularity_label_line" msgid="5764267235026120888">"dòng"</string>
    <string name="hour_ampm" msgid="4584338083529355982">"<xliff:g id="HOUR">%-l</xliff:g><xliff:g id="AMPM">%P</xliff:g>"</string>
    <string name="hour_cap_ampm" msgid="2083465992940444366">"<xliff:g id="HOUR">%-l</xliff:g><xliff:g id="AMPM">%p</xliff:g>"</string>
    <string name="factorytest_failed" msgid="5410270329114212041">"Thử nghiệm ban đầu không thành công"</string>
    <string name="factorytest_not_system" msgid="4435201656767276723">"Tác vụ FACTORY_TEST chỉ được hỗ trợ cho các gói được cài đặt trong /system/app."</string>
    <string name="factorytest_no_action" msgid="872991874799998561">"Không tìm thấy gói cung cấp tác vụ FACTORY_TEST."</string>
    <string name="factorytest_reboot" msgid="6320168203050791643">"Khởi động lại"</string>
    <string name="js_dialog_title" msgid="1987483977834603872">"Trang tại \"<xliff:g id="TITLE">%s</xliff:g>\" cho biết:"</string>
    <string name="js_dialog_title_default" msgid="6961903213729667573">"JavaScript"</string>
    <string name="js_dialog_before_unload_title" msgid="2619376555525116593">"Xác nhận điều hướng"</string>
    <string name="js_dialog_before_unload_positive_button" msgid="3112752010600484130">"Rời khỏi trang này"</string>
    <string name="js_dialog_before_unload_negative_button" msgid="5614861293026099715">"Ở lại trang này"</string>
    <string name="js_dialog_before_unload" msgid="3468816357095378590">"<xliff:g id="MESSAGE">%s</xliff:g>\n\nBạn có chắc chắn muốn điều hướng khỏi trang này không?"</string>
    <string name="save_password_label" msgid="6860261758665825069">"Xác nhận"</string>
    <string name="double_tap_toast" msgid="4595046515400268881">"Mẹo: Nhấn đúp để phóng to và thu nhỏ."</string>
    <string name="autofill_this_form" msgid="4616758841157816676">"Tự động điền"</string>
    <string name="setup_autofill" msgid="7103495070180590814">"Thiết lập Tự động điền"</string>
    <string name="autofill_address_name_separator" msgid="6350145154779706772">" "</string>
    <string name="autofill_address_summary_name_format" msgid="3268041054899214945">"$1$2$3"</string>
    <string name="autofill_address_summary_separator" msgid="7483307893170324129">", "</string>
    <string name="autofill_address_summary_format" msgid="4874459455786827344">"$1$2$3"</string>
    <string name="autofill_province" msgid="2231806553863422300">"Tỉnh"</string>
    <string name="autofill_postal_code" msgid="4696430407689377108">"Mã bưu chính"</string>
    <string name="autofill_state" msgid="6988894195520044613">"Tiểu bang"</string>
    <string name="autofill_zip_code" msgid="8697544592627322946">"Mã ZIP"</string>
    <string name="autofill_county" msgid="237073771020362891">"Hạt"</string>
    <string name="autofill_island" msgid="4020100875984667025">"Đảo"</string>
    <string name="autofill_district" msgid="8400735073392267672">"Quận"</string>
    <string name="autofill_department" msgid="5343279462564453309">"Khu hành chính"</string>
    <string name="autofill_prefecture" msgid="2028499485065800419">"Quận"</string>
    <string name="autofill_parish" msgid="8202206105468820057">"Giáo xứ"</string>
    <string name="autofill_area" msgid="3547409050889952423">"Khu vực"</string>
    <string name="autofill_emirate" msgid="2893880978835698818">"Tiểu vương quốc Ả rập"</string>
    <string name="permlab_readHistoryBookmarks" msgid="3775265775405106983">"đọc lịch sử và dấu trang Web của bạn"</string>
    <string name="permdesc_readHistoryBookmarks" msgid="8462378226600439658">"Cho phép ứng dụng đọc tất cả các URL mà Trình duyệt đã truy cập và tất cả các dấu trang của Trình duyệt. Lưu ý: quyền này có thể không được thực thi bằng trình duyệt của bên thứ ba hoặc các ứng dụng khác có khả năng duyệt web."</string>
    <string name="permlab_writeHistoryBookmarks" msgid="3714785165273314490">"viết lịch sử và dấu trang web của bạn"</string>
    <string name="permdesc_writeHistoryBookmarks" product="tablet" msgid="6825527469145760922">"Cho phép ứng dụng sửa đổi lịch sử hoặc dấu trang của Trình duyệt được lưu trữ trên máy tính bảng của bạn. Việc này có thể cho phép ứng dụng xóa hoặc sửa đổi dữ liệu của Trình duyệt. Lưu ý: quyền này có thể không được thực thi bởi các trình duyệt của bên thứ ba hoặc các ứng dụng khác có khả năng duyệt web."</string>
    <string name="permdesc_writeHistoryBookmarks" product="tv" msgid="7007393823197766548">"Cho phép ứng dụng sửa đổi lịch sử hoặc dấu trang của Trình duyệt được lưu trữ trên TV của bạn. Quyền này có thể cho phép ứng dụng xóa hoặc sửa đổi dữ liệu của Trình duyệt. Lưu ý: quyền này có thể không được thực thi bởi các trình duyệt của bên thứ ba hoặc các ứng dụng khác có khả năng duyệt web."</string>
    <string name="permdesc_writeHistoryBookmarks" product="default" msgid="8497389531014185509">"Cho phép ứng dụng sửa đổi lịch sử hoặc dấu trang của Trình duyệt được lưu trữ trên điện thoại của bạn. Việc này có thể cho phép ứng dụng xóa hoặc sửa đổi dữ liệu của Trình duyệt. Lưu ý: quyền này có thể không được thực thi bởi các trình duyệt của bên thứ ba hoặc các ứng dụng khác có khả năng duyệt web."</string>
    <string name="permlab_setAlarm" msgid="1379294556362091814">"đặt báo thức"</string>
    <string name="permdesc_setAlarm" msgid="316392039157473848">"Cho phép ứng dụng đặt báo thức trong ứng dụng đồng hồ báo thức được cài đặt. Một số ứng dụng đồng hồ báo thức có thể không thực thi tính  năng này."</string>
    <string name="permlab_writeVoicemail" msgid="7309899891683938100">"viết thư thoại"</string>
    <string name="permdesc_writeVoicemail" msgid="6592572839715924830">"Cho phép ứng dụng sửa đổi và xóa thư khỏi hộp thư thoại đến của bạn."</string>
    <string name="permlab_addVoicemail" msgid="5525660026090959044">"thêm thư thoại"</string>
    <string name="permdesc_addVoicemail" msgid="6604508651428252437">"Cho phép ứng dụng thêm thông báo vào hộp thư thoại đến của bạn."</string>
    <string name="permlab_readVoicemail" msgid="8415201752589140137">"đọc thư thoại"</string>
    <string name="permdesc_readVoicemail" msgid="8926534735321616550">"Cho phép ứng dụng đọc thư thoại của bạn."</string>
    <string name="permlab_writeGeolocationPermissions" msgid="5962224158955273932">"sửa đổi các quyền về vị trí địa lý của Trình duyệt"</string>
    <string name="permdesc_writeGeolocationPermissions" msgid="1083743234522638747">"Cho phép ứng dụng sửa đổi cấp phép vị trí địa lý của Trình duyệt. Ứng dụng độc hại có thể lợi dụng quyền này để cho phép gửi thông tin vị trí tới các trang web tùy ý."</string>
    <string name="permlab_packageVerificationAgent" msgid="5568139100645829117">"xác minh gói"</string>
    <string name="permdesc_packageVerificationAgent" msgid="8437590190990843381">"Cho phép ứng dụng xác minh gói có thể cài đặt."</string>
    <string name="permlab_bindPackageVerifier" msgid="4187786793360326654">"liên kết với trình xác minh gói"</string>
    <string name="permdesc_bindPackageVerifier" msgid="3180741773233862126">"Cho phép chủ sở hữu yêu cầu trình xác minh gói. Không cần thiết cho các ứng dụng thông thường."</string>
    <string name="permlab_serialPort" msgid="546083327654631076">"truy cập cổng nối tiếp"</string>
    <string name="permdesc_serialPort" msgid="2991639985224598193">"Cho phép chủ sở hữu truy cập cổng nối tiếp sử dụng API SerialManager."</string>
    <string name="permlab_accessContentProvidersExternally" msgid="5077774297943409285">"truy cập vào nhà cung cấp nội dung từ bên ngoài"</string>
    <string name="permdesc_accessContentProvidersExternally" msgid="4544346486697853685">"Cho phép chủ sở hữu truy cập vào nhà cung cấp nội dung từ bên ngoài. Không bao giờ cần cho ứng dụng thông thường."</string>
    <string name="permlab_updateLock" msgid="3527558366616680889">"ko khuyến khích cập nhật th.bị tự động"</string>
    <string name="permdesc_updateLock" msgid="1655625832166778492">"Cho phép chủ sở hữu cung cấp thông tin tới hệ thống về thời điểm thích hợp để khởi động lại không tương tác nhằm nâng cấp thiết bị."</string>
    <string name="save_password_message" msgid="767344687139195790">"Bạn có muốn trình duyệt nhớ mật khẩu này không?"</string>
    <string name="save_password_notnow" msgid="6389675316706699758">"Không phải bây giờ"</string>
    <string name="save_password_remember" msgid="6491879678996749466">"Nhớ"</string>
    <string name="save_password_never" msgid="8274330296785855105">"Chưa bao giờ"</string>
    <string name="open_permission_deny" msgid="7374036708316629800">"Bạn không được phép mở trang này."</string>
    <string name="text_copied" msgid="4985729524670131385">"Đã sao chép văn bản vào khay nhớ tạm thời."</string>
    <string name="more_item_label" msgid="4650918923083320495">"Thêm"</string>
    <string name="prepend_shortcut_label" msgid="2572214461676015642">"Trình đơn+"</string>
    <string name="menu_space_shortcut_label" msgid="2410328639272162537">"dấu cách"</string>
    <string name="menu_enter_shortcut_label" msgid="2743362785111309668">"nhập"</string>
    <string name="menu_delete_shortcut_label" msgid="3658178007202748164">"xóa"</string>
    <string name="search_go" msgid="8298016669822141719">"Tìm kiếm"</string>
    <string name="search_hint" msgid="1733947260773056054">"Tìm kiếm…"</string>
    <string name="searchview_description_search" msgid="6749826639098512120">"Tìm kiếm"</string>
    <string name="searchview_description_query" msgid="5911778593125355124">"Truy vấn tìm kiếm"</string>
    <string name="searchview_description_clear" msgid="1330281990951833033">"Xóa truy vấn"</string>
    <string name="searchview_description_submit" msgid="2688450133297983542">"Gửi truy vấn"</string>
    <string name="searchview_description_voice" msgid="2453203695674994440">"Tìm kiếm bằng giọng nói"</string>
    <string name="enable_explore_by_touch_warning_title" msgid="7460694070309730149">"Bật Khám phá bằng cách chạm?"</string>
    <string name="enable_explore_by_touch_warning_message" product="tablet" msgid="8655887539089910577">"<xliff:g id="ACCESSIBILITY_SERVICE_NAME">%1$s</xliff:g> muốn bật Khám phá bằng cách chạm. Khi Khám phá bằng cách chạm được bật, bạn có thể nghe hoặc xem mô tả dưới ngón tay bạn hoặc thực hiện cử chỉ để tương tác với máy tính bảng."</string>
    <string name="enable_explore_by_touch_warning_message" product="default" msgid="2708199672852373195">"<xliff:g id="ACCESSIBILITY_SERVICE_NAME">%1$s</xliff:g> muốn bật Khám phá bằng cách chạm. Khi Khám phá bằng cách chạm được bật, bạn có thể nghe hoặc xem mô tả dưới ngón tay bạn hoặc thực hiện cử chỉ để tương tác với điện thoại."</string>
    <string name="oneMonthDurationPast" msgid="7396384508953779925">"1 tháng trước"</string>
    <string name="beforeOneMonthDurationPast" msgid="909134546836499826">"Trước 1 tháng trước"</string>
<<<<<<< HEAD
  <plurals name="num_seconds_ago">
    <item quantity="one" msgid="4869870056547896011">"1 giây trước"</item>
    <item quantity="other" msgid="3903706804349556379">"<xliff:g id="COUNT">%d</xliff:g> giây trước"</item>
  </plurals>
  <plurals name="num_minutes_ago">
    <item quantity="one" msgid="3306787433088810191">"1 phút trước"</item>
    <item quantity="other" msgid="2176942008915455116">"<xliff:g id="COUNT">%d</xliff:g> phút trước"</item>
  </plurals>
  <plurals name="num_hours_ago">
    <item quantity="one" msgid="9150797944610821849">"1 giờ trước"</item>
    <item quantity="other" msgid="2467273239587587569">"<xliff:g id="COUNT">%d</xliff:g> giờ trước"</item>
  </plurals>
    <!-- no translation found for last_num_days:one (7555846096746489821) -->
=======
  <plurals name="last_num_days">
    <item quantity="other" msgid="3069992808164318268">"<xliff:g id="COUNT">%d</xliff:g> ngày trước"</item>
  </plurals>
>>>>>>> 6d8886ac
    <string name="last_month" msgid="3959346739979055432">"Tháng trước"</string>
    <string name="older" msgid="5211975022815554840">"Cũ hơn"</string>
    <string name="preposition_for_date" msgid="9093949757757445117">"vào <xliff:g id="DATE">%s</xliff:g>"</string>
    <string name="preposition_for_time" msgid="5506831244263083793">"vào lúc <xliff:g id="TIME">%s</xliff:g>"</string>
    <string name="preposition_for_year" msgid="5040395640711867177">"trong <xliff:g id="YEAR">%s</xliff:g>"</string>
    <string name="day" msgid="8144195776058119424">"ngày"</string>
    <string name="days" msgid="4774547661021344602">"ngày"</string>
    <string name="hour" msgid="2126771916426189481">"giờ"</string>
    <string name="hours" msgid="894424005266852993">"giờ"</string>
    <string name="minute" msgid="9148878657703769868">"phút"</string>
    <string name="minutes" msgid="5646001005827034509">"phút"</string>
    <string name="second" msgid="3184235808021478">"giây"</string>
    <string name="seconds" msgid="3161515347216589235">"giây"</string>
    <string name="week" msgid="5617961537173061583">"tuần"</string>
    <string name="weeks" msgid="6509623834583944518">"tuần"</string>
    <string name="year" msgid="4001118221013892076">"năm"</string>
    <string name="years" msgid="6881577717993213522">"năm"</string>
  <plurals name="duration_seconds">
    <item quantity="one" msgid="6962015528372969481">"1 giây"</item>
    <item quantity="other" msgid="1886107766577166786">"<xliff:g id="COUNT">%d</xliff:g> giây"</item>
  </plurals>
  <plurals name="duration_minutes">
    <item quantity="one" msgid="4915414002546085617">"1 phút"</item>
    <item quantity="other" msgid="3165187169224908775">"<xliff:g id="COUNT">%d</xliff:g> phút"</item>
  </plurals>
  <plurals name="duration_hours">
    <item quantity="one" msgid="8917467491248809972">"1 giờ"</item>
    <item quantity="other" msgid="3863962854246773930">"<xliff:g id="COUNT">%d</xliff:g> giờ"</item>
  </plurals>
    <string name="VideoView_error_title" msgid="3534509135438353077">"Sự cố video"</string>
    <string name="VideoView_error_text_invalid_progressive_playback" msgid="3186670335938670444">"Video này không hợp lệ để phát trực tuyến đến thiết bị này."</string>
    <string name="VideoView_error_text_unknown" msgid="3450439155187810085">"Không thể phát video này."</string>
    <string name="VideoView_error_button" msgid="2822238215100679592">"OK"</string>
    <string name="relative_time" msgid="1818557177829411417">"<xliff:g id="DATE">%1$s</xliff:g>, <xliff:g id="TIME">%2$s</xliff:g>"</string>
    <string name="noon" msgid="7245353528818587908">"buổi trưa"</string>
    <string name="Noon" msgid="3342127745230013127">"Buổi trưa"</string>
    <string name="midnight" msgid="7166259508850457595">"nửa đêm"</string>
    <string name="Midnight" msgid="5630806906897892201">"Nửa đêm"</string>
    <string name="elapsed_time_short_format_mm_ss" msgid="4431555943828711473">"<xliff:g id="MINUTES">%1$02d</xliff:g>:<xliff:g id="SECONDS">%2$02d</xliff:g>"</string>
    <string name="elapsed_time_short_format_h_mm_ss" msgid="1846071997616654124">"<xliff:g id="HOURS">%1$d</xliff:g>:<xliff:g id="MINUTES">%2$02d</xliff:g>:<xliff:g id="SECONDS">%3$02d</xliff:g>"</string>
    <string name="selectAll" msgid="6876518925844129331">"Chọn tất cả"</string>
    <string name="cut" msgid="3092569408438626261">"Cắt"</string>
    <string name="copy" msgid="2681946229533511987">"Sao chép"</string>
    <string name="paste" msgid="5629880836805036433">"Dán"</string>
    <string name="replace" msgid="5781686059063148930">"Thay thế..."</string>
    <string name="delete" msgid="6098684844021697789">"Xóa"</string>
    <string name="copyUrl" msgid="2538211579596067402">"Sao chép URL"</string>
    <string name="selectTextMode" msgid="1018691815143165326">"Chọn văn bản"</string>
    <string name="textSelectionCABTitle" msgid="5236850394370820357">"Lựa chọn văn bản"</string>
    <string name="addToDictionary" msgid="4352161534510057874">"Thêm vào từ điển"</string>
    <string name="deleteText" msgid="6979668428458199034">"Xóa"</string>
    <string name="inputMethod" msgid="1653630062304567879">"Phương thức nhập"</string>
    <string name="editTextMenuTitle" msgid="4909135564941815494">"Tác vụ văn bản"</string>
    <string name="low_internal_storage_view_title" msgid="5576272496365684834">"Sắp hết dung lượng lưu trữ"</string>
    <string name="low_internal_storage_view_text" msgid="6640505817617414371">"Một số chức năng hệ thống có thể không hoạt động"</string>
    <string name="low_internal_storage_view_text_no_boot" msgid="6935190099204693424">"Không đủ bộ nhớ cho hệ thống. Đảm bảo bạn có 250 MB dung lượng trống và khởi động lại."</string>
    <string name="app_running_notification_title" msgid="8718335121060787914">"<xliff:g id="APP_NAME">%1$s</xliff:g> đang chạy"</string>
    <string name="app_running_notification_text" msgid="4653586947747330058">"Chạm để xem thêm thông tin hoặc dừng ứng dụng."</string>
    <string name="ok" msgid="5970060430562524910">"OK"</string>
    <string name="cancel" msgid="6442560571259935130">"Hủy"</string>
    <string name="yes" msgid="5362982303337969312">"OK"</string>
    <string name="no" msgid="5141531044935541497">"Hủy"</string>
    <string name="dialog_alert_title" msgid="2049658708609043103">"Chú ý"</string>
    <string name="loading" msgid="7933681260296021180">"Đang tải…"</string>
    <string name="capital_on" msgid="1544682755514494298">"BẬT"</string>
    <string name="capital_off" msgid="6815870386972805832">"TẮT"</string>
    <string name="whichApplication" msgid="4533185947064773386">"Hoàn tất tác vụ đang sử dụng"</string>
    <string name="whichApplicationNamed" msgid="8260158865936942783">"Hoàn tất tác vụ bằng %1$s"</string>
    <string name="whichViewApplication" msgid="3272778576700572102">"Mở bằng"</string>
    <string name="whichViewApplicationNamed" msgid="2286418824011249620">"Mở bằng %1$s"</string>
    <string name="whichEditApplication" msgid="144727838241402655">"Chỉnh sửa bằng"</string>
    <string name="whichEditApplicationNamed" msgid="1775815530156447790">"Chỉnh sửa bằng %1$s"</string>
    <string name="whichSendApplication" msgid="6902512414057341668">"Chia sẻ với"</string>
    <string name="whichSendApplicationNamed" msgid="2799370240005424391">"Chia sẻ với %1$s"</string>
    <string name="whichHomeApplication" msgid="4307587691506919691">"Chọn ứng dụng Home"</string>
    <string name="whichHomeApplicationNamed" msgid="4493438593214760979">"Sử dụng %1$s làm Home"</string>
    <string name="alwaysUse" msgid="4583018368000610438">"Sử dụng theo mặc định đối với tác vụ này."</string>
    <string name="use_a_different_app" msgid="8134926230585710243">"Sử dụng một ứng dụng khác"</string>
    <string name="clearDefaultHintMsg" msgid="3252584689512077257">"Xóa mặc định trong Cài đặt hệ thống &gt; Ứng dụng &gt; Đã tải xuống."</string>
    <string name="chooseActivity" msgid="7486876147751803333">"Chọn một tác vụ"</string>
    <string name="chooseUsbActivity" msgid="6894748416073583509">"Chọn ứng dụng cho thiết bị USB"</string>
    <string name="noApplications" msgid="2991814273936504689">"Không ứng dụng nào có thể thực hiện tác vụ này."</string>
    <string name="aerr_title" msgid="1905800560317137752"></string>
    <string name="aerr_application" msgid="932628488013092776">"Rất tiếc, <xliff:g id="APPLICATION">%1$s</xliff:g> đã dừng lại."</string>
    <string name="aerr_process" msgid="4507058997035697579">"Rất tiếc, quá trình <xliff:g id="PROCESS">%1$s</xliff:g> đã dừng lại."</string>
    <string name="anr_title" msgid="4351948481459135709"></string>
    <string name="anr_activity_application" msgid="1904477189057199066">"<xliff:g id="APPLICATION">%2$s</xliff:g> hiện không phản hồi.\n\nBạn có muốn đóng ứng dụng này không?"</string>
    <string name="anr_activity_process" msgid="5776209883299089767">"Hoạt động <xliff:g id="ACTIVITY">%1$s</xliff:g> không phản hồi.\n\nBạn có muốn đóng ứng dụng này không?"</string>
    <string name="anr_application_process" msgid="8941757607340481057">"<xliff:g id="APPLICATION">%1$s</xliff:g> hiện không phản hồi. Bạn có muốn đóng ứng dụng không?"</string>
    <string name="anr_process" msgid="6513209874880517125">"Quá trình <xliff:g id="PROCESS">%1$s</xliff:g> hiện không phản hồi.\n\nBạn có muốn đóng ứng dụng này không?"</string>
    <string name="force_close" msgid="8346072094521265605">"OK"</string>
    <string name="report" msgid="4060218260984795706">"Báo cáo"</string>
    <string name="wait" msgid="7147118217226317732">"Đợi"</string>
    <string name="webpage_unresponsive" msgid="3272758351138122503">"Trang không phản hồi.\n\nBạn có muốn đóng trang không?"</string>
    <string name="launch_warning_title" msgid="1547997780506713581">"Đã chuyển hướng ứng dụng"</string>
    <string name="launch_warning_replace" msgid="6202498949970281412">"<xliff:g id="APP_NAME">%1$s</xliff:g> hiện đang chạy."</string>
    <string name="launch_warning_original" msgid="188102023021668683">"<xliff:g id="APP_NAME">%1$s</xliff:g> được chạy trước tiên."</string>
    <string name="screen_compat_mode_scale" msgid="3202955667675944499">"Tỷ lệ"</string>
    <string name="screen_compat_mode_show" msgid="4013878876486655892">"Luôn hiển thị"</string>
    <string name="screen_compat_mode_hint" msgid="1064524084543304459">"Bật lại chế độ này trong cài đặt Hệ thống &gt; Ứng dụng &gt; Đã tải xuống."</string>
    <string name="smv_application" msgid="3307209192155442829">"Ứng dụng <xliff:g id="APPLICATION">%1$s</xliff:g> (quá trình <xliff:g id="PROCESS">%2$s</xliff:g>) đã vi phạm chính sách StrictMode tự thi hành của mình."</string>
    <string name="smv_process" msgid="5120397012047462446">"Quá trình <xliff:g id="PROCESS">%1$s</xliff:g> đã vi phạm chính sách StrictMode tự thi hành của mình."</string>
    <string name="android_upgrading_title" msgid="1584192285441405746">"Android đang nâng cấp..."</string>
    <string name="android_start_title" msgid="8418054686415318207">"Android đang khởi động..."</string>
    <string name="android_upgrading_fstrim" msgid="8036718871534640010">"Tối ưu hóa lưu trữ."</string>
    <string name="android_upgrading_apk" msgid="7904042682111526169">"Đang tối ưu hóa ứng dụng <xliff:g id="NUMBER_0">%1$d</xliff:g> trong tổng số <xliff:g id="NUMBER_1">%2$d</xliff:g>."</string>
    <string name="android_preparing_apk" msgid="8162599310274079154">"Đang chuẩn bị <xliff:g id="APPNAME">%1$s</xliff:g>."</string>
    <string name="android_upgrading_starting_apps" msgid="451464516346926713">"Khởi động ứng dụng."</string>
    <string name="android_upgrading_complete" msgid="1405954754112999229">"Hoàn tất khởi động."</string>
    <string name="heavy_weight_notification" msgid="9087063985776626166">"<xliff:g id="APP">%1$s</xliff:g> đang hoạt động"</string>
    <string name="heavy_weight_notification_detail" msgid="1721681741617898865">"Chạm để chuyển sang ứng dụng"</string>
    <string name="heavy_weight_switcher_title" msgid="7153167085403298169">"Chuyển đổi ứng dụng?"</string>
    <string name="heavy_weight_switcher_text" msgid="7022631924534406403">"Bạn phải dừng một ứng dụng khác hiện đang chạy trước khi khởi động một ứng dụng mới."</string>
    <string name="old_app_action" msgid="493129172238566282">"Quay lại <xliff:g id="OLD_APP">%1$s</xliff:g>"</string>
    <string name="old_app_description" msgid="2082094275580358049">"Không khởi động ứng dụng mới."</string>
    <string name="new_app_action" msgid="5472756926945440706">"Bắt đầu <xliff:g id="OLD_APP">%1$s</xliff:g>"</string>
    <string name="new_app_description" msgid="1932143598371537340">"Dừng ứng dụng cũ mà không lưu."</string>
    <string name="sendText" msgid="5209874571959469142">"Chọn một tác vụ cho văn bản"</string>
    <string name="volume_ringtone" msgid="6885421406845734650">"Âm lượng chuông"</string>
    <string name="volume_music" msgid="5421651157138628171">"Âm lượng phương tiện"</string>
    <string name="volume_music_hint_playing_through_bluetooth" msgid="9165984379394601533">"Đang phát qua Bluetooth"</string>
    <string name="volume_music_hint_silent_ringtone_selected" msgid="8310739960973156272">"Đã đặt nhạc chuông im lặng"</string>
    <string name="volume_call" msgid="3941680041282788711">"Âm lượng cuộc gọi"</string>
    <string name="volume_bluetooth_call" msgid="2002891926351151534">"Âm lượng cuộc gọi trong Bluetooth"</string>
    <string name="volume_alarm" msgid="1985191616042689100">"Âm lượng báo thức"</string>
    <string name="volume_notification" msgid="2422265656744276715">"Âm lượng thông báo"</string>
    <string name="volume_unknown" msgid="1400219669770445902">"Âm lượng"</string>
    <string name="volume_icon_description_bluetooth" msgid="6538894177255964340">"Âm lượng bluetooth"</string>
    <string name="volume_icon_description_ringer" msgid="3326003847006162496">"Âm lượng nhạc chuông"</string>
    <string name="volume_icon_description_incall" msgid="8890073218154543397">"Âm lượng cuộc gọi"</string>
    <string name="volume_icon_description_media" msgid="4217311719665194215">"Âm lượng phương tiện"</string>
    <string name="volume_icon_description_notification" msgid="7044986546477282274">"Âm lượng thông báo"</string>
    <string name="ringtone_default" msgid="3789758980357696936">"Nhạc chuông mặc định"</string>
    <string name="ringtone_default_with_actual" msgid="8129563480895990372">"Nhạc chuông mặc định (<xliff:g id="ACTUAL_RINGTONE">%1$s</xliff:g>)"</string>
    <string name="ringtone_silent" msgid="7937634392408977062">"Không"</string>
    <string name="ringtone_picker_title" msgid="3515143939175119094">"Nhạc chuông"</string>
    <string name="ringtone_unknown" msgid="5477919988701784788">"Nhạc chuông không xác định"</string>
  <plurals name="wifi_available">
    <item quantity="one" msgid="6654123987418168693">"Mạng Wi-Fi khả dụng"</item>
    <item quantity="other" msgid="4192424489168397386">"Mạng Wi-Fi khả dụng"</item>
  </plurals>
  <plurals name="wifi_available_detailed">
    <item quantity="one" msgid="1634101450343277345">"Mở mạng Wi-Fi khả dụng"</item>
    <item quantity="other" msgid="7915895323644292768">"Mở mạng Wi-Fi khả dụng"</item>
  </plurals>
    <string name="wifi_available_sign_in" msgid="4029489716605255386">"Đăng nhập vào mạng Wi-Fi"</string>
    <string name="network_available_sign_in" msgid="8495155593358054676">"Đăng nhập vào mạng"</string>
    <!-- no translation found for network_available_sign_in_detailed (8000081941447976118) -->
    <skip />
    <string name="wifi_watchdog_network_disabled" msgid="7904214231651546347">"Không thể kết nối với Wi-Fi"</string>
    <string name="wifi_watchdog_network_disabled_detailed" msgid="5548780776418332675">" có kết nối Internet không tốt."</string>
    <string name="wifi_connect_alert_title" msgid="8455846016001810172">"Cho phép kết nối?"</string>
    <string name="wifi_connect_alert_message" msgid="6451273376815958922">"Ứng dụng %1$s muốn kết nối với Mạng Wifi %2$s"</string>
    <string name="wifi_connect_default_application" msgid="7143109390475484319">"Ứng dụng"</string>
    <string name="wifi_p2p_dialog_title" msgid="97611782659324517">"Wi-Fi Direct"</string>
    <string name="wifi_p2p_turnon_message" msgid="2909250942299627244">"Khởi động Wi-Fi Direct. Việc này sẽ tắt hoạt động của ứng dụng khách/điểm phát sóng Wi-Fi."</string>
    <string name="wifi_p2p_failed_message" msgid="3763669677935623084">"Không thể khởi động Wi-Fi Direct."</string>
    <string name="wifi_p2p_enabled_notification_title" msgid="2068321881673734886">"Wi-Fi Direct được bật"</string>
    <string name="wifi_p2p_enabled_notification_message" msgid="1638949953993894335">"Chạm để cài đặt"</string>
    <string name="accept" msgid="1645267259272829559">"Đồng ý"</string>
    <string name="decline" msgid="2112225451706137894">"Từ chối"</string>
    <string name="wifi_p2p_invitation_sent_title" msgid="1318975185112070734">"Đã gửi thư mời"</string>
    <string name="wifi_p2p_invitation_to_connect_title" msgid="4958803948658533637">"Thư mời kết nối"</string>
    <string name="wifi_p2p_from_message" msgid="570389174731951769">"Người gửi:"</string>
    <string name="wifi_p2p_to_message" msgid="248968974522044099">"Người nhận:"</string>
    <string name="wifi_p2p_enter_pin_message" msgid="5920929550367828970">"Nhập PIN bắt buộc:"</string>
    <string name="wifi_p2p_show_pin_message" msgid="8530563323880921094">"Mã PIN:"</string>
    <string name="wifi_p2p_frequency_conflict_message" product="tablet" msgid="8012981257742232475">"Máy tính bảng sẽ tạm thời ngắt kết nối khỏi Wi-Fi trong khi máy tính bảng được kết nối với <xliff:g id="DEVICE_NAME">%1$s</xliff:g>"</string>
    <string name="wifi_p2p_frequency_conflict_message" product="tv" msgid="3087858235069421128">"TV sẽ tạm thời ngắt kết nối khỏi Wi-Fi trong khi được kết nối với <xliff:g id="DEVICE_NAME">%1$s</xliff:g>"</string>
    <string name="wifi_p2p_frequency_conflict_message" product="default" msgid="7363907213787469151">"Điện thoại sẽ tạm thời ngắt kết nối khỏi Wi-Fi trong khi điện thoại được kết nối với <xliff:g id="DEVICE_NAME">%1$s</xliff:g>"</string>
    <string name="select_character" msgid="3365550120617701745">"Chèn ký tự"</string>
    <string name="sms_control_title" msgid="7296612781128917719">"Đang gửi tin nhắn SMS"</string>
    <string name="sms_control_message" msgid="3867899169651496433">"&lt;b&gt;<xliff:g id="APP_NAME">%1$s</xliff:g>&lt;/b&gt; đang gửi rất nhiều tin nhắn SMS. Bạn có muốn cho phép ứng dụng này tiếp tục gửi tin nhắn không?"</string>
    <string name="sms_control_yes" msgid="3663725993855816807">"Cho phép"</string>
    <string name="sms_control_no" msgid="625438561395534982">"Từ chối"</string>
    <string name="sms_short_code_confirm_message" msgid="1645436466285310855">"&lt;b&gt;<xliff:g id="APP_NAME">%1$s</xliff:g>&lt;/b&gt; muốn gửi thư đến &lt;b&gt;<xliff:g id="DEST_ADDRESS">%2$s</xliff:g>&lt;/b&gt;."</string>
    <string name="sms_short_code_details" msgid="5873295990846059400">"Điều này "<b>"có thể gây ra các khoản phí"</b>" đối với tài khoản di động của bạn."</string>
    <string name="sms_premium_short_code_details" msgid="7869234868023975"><b>"Điều này sẽ gây ra các khoản phí đối với tài khoản di động của bạn."</b></string>
    <string name="sms_short_code_confirm_allow" msgid="4458878637111023413">"Gửi"</string>
    <string name="sms_short_code_confirm_deny" msgid="2927389840209170706">"Hủy"</string>
    <string name="sms_short_code_remember_choice" msgid="5289538592272218136">"Nhớ lựa chọn của tôi"</string>
    <string name="sms_short_code_remember_undo_instruction" msgid="4960944133052287484">"Bạn có thể thay đổi cài đặt này sau trong Cài đặt &gt; Ứng dụng"</string>
    <string name="sms_short_code_confirm_always_allow" msgid="3241181154869493368">"Luôn cho phép"</string>
    <string name="sms_short_code_confirm_never_allow" msgid="446992765774269673">"Không bao giờ cho phép"</string>
    <string name="sim_removed_title" msgid="6227712319223226185">"Đã xóa thẻ SIM"</string>
    <string name="sim_removed_message" msgid="5450336489923274918">"Mạng di động sẽ chỉ khả dụng khi bạn khởi động lại với thẻ SIM hợp lệ đã lắp."</string>
    <string name="sim_done_button" msgid="827949989369963775">"Xong"</string>
    <string name="sim_added_title" msgid="3719670512889674693">"Đã thêm thẻ SIM"</string>
    <string name="sim_added_message" msgid="7797975656153714319">"Khởi động lại thiết bị của bạn để truy cập mạng di động."</string>
    <string name="sim_restart_button" msgid="4722407842815232347">"Khởi động lại"</string>
    <string name="time_picker_dialog_title" msgid="8349362623068819295">"Đặt giờ"</string>
    <string name="date_picker_dialog_title" msgid="5879450659453782278">"Đặt ngày"</string>
    <string name="date_time_set" msgid="5777075614321087758">"Đặt"</string>
    <string name="date_time_done" msgid="2507683751759308828">"Xong"</string>
    <string name="perms_new_perm_prefix" msgid="8257740710754301407"><font size="12" fgcolor="#ff33b5e5">"MỚI: "</font></string>
    <string name="perms_description_app" msgid="5139836143293299417">"Được cung cấp bởi <xliff:g id="APP_NAME">%1$s</xliff:g>."</string>
    <string name="no_permissions" msgid="7283357728219338112">"Không yêu cầu quyền"</string>
    <string name="perm_costs_money" msgid="4902470324142151116">"bạn có thể mất tiền vì điều này"</string>
    <string name="usb_storage_activity_title" msgid="4465055157209648641">"Bộ nhớ dung lượng lớn USB"</string>
    <string name="usb_storage_title" msgid="5901459041398751495">"USB đã kết nối"</string>
    <string name="usb_storage_message" product="nosdcard" msgid="3308538094316477839">"Bạn đã kết nối với máy tính của mình qua USB. Hãy chạm vào nút bên dưới nếu bạn muốn sao chép các tệp giữa máy tính và bộ lưu trữ USB của Android của bạn."</string>
    <string name="usb_storage_message" product="default" msgid="805351000446037811">"Bạn đã kết nối với máy tính của mình qua USB. Hãy chạm vào nút bên dưới nếu bạn muốn sao chép các tệp giữa máy tính và thẻ SD của Android của bạn."</string>
    <string name="usb_storage_button_mount" msgid="1052259930369508235">"Bật bộ lưu trữ USB"</string>
    <string name="usb_storage_error_message" product="nosdcard" msgid="3017045217365540658">"Đã xảy ra sự cố khi sử dụng bộ lưu trữ USB của bạn cho bộ nhớ dung lượng lớn USB."</string>
    <string name="usb_storage_error_message" product="default" msgid="2876018512716970313">"Đã xảy ra sự cố khi sử dụng thẻ SD của bạn cho bộ nhớ dung lượng lớn USB."</string>
    <string name="usb_storage_notification_title" msgid="8175892554757216525">"USB đã kết nối"</string>
    <string name="usb_storage_notification_message" msgid="939822783828183763">"Chạm để sao chép tệp đến/từ máy tính của bạn."</string>
    <string name="usb_storage_stop_notification_title" msgid="2336058396663516017">"Tắt bộ lưu trữ USB"</string>
    <string name="usb_storage_stop_notification_message" msgid="1656852098555623822">"Chạm để tắt bộ lưu trữ USB."</string>
    <string name="usb_storage_stop_title" msgid="660129851708775853">"Bộ lưu trữ USB đang được sử dụng"</string>
    <string name="usb_storage_stop_message" product="nosdcard" msgid="4264025280777219521">"Trước khi tắt bộ nhớ USB, hãy ngắt kết nối (\"đẩy\") bộ lưu trữ USB của Android khỏi máy tính của bạn."</string>
    <string name="usb_storage_stop_message" product="default" msgid="8043969782460613114">"Trước khi tắt bộ lưu trữ USB, hãy ngắt kết nối (\"đẩy\") thẻ SD của Android khỏi máy tính của bạn."</string>
    <string name="usb_storage_stop_button_mount" msgid="7060218034900696029">"Tắt bộ lưu trữ USB"</string>
    <string name="usb_storage_stop_error_message" msgid="1970374898263063836">"Đã có sự cố khi tắt bộ lưu trữ USB. Hãy kiểm tra rằng bạn đã ngắt kết nối thiết bị lưu trữ USB, rồi thử lại."</string>
    <string name="dlg_confirm_kill_storage_users_title" msgid="963039033470478697">"Bật bộ lưu trữ USB"</string>
    <string name="dlg_confirm_kill_storage_users_text" msgid="5100428757107469454">"Nếu bạn bật bộ lưu trữ USB, một số ứng dụng bạn đang sử dụng sẽ dừng và có thể không khả dụng cho tới khi bạn tắt bộ lưu trữ USB."</string>
    <string name="dlg_error_title" msgid="7323658469626514207">"Thao tác USB không thành công"</string>
    <string name="dlg_ok" msgid="7376953167039865701">"OK"</string>
    <string name="usb_mtp_notification_title" msgid="3699913097391550394">"Được kết nối là thiết bị truyền thông"</string>
    <string name="usb_ptp_notification_title" msgid="1960817192216064833">"Được kết nối là máy ảnh"</string>
    <string name="usb_cd_installer_notification_title" msgid="6774712827892090754">"Được kết nối như trình cài đặt"</string>
    <string name="usb_accessory_notification_title" msgid="7848236974087653666">"Đã kết nối với phụ kiện USB"</string>
    <string name="usb_notification_message" msgid="2290859399983720271">"Chạm để có các tùy chọn USB khác."</string>
    <string name="extmedia_format_title" product="nosdcard" msgid="9020092196061007262">"Định dạng USB?"</string>
    <string name="extmedia_format_title" product="default" msgid="3648415921526526069">"Định dạng thẻ SD?"</string>
    <string name="extmedia_format_message" product="nosdcard" msgid="3934016853425761078">"Tất cả các tệp được lưu trữ trong bộ lưu trữ USB sẽ bị xóa. Không thể hoàn nguyên tác vụ này!"</string>
    <string name="extmedia_format_message" product="default" msgid="14131895027543830">"Tất cả dữ liệu trên thẻ của bạn sẽ bị mất."</string>
    <string name="extmedia_format_button_format" msgid="4131064560127478695">"Định dạng"</string>
    <string name="adb_active_notification_title" msgid="6729044778949189918">"Gỡ lỗi USB đã được kết nối"</string>
    <string name="adb_active_notification_message" msgid="1016654627626476142">"Chạm để vô hiệu hóa gỡ lỗi USB."</string>
    <string name="select_input_method" msgid="8547250819326693584">"Thay đổi bàn phím"</string>
    <string name="configure_input_methods" msgid="4769971288371946846">"Chọn bàn phím"</string>
    <string name="show_ime" msgid="9157568568695230830">"Hiển thị phương thức nhập"</string>
    <string name="hardware" msgid="7517821086888990278">"Phần cứng"</string>
    <string name="select_keyboard_layout_notification_title" msgid="1407367017263030773">"Chọn bố cục bàn phím"</string>
    <string name="select_keyboard_layout_notification_message" msgid="4465907700449257063">"Chạm để chọn bố cục bàn phím."</string>
    <string name="fast_scroll_alphabet" msgid="5433275485499039199">" ABCDEFGHIJKLMNOPQRSTUVWXYZ"</string>
    <string name="fast_scroll_numeric_alphabet" msgid="4030170524595123610">" 0123456789ABCDEFGHIJKLMNOPQRSTUVWXYZ"</string>
    <string name="candidates_style" msgid="4333913089637062257"><u>"ứng viên"</u></string>
    <string name="ext_media_checking_notification_title" product="nosdcard" msgid="3449816005351468560">"Đang chuẩn bị bộ nhớ USB"</string>
    <string name="ext_media_checking_notification_title" product="default" msgid="5457603418970994050">"Đang chuẩn bị thẻ SD"</string>
    <string name="ext_media_checking_notification_message" msgid="8287319882926737053">"Đang kiểm tra lỗi."</string>
    <string name="ext_media_nofs_notification_title" product="nosdcard" msgid="7788040745686229307">"Bộ nhớ USB trống"</string>
    <string name="ext_media_nofs_notification_title" product="default" msgid="780477838241212997">"Thẻ SD trống"</string>
    <string name="ext_media_nofs_notification_message" product="nosdcard" msgid="7840121067427269500">"Bộ lưu trữ USB trống hoặc có hệ thống tệp không được hỗ trợ."</string>
    <string name="ext_media_nofs_notification_message" product="default" msgid="8641065641786923604">"Thẻ SD trống hoặc có hệ thống tệp không được hỗ trợ."</string>
    <string name="ext_media_unmountable_notification_title" product="nosdcard" msgid="2090046769532713563">"Bộ nhớ USB bị hỏng"</string>
    <string name="ext_media_unmountable_notification_title" product="default" msgid="6410723906019100189">"Thẻ SD đã bị hỏng"</string>
    <string name="ext_media_unmountable_notification_message" product="nosdcard" msgid="1795917578395333280">"Bộ lưu trữ USB bị hỏng. Hãy thử định dạng lại."</string>
    <string name="ext_media_unmountable_notification_message" product="default" msgid="1753898567525568253">"Thẻ SD bị hỏng. Hãy thử định dạng lại."</string>
    <string name="ext_media_badremoval_notification_title" product="nosdcard" msgid="1661683031330951073">"Bộ nhớ USB bị tháo đột ngột"</string>
    <string name="ext_media_badremoval_notification_title" product="default" msgid="6872152882604407837">"Thẻ SD bị tháo đột ngột"</string>
    <string name="ext_media_badremoval_notification_message" product="nosdcard" msgid="4329848819865594241">"Ngắt kết nối USB trước khi tháo nhằm tránh mất dữ liệu."</string>
    <string name="ext_media_badremoval_notification_message" product="default" msgid="7260183293747448241">"Tháo thẻ SD trước khi gỡ nhằm tránh mất dữ liệu."</string>
    <string name="ext_media_safe_unmount_notification_title" product="nosdcard" msgid="3967973893270360230">"Bộ nhớ USB an toàn để tháo"</string>
    <string name="ext_media_safe_unmount_notification_title" product="default" msgid="6729801130790616200">"An toàn để tháo thẻ SD"</string>
    <string name="ext_media_safe_unmount_notification_message" product="nosdcard" msgid="6142195361606493530">"Bạn có thể tháo an toàn bộ nhớ USB."</string>
    <string name="ext_media_safe_unmount_notification_message" product="default" msgid="568841278138377604">"Bạn có thể tháo an toàn thẻ SD."</string>
    <string name="ext_media_nomedia_notification_title" product="nosdcard" msgid="4486377230140227651">"Bộ nhớ USB đã tháo"</string>
    <string name="ext_media_nomedia_notification_title" product="default" msgid="8902518030404381318">"Thẻ SD đã bị tháo"</string>
    <string name="ext_media_nomedia_notification_message" product="nosdcard" msgid="6921126162580574143">"Bộ nhớ USB bị tháo. Hãy lắp phương tiện mới."</string>
    <string name="ext_media_nomedia_notification_message" product="default" msgid="3870120652983659641">"Thẻ SD đã được tháo. Hãy lắp một thẻ mới."</string>
    <string name="activity_list_empty" msgid="1675388330786841066">"Không tìm thấy hoạt động nào phù hợp."</string>
    <string name="permlab_pkgUsageStats" msgid="8787352074326748892">"cập nhật thống kê sử dụng thành phần"</string>
    <string name="permdesc_pkgUsageStats" msgid="1106612424254277630">"Cho phép ứng dụng sửa đổi các số liệu thống kê sử dụng cấu phần đã thu thập. Không dành cho ứng dụng thông thường."</string>
    <string name="permlab_copyProtectedData" msgid="4341036311211406692">"nội dung sao chép"</string>
    <string name="permdesc_copyProtectedData" msgid="4390697124288317831">"Cho phép ứng dụng gọi ra dịch vụ bộ chứa mặc định để sao chép nội dung. Không dành cho ứng dụng thông thường."</string>
    <string name="permlab_route_media_output" msgid="1642024455750414694">"Định tuyến thiết bị ra phương tiện"</string>
    <string name="permdesc_route_media_output" msgid="4932818749547244346">"Cho phép ứng dụng định tuyến thiết bị ra phương tiện đến các thiết bị bên ngoài khác."</string>
    <string name="permlab_access_keyguard_secure_storage" msgid="7565552237977815047">"Truy cập bộ nhớ an toàn khóa bàn phím"</string>
    <string name="permdesc_access_keyguard_secure_storage" msgid="5866245484303285762">"Cho phép ứng dụng truy cập bộ nhớ an toàn khóa"</string>
    <string name="permlab_control_keyguard" msgid="172195184207828387">"Kiểm soát việc hiển thị và ẩn tính năng bảo vệ phím"</string>
    <string name="permdesc_control_keyguard" msgid="3043732290518629061">"Cho phép ứng dụng kiểm soát tính năng bảo vệ phím."</string>
    <string name="permlab_trust_listener" msgid="1765718054003704476">"Quan sát các thay đổi ở trạng thái đáng tin cậy."</string>
    <string name="permdesc_trust_listener" msgid="8233895334214716864">"Cho phép ứng dụng quan sát các thay đổi ở trạng thái đáng tin cậy."</string>
    <string name="permlab_provide_trust_agent" msgid="5465587586091358316">"Cung cấp tác nhân đáng tin cậy."</string>
    <string name="permdesc_provide_trust_agent" msgid="3865702641053068148">"Cho phép ứng dụng cung cấp tác nhân đáng tin cậy."</string>
    <string name="permlab_launch_trust_agent_settings" msgid="5859430082240410200">"Chạy menu cài đặt của tác nhân đáng tin cậy."</string>
    <string name="permdesc_launch_trust_agent_settings" msgid="8185142708644913381">"Cho phép ứng dụng khởi chạy hoạt động thay đổi hoạt động của tác nhân đáng tin cậy."</string>
    <string name="permlab_bind_trust_agent_service" msgid="8242093169457695334">"Liên kết với một dịch vụ của tác nhân đáng tin cậy"</string>
    <string name="permdesc_bind_trust_agent_service" msgid="7041930026024507515">"Cho phép ứng dụng liên kết với một dịch vụ của tác nhân đáng tin cậy."</string>
    <string name="permlab_recovery" msgid="3157024487744125846">"Tương tác với hệ thống khôi phục và bản cập nhật"</string>
    <string name="permdesc_recovery" msgid="8511774533266359571">"Cho phép ứng dụng tương tác với hệ thống khôi phục và bản cập nhật hệ thống."</string>
    <string name="permlab_manageMediaProjection" msgid="1120495449419929218">"Quản lý phiên chiếu phương tiện"</string>
    <string name="permdesc_manageMediaProjection" msgid="8053759147529492856">"Cho phép ứng dụng quản lý các phiên chiếu phương tiện. Các phiên này có thể cấp cho ứng dụng khả năng chụp màn hình và ghi nội dung âm thanh. Không cần thiết cho các ứng dụng thông thường."</string>
    <string name="permlab_readInstallSessions" msgid="6165432407628065939">"Đọc phiên cài đặt"</string>
    <string name="permdesc_readInstallSessions" msgid="2049771699626019849">"Cho phép ứng dụng đọc phiên cài đặt. Thao tác này sẽ cho phép ứng dụng xem chi tiết về gói cài đặt đang hoạt động."</string>
    <string name="tutorial_double_tap_to_zoom_message_short" msgid="4070433208160063538">"Chạm hai lần để kiểm soát thu phóng"</string>
    <string name="gadget_host_error_inflating" msgid="4882004314906466162">"Không thể thêm tiện ích."</string>
    <string name="ime_action_go" msgid="8320845651737369027">"Đến"</string>
    <string name="ime_action_search" msgid="658110271822807811">"Tìm kiếm"</string>
    <string name="ime_action_send" msgid="2316166556349314424">"Gửi"</string>
    <string name="ime_action_next" msgid="3138843904009813834">"Tiếp theo"</string>
    <string name="ime_action_done" msgid="8971516117910934605">"Xong"</string>
    <string name="ime_action_previous" msgid="1443550039250105948">"Trước"</string>
    <string name="ime_action_default" msgid="2840921885558045721">"Thực hiện"</string>
    <string name="dial_number_using" msgid="5789176425167573586">"Quay số\nsử dụng <xliff:g id="NUMBER">%s</xliff:g>"</string>
    <string name="create_contact_using" msgid="4947405226788104538">"Tạo liên hệ\nsử dụng <xliff:g id="NUMBER">%s</xliff:g>"</string>
    <string name="grant_credentials_permission_message_header" msgid="2106103817937859662">"Một hoặc nhiều ứng dụng sau đây yêu cầu quyền truy cập vào tài khoản của bạn, hiện tại và trong tương lai."</string>
    <string name="grant_credentials_permission_message_footer" msgid="3125211343379376561">"Bạn có muốn cho phép yêu cầu này không?"</string>
    <string name="grant_permissions_header_text" msgid="6874497408201826708">"Yêu cầu truy cập"</string>
    <string name="allow" msgid="7225948811296386551">"Cho phép"</string>
    <string name="deny" msgid="2081879885755434506">"Từ chối"</string>
    <string name="permission_request_notification_title" msgid="6486759795926237907">"Đã yêu cầu quyền"</string>
    <string name="permission_request_notification_with_subtitle" msgid="8530393139639560189">"Đã yêu cầu quyền\ncho tài khoản <xliff:g id="ACCOUNT">%s</xliff:g>."</string>
    <string name="forward_intent_to_owner" msgid="1207197447013960896">"Bạn đang sử dụng ứng dụng này bên ngoài hồ sơ công việc của mình"</string>
    <string name="forward_intent_to_work" msgid="621480743856004612">"Bạn đang sử dụng ứng dụng này trong hồ sơ công việc của mình"</string>
    <string name="input_method_binding_label" msgid="1283557179944992649">"Phương thức nhập"</string>
    <string name="sync_binding_label" msgid="3687969138375092423">"Đồng bộ hóa"</string>
    <string name="accessibility_binding_label" msgid="4148120742096474641">"Khả năng truy cập"</string>
    <string name="wallpaper_binding_label" msgid="1240087844304687662">"Hình nền"</string>
    <string name="chooser_wallpaper" msgid="7873476199295190279">"Thay đổi hình nền"</string>
    <string name="notification_listener_binding_label" msgid="2014162835481906429">"Trình xử lý thông báo"</string>
    <string name="condition_provider_service_binding_label" msgid="1321343352906524564">"Trình cung cấp điều kiện"</string>
    <string name="vpn_title" msgid="19615213552042827">"Đã kích hoạt VPN"</string>
    <string name="vpn_title_long" msgid="6400714798049252294">"VPN được <xliff:g id="APP">%s</xliff:g> kích hoạt"</string>
    <string name="vpn_text" msgid="3011306607126450322">"Chạm để quản lý mạng."</string>
    <string name="vpn_text_long" msgid="6407351006249174473">"Đã kết nối với <xliff:g id="SESSION">%s</xliff:g>. Chạm để quản lý mạng."</string>
    <string name="vpn_lockdown_connecting" msgid="6443438964440960745">"Đang kết nối VPN luôn bật…"</string>
    <string name="vpn_lockdown_connected" msgid="8202679674819213931">"Đã kết nối VPN luôn bật"</string>
    <string name="vpn_lockdown_error" msgid="6009249814034708175">"Lỗi VPN luôn bật"</string>
    <string name="vpn_lockdown_config" msgid="6415899150671537970">"Chạm để định cấu hình"</string>
    <string name="upload_file" msgid="2897957172366730416">"Chọn tệp"</string>
    <string name="no_file_chosen" msgid="6363648562170759465">"Không có tệp nào được chọn"</string>
    <string name="reset" msgid="2448168080964209908">"Đặt lại"</string>
    <string name="submit" msgid="1602335572089911941">"Gửi"</string>
    <string name="car_mode_disable_notification_title" msgid="3164768212003864316">"Chế độ trên ô tô đã được bật"</string>
    <string name="car_mode_disable_notification_message" msgid="8035230537563503262">"Chạm để thoát khỏi chế độ trên ô tô."</string>
    <string name="tethered_notification_title" msgid="3146694234398202601">"Chức năng điểm truy cập Internet hoặc điểm phát sóng đang hoạt động"</string>
    <string name="tethered_notification_message" msgid="6857031760103062982">"Chạm để thiết lập."</string>
    <string name="back_button_label" msgid="2300470004503343439">"Quay lại"</string>
    <string name="next_button_label" msgid="1080555104677992408">"Tiếp theo"</string>
    <string name="skip_button_label" msgid="1275362299471631819">"Bỏ qua"</string>
    <string name="no_matches" msgid="8129421908915840737">"Không có kết quả nào phù hợp"</string>
    <string name="find_on_page" msgid="1946799233822820384">"Tìm kiếm trên trang"</string>
  <plurals name="matches_found">
    <item quantity="one" msgid="8167147081136579439">"1 kết quả phù hợp"</item>
    <item quantity="other" msgid="4641872797067609177">"<xliff:g id="INDEX">%d</xliff:g> trong tổng số <xliff:g id="TOTAL">%d</xliff:g>"</item>
  </plurals>
    <string name="action_mode_done" msgid="7217581640461922289">"Xong"</string>
    <string name="progress_unmounting" product="nosdcard" msgid="3923810448507612746">"Đang ngắt kết nối bộ lưu trữ USB..."</string>
    <string name="progress_unmounting" product="default" msgid="1327894998409537190">"Đang ngắt kết nối thẻ SD..."</string>
    <string name="progress_erasing" product="nosdcard" msgid="4521573321524340058">"Đang xóa bộ lưu trữ USB..."</string>
    <string name="progress_erasing" product="default" msgid="6596988875507043042">"Đang xóa thẻ SD..."</string>
    <string name="format_error" product="nosdcard" msgid="6299769563624776948">"Không thể xóa bộ nhớ USB."</string>
    <string name="format_error" product="default" msgid="7315248696644510935">"Không thể xóa thẻ SD."</string>
    <string name="media_bad_removal" msgid="7960864061016603281">"Thẻ SD bị tháo trước khi được ngắt kết nối."</string>
    <string name="media_checking" product="nosdcard" msgid="418188720009569693">"Bộ nhớ USB hiện đang được kiểm tra."</string>
    <string name="media_checking" product="default" msgid="7334762503904827481">"Thẻ SD hiện đang được kiểm tra."</string>
    <string name="media_removed" msgid="7001526905057952097">"Thẻ SD đã được tháo."</string>
    <string name="media_shared" product="nosdcard" msgid="5830814349250834225">"Bộ nhớ USB hiện đang được máy tính sử dụng."</string>
    <string name="media_shared" product="default" msgid="5706130568133540435">"Thẻ SD hiện đang được máy tính sử dụng."</string>
    <string name="media_unknown_state" msgid="729192782197290385">"Phương tiện bên ngoài ở trạng thái không xác định."</string>
    <string name="share" msgid="1778686618230011964">"Chia sẻ"</string>
    <string name="find" msgid="4808270900322985960">"Tìm"</string>
    <string name="websearch" msgid="4337157977400211589">"Tìm kiếm trên web"</string>
    <string name="find_next" msgid="5742124618942193978">"Tìm kết quả phù hợp tiếp theo"</string>
    <string name="find_previous" msgid="2196723669388360506">"Tìm kết quả phù hợp trước"</string>
    <string name="gpsNotifTicker" msgid="5622683912616496172">"Yêu cầu vị trí từ <xliff:g id="NAME">%s</xliff:g>"</string>
    <string name="gpsNotifTitle" msgid="5446858717157416839">"Yêu cầu vị trí"</string>
    <string name="gpsNotifMessage" msgid="1374718023224000702">"Được yêu cầu bởi <xliff:g id="NAME">%1$s</xliff:g> (<xliff:g id="SERVICE">%2$s</xliff:g>)"</string>
    <string name="gpsVerifYes" msgid="2346566072867213563">"Có"</string>
    <string name="gpsVerifNo" msgid="1146564937346454865">"Không"</string>
    <string name="sync_too_many_deletes" msgid="5296321850662746890">"Đã vượt quá giới hạn xóa"</string>
    <string name="sync_too_many_deletes_desc" msgid="496551671008694245">"Có <xliff:g id="NUMBER_OF_DELETED_ITEMS">%1$d</xliff:g> mục đã xóa cho <xliff:g id="TYPE_OF_SYNC">%2$s</xliff:g>, tài khoản <xliff:g id="ACCOUNT_NAME">%3$s</xliff:g>. Bạn muốn thực hiện tác vụ nào?"</string>
    <string name="sync_really_delete" msgid="2572600103122596243">"Xóa mục"</string>
    <string name="sync_undo_deletes" msgid="2941317360600338602">"Hoàn tác việc xóa"</string>
    <string name="sync_do_nothing" msgid="3743764740430821845">"Không thực hiện tác vụ nào bây giờ"</string>
    <string name="choose_account_label" msgid="5655203089746423927">"Chọn tài khoản"</string>
    <string name="add_account_label" msgid="2935267344849993553">"Thêm tài khoản"</string>
    <string name="add_account_button_label" msgid="3611982894853435874">"Thêm tài khoản"</string>
    <string name="number_picker_increment_button" msgid="2412072272832284313">"Tăng"</string>
    <string name="number_picker_decrement_button" msgid="476050778386779067">"Giảm"</string>
    <string name="number_picker_increment_scroll_mode" msgid="3073101067441638428">"Chạm và giữ <xliff:g id="VALUE">%s</xliff:g>."</string>
    <string name="number_picker_increment_scroll_action" msgid="9101473045891835490">"Trượt lên để tăng và trượt xuống để giảm."</string>
    <string name="time_picker_increment_minute_button" msgid="8865885114028614321">"Tăng phút"</string>
    <string name="time_picker_decrement_minute_button" msgid="6246834937080684791">"Giảm phút"</string>
    <string name="time_picker_increment_hour_button" msgid="3652056055810223139">"Tăng giờ"</string>
    <string name="time_picker_decrement_hour_button" msgid="1377479863429214792">"Giảm giờ"</string>
    <string name="time_picker_increment_set_pm_button" msgid="4147590696151230863">"Đặt CH"</string>
    <string name="time_picker_decrement_set_am_button" msgid="8302140353539486752">"Đặt SA"</string>
    <string name="date_picker_increment_month_button" msgid="5369998479067934110">"Tăng tháng"</string>
    <string name="date_picker_decrement_month_button" msgid="1832698995541726019">"Giảm tháng"</string>
    <string name="date_picker_increment_day_button" msgid="7130465412308173903">"Tăng ngày"</string>
    <string name="date_picker_decrement_day_button" msgid="4131881521818750031">"Giảm ngày"</string>
    <string name="date_picker_increment_year_button" msgid="6318697384310808899">"Tăng năm"</string>
    <string name="date_picker_decrement_year_button" msgid="4482021813491121717">"Giảm năm"</string>
    <string name="keyboardview_keycode_alt" msgid="4856868820040051939">"Alt"</string>
    <string name="keyboardview_keycode_cancel" msgid="1203984017245783244">"Hủy"</string>
    <string name="keyboardview_keycode_delete" msgid="3337914833206635744">"Xóa"</string>
    <string name="keyboardview_keycode_done" msgid="1992571118466679775">"Xong"</string>
    <string name="keyboardview_keycode_mode_change" msgid="4547387741906537519">"Thay đổi chế độ"</string>
    <string name="keyboardview_keycode_shift" msgid="2270748814315147690">"Shift"</string>
    <string name="keyboardview_keycode_enter" msgid="2985864015076059467">"Enter"</string>
    <string name="activitychooserview_choose_application" msgid="2125168057199941199">"Chọn một ứng dụng"</string>
    <string name="activitychooserview_choose_application_error" msgid="8624618365481126668">"Không thể chạy <xliff:g id="APPLICATION_NAME">%s</xliff:g>"</string>
    <string name="shareactionprovider_share_with" msgid="806688056141131819">"Chia sẻ với"</string>
    <string name="shareactionprovider_share_with_application" msgid="5627411384638389738">"Chia sẻ với <xliff:g id="APPLICATION_NAME">%s</xliff:g>"</string>
    <string name="content_description_sliding_handle" msgid="415975056159262248">"Tay trượt. Chạm &amp; giữ."</string>
    <string name="description_target_unlock_tablet" msgid="3833195335629795055">"Trượt để mở khóa."</string>
    <string name="keyboard_headset_required_to_hear_password" msgid="7011927352267668657">"Cắm tai nghe để nghe các khóa mật khẩu được đọc."</string>
    <string name="keyboard_password_character_no_headset" msgid="2859873770886153678">"Dấu chấm."</string>
    <string name="action_bar_home_description" msgid="5293600496601490216">"Điều hướng về trang chủ"</string>
    <string name="action_bar_up_description" msgid="2237496562952152589">"Điều hướng lên trên"</string>
    <string name="action_menu_overflow_description" msgid="2295659037509008453">"Tùy chọn khác"</string>
    <string name="action_bar_home_description_format" msgid="7965984360903693903">"%1$s, %2$s"</string>
    <string name="action_bar_home_subtitle_description_format" msgid="6985546530471780727">"%1$s, %2$s, %3$s"</string>
    <string name="storage_internal" msgid="4891916833657929263">"Bộ nhớ trong"</string>
    <string name="storage_sd_card" msgid="3282948861378286745">"Thẻ SD"</string>
    <string name="storage_usb" msgid="3017954059538517278">"Bộ lưu trữ USB"</string>
    <string name="extract_edit_menu_button" msgid="8940478730496610137">"Chỉnh sửa"</string>
    <string name="data_usage_warning_title" msgid="1955638862122232342">"Cảnh báo sử dụng dữ liệu"</string>
    <string name="data_usage_warning_body" msgid="2814673551471969954">"Chạm để xem sử dụng và cài đặt."</string>
    <string name="data_usage_3g_limit_title" msgid="4361523876818447683">"Đã đạt tới giới hạn dữ liệu 2G-3G"</string>
    <string name="data_usage_4g_limit_title" msgid="4609566827219442376">"Đã đạt tới giới hạn dữ liệu 4G"</string>
    <string name="data_usage_mobile_limit_title" msgid="557158376602636112">"Đã đạt tới giới hạn dữ liệu di động"</string>
    <string name="data_usage_wifi_limit_title" msgid="5803363779034792676">"Đã đạt tới g.hạn dữ liệu Wi-Fi"</string>
    <string name="data_usage_limit_body" msgid="291731708279614081">"Dữ liệu bị tạm ngừng trong phần còn lại của chu kỳ"</string>
    <string name="data_usage_3g_limit_snoozed_title" msgid="7026739121138005231">"Đã vượt quá g.hạn dữ liệu 2G-3G"</string>
    <string name="data_usage_4g_limit_snoozed_title" msgid="1106562779311209039">"Đã vượt quá giới hạn dữ liệu 4G"</string>
    <string name="data_usage_mobile_limit_snoozed_title" msgid="4941346653729943789">"Đã vượt quá giới hạn dữ liệu DĐ"</string>
    <string name="data_usage_wifi_limit_snoozed_title" msgid="8743856006384825974">"Vượt quá g.hạn d.liệu Wi-Fi"</string>
    <string name="data_usage_limit_snoozed_body" msgid="7035490278298441767">"<xliff:g id="SIZE">%s</xliff:g> vượt quá g.hạn được chỉ định."</string>
    <string name="data_usage_restricted_title" msgid="5965157361036321914">"Dữ liệu nền bị giới hạn"</string>
    <string name="data_usage_restricted_body" msgid="6741521330997452990">"Chạm để xóa giới hạn."</string>
    <string name="ssl_certificate" msgid="6510040486049237639">"Chứng chỉ bảo mật"</string>
    <string name="ssl_certificate_is_valid" msgid="6825263250774569373">"Chứng chỉ này hợp lệ."</string>
    <string name="issued_to" msgid="454239480274921032">"Cấp cho:"</string>
    <string name="common_name" msgid="2233209299434172646">"Tên chung:"</string>
    <string name="org_name" msgid="6973561190762085236">"Tổ chức:"</string>
    <string name="org_unit" msgid="7265981890422070383">"Đơn vị tổ chức:"</string>
    <string name="issued_by" msgid="2647584988057481566">"Cấp bởi:"</string>
    <string name="validity_period" msgid="8818886137545983110">"Tính hợp lệ:"</string>
    <string name="issued_on" msgid="5895017404361397232">"Cấp vào:"</string>
    <string name="expires_on" msgid="3676242949915959821">"Hết hạn vào:"</string>
    <string name="serial_number" msgid="758814067660862493">"Số sê-ri:"</string>
    <string name="fingerprints" msgid="4516019619850763049">"Tệp tham chiếu:"</string>
    <string name="sha256_fingerprint" msgid="4391271286477279263">"Tệp tham chiếu SHA-256:"</string>
    <string name="sha1_fingerprint" msgid="7930330235269404581">"Tệp tham chiếu SHA-1:"</string>
    <string name="activity_chooser_view_see_all" msgid="4292569383976636200">"Xem tất cả"</string>
    <string name="activity_chooser_view_dialog_title_default" msgid="4710013864974040615">"Chọn hoạt động"</string>
    <string name="share_action_provider_share_with" msgid="5247684435979149216">"Chia sẻ với"</string>
    <string name="list_delimeter" msgid="3975117572185494152">", "</string>
    <string name="sending" msgid="3245653681008218030">"Đang gửi…"</string>
    <string name="launchBrowserDefault" msgid="2057951947297614725">"Chạy trình duyệt?"</string>
    <string name="SetupCallDefault" msgid="5834948469253758575">"Chấp nhận cuộc gọi?"</string>
    <string name="activity_resolver_use_always" msgid="8017770747801494933">"Luôn chọn"</string>
    <string name="activity_resolver_use_once" msgid="2404644797149173758">"Chỉ một lần"</string>
    <string name="activity_resolver_work_profiles_support" msgid="185598180676883455">"%1$s không hỗ trợ hồ sơ công việc"</string>
    <string name="default_audio_route_name" product="tablet" msgid="4617053898167127471">"Máy tính bảng"</string>
    <string name="default_audio_route_name" product="tv" msgid="9158088547603019321">"TV"</string>
    <string name="default_audio_route_name" product="default" msgid="4239291273420140123">"Điện thoại"</string>
    <string name="default_audio_route_name_headphones" msgid="8119971843803439110">"Tai nghe"</string>
    <string name="default_audio_route_name_dock_speakers" msgid="6240602982276591864">"Loa đế"</string>
    <string name="default_media_route_name_hdmi" msgid="2450970399023478055">"HDMI"</string>
    <string name="default_audio_route_category_name" msgid="3722811174003886946">"Hệ thống"</string>
    <string name="bluetooth_a2dp_audio_route_name" msgid="8575624030406771015">"Âm thanh Bluetooth"</string>
    <string name="wireless_display_route_description" msgid="9070346425023979651">"Hiển thị không dây"</string>
    <string name="media_route_button_content_description" msgid="591703006349356016">"Truyền"</string>
    <string name="media_route_chooser_title" msgid="1751618554539087622">"Kết nối với thiết bị"</string>
    <string name="media_route_chooser_title_for_remote_display" msgid="3395541745872017583">"Truyền màn hình tới thiết bị"</string>
    <string name="media_route_chooser_searching" msgid="4776236202610828706">"Đang tìm kiếm thiết bị…"</string>
    <string name="media_route_chooser_extended_settings" msgid="87015534236701604">"Cài đặt"</string>
    <string name="media_route_controller_disconnect" msgid="8966120286374158649">"Ngắt kết nối"</string>
    <string name="media_route_status_scanning" msgid="7279908761758293783">"Đang quét..."</string>
    <string name="media_route_status_connecting" msgid="6422571716007825440">"Đang kết nối..."</string>
    <string name="media_route_status_available" msgid="6983258067194649391">"Khả dụng"</string>
    <string name="media_route_status_not_available" msgid="6739899962681886401">"Không khả dụng"</string>
    <string name="media_route_status_in_use" msgid="4533786031090198063">"Đang được sử dụng"</string>
    <string name="display_manager_built_in_display_name" msgid="2583134294292563941">"Màn hình tích hợp"</string>
    <string name="display_manager_hdmi_display_name" msgid="1555264559227470109">"Màn hình HDMI"</string>
    <string name="display_manager_overlay_display_name" msgid="5142365982271620716">"Lớp phủ #<xliff:g id="ID">%1$d</xliff:g>"</string>
    <string name="display_manager_overlay_display_title" msgid="652124517672257172">"<xliff:g id="NAME">%1$s</xliff:g>: <xliff:g id="WIDTH">%2$d</xliff:g>x<xliff:g id="HEIGHT">%3$d</xliff:g>, <xliff:g id="DPI">%4$d</xliff:g> dpi"</string>
    <string name="display_manager_overlay_display_secure_suffix" msgid="6022119702628572080">", an toàn"</string>
    <string name="kg_emergency_call_label" msgid="684946192523830531">"Cuộc gọi khẩn cấp"</string>
    <string name="kg_forgot_pattern_button_text" msgid="8852021467868220608">"Đã quên hình"</string>
    <string name="kg_wrong_pattern" msgid="1850806070801358830">"Hình sai"</string>
    <string name="kg_wrong_password" msgid="2333281762128113157">"Mật khẩu sai"</string>
    <string name="kg_wrong_pin" msgid="1131306510833563801">"PIN sai"</string>
    <string name="kg_too_many_failed_attempts_countdown" msgid="6358110221603297548">"Hãy thử lại sau <xliff:g id="NUMBER">%1$d</xliff:g> giây."</string>
    <string name="kg_pattern_instructions" msgid="398978611683075868">"Vẽ hình của bạn"</string>
    <string name="kg_sim_pin_instructions" msgid="2319508550934557331">"Nhập PIN của SIM"</string>
    <string name="kg_pin_instructions" msgid="2377242233495111557">"Nhập PIN"</string>
    <string name="kg_password_instructions" msgid="5753646556186936819">"Nhập mật khẩu"</string>
    <string name="kg_puk_enter_puk_hint" msgid="453227143861735537">"SIM hiện bị vô hiệu hóa. Nhập mã PUK để tiếp tục. Liên hệ với nhà cung cấp dịch vụ để biết chi tiết."</string>
    <string name="kg_puk_enter_pin_hint" msgid="7871604527429602024">"Nhập mã PIN mong muốn"</string>
    <string name="kg_enter_confirm_pin_hint" msgid="325676184762529976">"Xác nhận mã PIN mong muốn"</string>
    <string name="kg_sim_unlock_progress_dialog_message" msgid="8950398016976865762">"Đang mở khóa thẻ SIM…"</string>
    <string name="kg_password_wrong_pin_code" msgid="1139324887413846912">"Mã PIN không chính xác."</string>
    <string name="kg_invalid_sim_pin_hint" msgid="8795159358110620001">"Nhập mã PIN có từ 4 đến 8 số."</string>
    <string name="kg_invalid_sim_puk_hint" msgid="6025069204539532000">"Mã PUK phải có 8 số."</string>
    <string name="kg_invalid_puk" msgid="3638289409676051243">"Hãy nhập lại mã PUK chính xác. Nhiều lần lặp lại sẽ vô hiệu hóa vĩnh viễn thẻ SIM."</string>
    <string name="kg_invalid_confirm_pin_hint" product="default" msgid="7003469261464593516">"Mã PIN không khớp"</string>
    <string name="kg_login_too_many_attempts" msgid="6486842094005698475">"Quá nhiều lần nhập hình"</string>
    <string name="kg_login_instructions" msgid="1100551261265506448">"Để mở khóa, hãy đăng nhập bằng tài khoản Google của bạn."</string>
    <string name="kg_login_username_hint" msgid="5718534272070920364">"Tên người dùng (email)"</string>
    <string name="kg_login_password_hint" msgid="9057289103827298549">"Mật khẩu"</string>
    <string name="kg_login_submit_button" msgid="5355904582674054702">"Đăng nhập"</string>
    <string name="kg_login_invalid_input" msgid="5754664119319872197">"Tên người dùng hoặc mật khẩu không hợp lệ."</string>
    <string name="kg_login_account_recovery_hint" msgid="5690709132841752974">"Bạn quên tên người dùng hoặc mật khẩu?\nHãy truy cập "<b>"google.com/accounts/recovery"</b>"."</string>
    <string name="kg_login_checking_password" msgid="1052685197710252395">"Đang kiểm tra tài khoản…"</string>
    <string name="kg_too_many_failed_pin_attempts_dialog_message" msgid="8276745642049502550">"Bạn đã <xliff:g id="NUMBER_0">%d</xliff:g> lần nhập sai mã PIN của mình. Hãy \n\nthử lại sau <xliff:g id="NUMBER_1">%d</xliff:g> giây."</string>
    <string name="kg_too_many_failed_password_attempts_dialog_message" msgid="7813713389422226531">"Bạn đã <xliff:g id="NUMBER_0">%d</xliff:g> lần nhập sai mật khẩu của mình. Hãy \n\nthử lại sau <xliff:g id="NUMBER_1">%d</xliff:g> giây."</string>
    <string name="kg_too_many_failed_pattern_attempts_dialog_message" msgid="74089475965050805">"Bạn đã <xliff:g id="NUMBER_0">%d</xliff:g> lần vẽ không chính xác hình mở khóa của mình. Hãy \n\nthử lại sau <xliff:g id="NUMBER_1">%d</xliff:g> giây."</string>
    <string name="kg_failed_attempts_almost_at_wipe" product="tablet" msgid="1575557200627128949">"Bạn đã <xliff:g id="NUMBER_0">%d</xliff:g> lần mở khóa máy tính bảng không đúng cách. Sau <xliff:g id="NUMBER_1">%d</xliff:g> lần mở khóa không thành công nữa, máy tính bảng sẽ được đặt lại về mặc định ban đầu và tất cả dữ liệu người dùng sẽ bị mất."</string>
    <string name="kg_failed_attempts_almost_at_wipe" product="tv" msgid="5621231220154419413">"Bạn đã mở khóa TV sai <xliff:g id="NUMBER_0">%d</xliff:g> lần. Sau <xliff:g id="NUMBER_1">%d</xliff:g> lần mở khóa không thành công nữa, TV sẽ được đặt lại về cài đặt mặc định ban đầu và toàn bộ dữ liệu người dùng sẽ bị mất."</string>
    <string name="kg_failed_attempts_almost_at_wipe" product="default" msgid="4051015943038199910">"Bạn đã <xliff:g id="NUMBER_0">%d</xliff:g> lần mở khóa điện thoại không đúng cách. Sau <xliff:g id="NUMBER_1">%d</xliff:g> lần mở khóa không thành công nữa, điện thoại sẽ được đặt lại về mặc định ban đầu và tất cả dữ liệu người dùng sẽ bị mất."</string>
    <string name="kg_failed_attempts_now_wiping" product="tablet" msgid="2072996269148483637">"Bạn đã <xliff:g id="NUMBER">%d</xliff:g> lần mở khóa máy tính bảng không đúng cách. Bây giờ, máy tính bảng sẽ được đặt lại về mặc định ban đầu."</string>
    <string name="kg_failed_attempts_now_wiping" product="tv" msgid="4987878286750741463">"Bạn đã mở khóa TV sai <xliff:g id="NUMBER">%d</xliff:g> lần. Bây giờ, TV sẽ được đặt lại về cài đặt mặc định ban đầu."</string>
    <string name="kg_failed_attempts_now_wiping" product="default" msgid="4817627474419471518">"Bạn đã <xliff:g id="NUMBER">%d</xliff:g> lần mở khóa điện thoại không đúng cách. Bây giờ, điện thoại sẽ được đặt lại về mặc định ban đầu."</string>
    <string name="kg_failed_attempts_almost_at_login" product="tablet" msgid="3253575572118914370">"Bạn đã <xliff:g id="NUMBER_0">%d</xliff:g> lần vẽ không chính xác hình mở khóa của mình. Sau <xliff:g id="NUMBER_1">%d</xliff:g> lần thử không thành công nữa, bạn sẽ được yêu cầu mở khóa máy tính bảng bằng tài khoản email.\n\n Vui lòng thử lại sau <xliff:g id="NUMBER_2">%d</xliff:g> giây."</string>
    <string name="kg_failed_attempts_almost_at_login" product="tv" msgid="4224651132862313471">"Bạn đã vẽ sai hình mở khóa <xliff:g id="NUMBER_0">%d</xliff:g> lần. Sau <xliff:g id="NUMBER_1">%d</xliff:g> lần mở khóa không thành công nữa, bạn sẽ được yêu cầu mở khóa TV bằng tài khoản email.\n\n Hãy thử lại sau <xliff:g id="NUMBER_2">%d</xliff:g> giây."</string>
    <string name="kg_failed_attempts_almost_at_login" product="default" msgid="1437638152015574839">"Bạn đã <xliff:g id="NUMBER_0">%d</xliff:g> lần vẽ không chính xác hình mở khóa của mình. Sau <xliff:g id="NUMBER_1">%d</xliff:g> lần thử không thành công nữa, bạn sẽ được yêu cầu mở khóa điện thoại bằng tài khoản email.\n\n Vui lòng thử lại sau <xliff:g id="NUMBER_2">%d</xliff:g> giây."</string>
    <string name="kg_text_message_separator" product="default" msgid="4160700433287233771">" — "</string>
    <string name="kg_reordering_delete_drop_target_text" msgid="7899202978204438708">"Xóa"</string>
    <string name="safe_media_volume_warning" product="default" msgid="2276318909314492312">"Bạn tăng âm lượng lên quá mức khuyên dùng?\n\nViệc nghe ở mức âm lượng cao trong thời gian dài có thể gây tổn thương thính giác của bạn."</string>
    <string name="continue_to_enable_accessibility" msgid="1626427372316070258">"Tiếp tục giữ hai ngón tay để bật trợ năng."</string>
    <string name="accessibility_enabled" msgid="1381972048564547685">"Trợ năng đã được bật."</string>
    <string name="enable_accessibility_canceled" msgid="3833923257966635673">"Đã hủy trợ năng."</string>
    <string name="user_switched" msgid="3768006783166984410">"Người dùng hiện tại <xliff:g id="NAME">%1$s</xliff:g>."</string>
    <string name="user_switching_message" msgid="2871009331809089783">"Đang chuyển sang <xliff:g id="NAME">%1$s</xliff:g>…"</string>
    <string name="owner_name" msgid="2716755460376028154">"Chủ sở hữu"</string>
    <string name="error_message_title" msgid="4510373083082500195">"Lỗi"</string>
    <string name="error_message_change_not_allowed" msgid="1347282344200417578">"Quản trị viên của bạn không cho phép thực hiện thay đổi này"</string>
    <string name="app_not_found" msgid="3429141853498927379">"Không tìm thấy ứng dụng nào để xử lý tác vụ này"</string>
    <string name="revoke" msgid="5404479185228271586">"Thu hồi"</string>
    <string name="mediasize_iso_a0" msgid="1994474252931294172">"ISO A0"</string>
    <string name="mediasize_iso_a1" msgid="3333060421529791786">"ISO A1"</string>
    <string name="mediasize_iso_a2" msgid="3097535991925798280">"ISO A2"</string>
    <string name="mediasize_iso_a3" msgid="3023213259314236123">"ISO A3"</string>
    <string name="mediasize_iso_a4" msgid="231745325296873764">"ISO A4"</string>
    <string name="mediasize_iso_a5" msgid="3484327407340865411">"ISO A5"</string>
    <string name="mediasize_iso_a6" msgid="4861908487129577530">"ISO A6"</string>
    <string name="mediasize_iso_a7" msgid="5890208588072936130">"ISO A7"</string>
    <string name="mediasize_iso_a8" msgid="4319425041085816612">"ISO A8"</string>
    <string name="mediasize_iso_a9" msgid="4882220529506432008">"ISO A9"</string>
    <string name="mediasize_iso_a10" msgid="2382866026365359391">"ISO A10"</string>
    <string name="mediasize_iso_b0" msgid="3651827147402009675">"ISO B0"</string>
    <string name="mediasize_iso_b1" msgid="6072859628278739957">"ISO B1"</string>
    <string name="mediasize_iso_b2" msgid="1348731852150380378">"ISO B2"</string>
    <string name="mediasize_iso_b3" msgid="2612510181259261379">"ISO B3"</string>
    <string name="mediasize_iso_b4" msgid="695151378838115434">"ISO B4"</string>
    <string name="mediasize_iso_b5" msgid="4863754285582212487">"ISO B5"</string>
    <string name="mediasize_iso_b6" msgid="5305816292139647241">"ISO B6"</string>
    <string name="mediasize_iso_b7" msgid="531673542602786624">"ISO B7"</string>
    <string name="mediasize_iso_b8" msgid="9164474595708850034">"ISO B8"</string>
    <string name="mediasize_iso_b9" msgid="282102976764774160">"ISO B9"</string>
    <string name="mediasize_iso_b10" msgid="4517141714407898976">"ISO B10"</string>
    <string name="mediasize_iso_c0" msgid="3103521357901591100">"ISO C0"</string>
    <string name="mediasize_iso_c1" msgid="1231954105985048595">"ISO C1"</string>
    <string name="mediasize_iso_c2" msgid="927702816980087462">"ISO C2"</string>
    <string name="mediasize_iso_c3" msgid="835154173518304159">"ISO C3"</string>
    <string name="mediasize_iso_c4" msgid="5095951985108194011">"ISO C4"</string>
    <string name="mediasize_iso_c5" msgid="1985397450332305739">"ISO C5"</string>
    <string name="mediasize_iso_c6" msgid="8147421924174693013">"ISO C6"</string>
    <string name="mediasize_iso_c7" msgid="8993994925276122950">"ISO C7"</string>
    <string name="mediasize_iso_c8" msgid="6871178104139598957">"ISO C8"</string>
    <string name="mediasize_iso_c9" msgid="7983532635227561362">"ISO C9"</string>
    <string name="mediasize_iso_c10" msgid="5040764293406765584">"ISO C10"</string>
    <string name="mediasize_na_letter" msgid="2841414839888344296">"Letter"</string>
    <string name="mediasize_na_gvrnmt_letter" msgid="5295836838862962809">"Government Letter"</string>
    <string name="mediasize_na_legal" msgid="8621364037680465666">"Legal"</string>
    <string name="mediasize_na_junior_legal" msgid="3309324162155085904">"Legal khổ nhỏ"</string>
    <string name="mediasize_na_ledger" msgid="5567030340509075333">"Ledger"</string>
    <string name="mediasize_na_tabloid" msgid="4571735038501661757">"Tabloid"</string>
    <string name="mediasize_na_index_3x5" msgid="5182901917818625126">"Thẻ chỉ mục 3x5"</string>
    <string name="mediasize_na_index_4x6" msgid="7687620625422312396">"Thẻ chỉ mục 4x6"</string>
    <string name="mediasize_na_index_5x8" msgid="8834215284646872800">"Thẻ chỉ mục 5x8"</string>
    <string name="mediasize_na_monarch" msgid="213639906956550754">"Monarch"</string>
    <string name="mediasize_na_quarto" msgid="835778493593023223">"Quarto"</string>
    <string name="mediasize_na_foolscap" msgid="1573911237983677138">"Giấy khổ rộng"</string>
    <string name="mediasize_chinese_roc_8k" msgid="3626855847189438896">"ROC 8K"</string>
    <string name="mediasize_chinese_roc_16k" msgid="9182191577022943355">"ROC 16K"</string>
    <string name="mediasize_chinese_prc_1" msgid="4793232644980170500">"PRC 1"</string>
    <string name="mediasize_chinese_prc_2" msgid="5404109730975720670">"PRC 2"</string>
    <string name="mediasize_chinese_prc_3" msgid="1335092253339363526">"PRC 3"</string>
    <string name="mediasize_chinese_prc_4" msgid="9167997800486569834">"PRC 4"</string>
    <string name="mediasize_chinese_prc_5" msgid="845875168823541497">"PRC 5"</string>
    <string name="mediasize_chinese_prc_6" msgid="3220325667692648789">"PRC 6"</string>
    <string name="mediasize_chinese_prc_7" msgid="1776792138507038527">"PRC 7"</string>
    <string name="mediasize_chinese_prc_8" msgid="1417176642687456692">"PRC 8"</string>
    <string name="mediasize_chinese_prc_9" msgid="4785983473123798365">"PRC 9"</string>
    <string name="mediasize_chinese_prc_10" msgid="7847982299391851899">"PRC 10"</string>
    <string name="mediasize_chinese_prc_16k" msgid="262793383539980677">"PRC 16K"</string>
    <string name="mediasize_chinese_om_pa_kai" msgid="5256815579447959814">"Pa Kai"</string>
    <string name="mediasize_chinese_om_dai_pa_kai" msgid="7336412963441354407">"Dai Pa Kai"</string>
    <string name="mediasize_chinese_om_jurro_ku_kai" msgid="6324465444100490742">"Jurro Ku Kai"</string>
    <string name="mediasize_japanese_jis_b10" msgid="1787262845627694376">"JIS B10"</string>
    <string name="mediasize_japanese_jis_b9" msgid="3336035783663287470">"JIS B9"</string>
    <string name="mediasize_japanese_jis_b8" msgid="6195398299104345731">"JIS B8"</string>
    <string name="mediasize_japanese_jis_b7" msgid="1674621886902828884">"JIS B7"</string>
    <string name="mediasize_japanese_jis_b6" msgid="4170576286062657435">"JIS B6"</string>
    <string name="mediasize_japanese_jis_b5" msgid="4899297958100032533">"JIS B5"</string>
    <string name="mediasize_japanese_jis_b4" msgid="4213158129126666847">"JIS B4"</string>
    <string name="mediasize_japanese_jis_b3" msgid="8513715307410310696">"JIS B3"</string>
    <string name="mediasize_japanese_jis_b2" msgid="4777690211897131190">"JIS B2"</string>
    <string name="mediasize_japanese_jis_b1" msgid="4608142385457034603">"JIS B1"</string>
    <string name="mediasize_japanese_jis_b0" msgid="7587108366572243991">"JIS B0"</string>
    <string name="mediasize_japanese_jis_exec" msgid="5244075432263649068">"JIS Exec"</string>
    <string name="mediasize_japanese_chou4" msgid="4941652015032631361">"Chou4"</string>
    <string name="mediasize_japanese_chou3" msgid="6387319169263957010">"Chou3"</string>
    <string name="mediasize_japanese_chou2" msgid="1299112025415343982">"Chou2"</string>
    <string name="mediasize_japanese_hagaki" msgid="8070115620644254565">"Hagaki"</string>
    <string name="mediasize_japanese_oufuku" msgid="6049065587307896564">"Oufuku"</string>
    <string name="mediasize_japanese_kahu" msgid="6872696027560065173">"Kahu"</string>
    <string name="mediasize_japanese_kaku2" msgid="2359077233775455405">"Kaku2"</string>
    <string name="mediasize_japanese_you4" msgid="2091777168747058008">"You4"</string>
    <string name="mediasize_unknown_portrait" msgid="3088043641616409762">"Khổ dọc không xác định"</string>
    <string name="mediasize_unknown_landscape" msgid="4876995327029361552">"Khổ ngang không xác định"</string>
    <string name="write_fail_reason_cancelled" msgid="7091258378121627624">"Đã hủy"</string>
    <string name="write_fail_reason_cannot_write" msgid="8132505417935337724">"Lỗi ghi nội dung"</string>
    <string name="reason_unknown" msgid="6048913880184628119">"không xác định"</string>
    <string name="reason_service_unavailable" msgid="7824008732243903268">"Dịch vụ in không được kích hoạt"</string>
    <string name="print_service_installed_title" msgid="2246317169444081628">"Đã cài đặt dịch vụ <xliff:g id="NAME">%s</xliff:g>"</string>
    <string name="print_service_installed_message" msgid="5897362931070459152">"Nhấn để bật"</string>
    <string name="restr_pin_enter_admin_pin" msgid="783643731895143970">"Nhập mã PIN của quản trị viên"</string>
    <string name="restr_pin_enter_pin" msgid="3395953421368476103">"Nhập mã PIN"</string>
    <string name="restr_pin_incorrect" msgid="8571512003955077924">"Không đúng"</string>
    <string name="restr_pin_enter_old_pin" msgid="1462206225512910757">"Mã PIN hiện tại"</string>
    <string name="restr_pin_enter_new_pin" msgid="5959606691619959184">"Mã PIN mới"</string>
    <string name="restr_pin_confirm_pin" msgid="8501523829633146239">"Xác nhận mã PIN mới"</string>
    <string name="restr_pin_create_pin" msgid="8017600000263450337">"Tạo mã PIN để hạn chế sửa đổi"</string>
    <string name="restr_pin_error_doesnt_match" msgid="2224214190906994548">"Mã PIN không khớp. Hãy thử lại."</string>
    <string name="restr_pin_error_too_short" msgid="8173982756265777792">"Mã PIN quá ngắn. Phải có ít nhất 4 chữ số."</string>
  <plurals name="restr_pin_countdown">
    <item quantity="one" msgid="311050995198548675">"Hãy thử lại sau 1 giây"</item>
    <item quantity="other" msgid="4730868920742952817">"Hãy thử lại sau <xliff:g id="COUNT">%d</xliff:g> giây"</item>
  </plurals>
    <string name="restr_pin_try_later" msgid="973144472490532377">"Hãy thử lại sau"</string>
    <string name="immersive_mode_confirmation" msgid="7227416894979047467">"Vuốt từ trên xuống để thoát toàn màn hình."</string>
    <string name="done_label" msgid="2093726099505892398">"Xong"</string>
    <string name="hour_picker_description" msgid="6698199186859736512">"Thanh trượt giờ hình tròn"</string>
    <string name="minute_picker_description" msgid="8606010966873791190">"Thanh trượt phút hình tròn"</string>
    <string name="select_hours" msgid="6043079511766008245">"Chọn giờ"</string>
    <string name="select_minutes" msgid="3974345615920336087">"Chọn phút"</string>
    <string name="day_picker_description" msgid="8990847925961297968">"Lưới ngày theo tháng"</string>
    <string name="year_picker_description" msgid="5524331207436052403">"Danh sách năm"</string>
    <string name="select_day" msgid="7774759604701773332">"Chọn tháng và ngày"</string>
    <string name="select_year" msgid="7952052866994196170">"Chọn năm"</string>
    <string name="item_is_selected" msgid="949687401682476608">"Đã chọn <xliff:g id="ITEM">%1$s</xliff:g>"</string>
    <string name="deleted_key" msgid="7659477886625566590">"Đã xóa <xliff:g id="KEY">%1$s</xliff:g>"</string>
    <string name="managed_profile_label_badge" msgid="2355652472854327647">"<xliff:g id="LABEL">%1$s</xliff:g> làm việc"</string>
    <string name="lock_to_app_toast" msgid="7570091317001980053">"Để bỏ khóa màn hình này, chạm và giữ Quay lại và Tổng quan cùng lúc."</string>
    <string name="lock_to_app_toast_accessible" msgid="8239120109365070664">"Để bỏ khóa màn hình này, chạm và giữ Tổng quan."</string>
    <string name="lock_to_app_toast_locked" msgid="8739004135132606329">"Màn hình đã được ghim. Tổ chức của bạn không cho phép bỏ ghim."</string>
    <string name="lock_to_app_start" msgid="6643342070839862795">"Đã ghim màn hình"</string>
    <string name="lock_to_app_exit" msgid="8598219838213787430">"Đã bỏ ghim màn hình"</string>
    <string name="lock_to_app_unlock_pin" msgid="2552556656504331634">"Hỏi mã PIN trước khi bỏ ghim"</string>
    <string name="lock_to_app_unlock_pattern" msgid="4182192144797225137">"Hỏi hình mở khóa trước khi bỏ ghim"</string>
    <string name="lock_to_app_unlock_password" msgid="6380979775916974414">"Hỏi mật khẩu trước khi bỏ ghim"</string>
    <string name="battery_saver_description" msgid="1960431123816253034">"Để giúp tăng tuổi thọ pin, trình tiết kiệm pin sẽ giảm hiệu suất thiết bị của bạn và hạn chế rung, dịch vụ vị trí và hầu hết dữ liệu nền. Email, nhắn tin và các ứng dụng khác dựa trên đồng bộ hóa có thể không cập nhật nếu bạn không mở chúng.\n\nTrình tiết kiệm pin tự động tắt khi thiết bị của bạn đang sạc."</string>
    <string name="downtime_condition_summary" msgid="8761776337475705749">"Cho tới khi thời gian ngừng hoạt động của bạn kết thúc vào <xliff:g id="FORMATTEDTIME">%1$s</xliff:g>"</string>
    <string name="downtime_condition_line_one" msgid="8762708714645352010">"Cho đến khi thời gian ngừng hoạt động kết thúc"</string>
  <plurals name="zen_mode_duration_minutes_summary">
    <item quantity="one" msgid="3177683545388923234">"Trong một phút (cho đến <xliff:g id="FORMATTEDTIME">%2$s</xliff:g>)"</item>
    <item quantity="other" msgid="2787867221129368935">"Trong %1$d phút (cho đến <xliff:g id="FORMATTEDTIME">%2$s</xliff:g>)"</item>
  </plurals>
  <plurals name="zen_mode_duration_hours_summary">
    <item quantity="one" msgid="597194865053253679">"Trong một giờ (cho đến <xliff:g id="FORMATTEDTIME">%2$s</xliff:g>)"</item>
    <item quantity="other" msgid="2827214920627669898">"Trong %1$d giờ (cho đến <xliff:g id="FORMATTEDTIME">%2$s</xliff:g>)"</item>
  </plurals>
  <plurals name="zen_mode_duration_minutes">
    <item quantity="one" msgid="9040808414992812341">"Trong một phút"</item>
    <item quantity="other" msgid="6924190729213550991">"Trong %d phút"</item>
  </plurals>
  <plurals name="zen_mode_duration_hours">
    <item quantity="one" msgid="3480040795582254384">"Trong một giờ"</item>
    <item quantity="other" msgid="5408537517529822157">"Trong %d giờ"</item>
  </plurals>
    <string name="zen_mode_until" msgid="7336308492289875088">"Cho đến <xliff:g id="FORMATTEDTIME">%1$s</xliff:g>"</string>
    <string name="zen_mode_forever" msgid="4316804956488785559">"Không giới hạn"</string>
    <string name="toolbar_collapse_description" msgid="2821479483960330739">"Thu gọn"</string>
    <string name="zen_mode_next_alarm_summary" msgid="5915140424683747372">"Cho đến lần báo thức tiếp theo vào <xliff:g id="FORMATTEDTIME">%1$s</xliff:g>"</string>
    <string name="zen_mode_next_alarm_line_one" msgid="5537042951553420916">"Cho đến lần báo thức tiếp theo"</string>
    <string name="muted_by" msgid="6147073845094180001">"Do <xliff:g id="THIRD_PARTY">%1$s</xliff:g> tắt tiếng"</string>
    <string name="system_error_wipe_data" msgid="6608165524785354962">"Đã xảy ra sự cố nội bộ với thiết bị của bạn và thiết bị có thể sẽ không ổn định cho tới khi bạn thiết lập lại dữ liệu ban đầu."</string>
    <string name="system_error_manufacturer" msgid="8086872414744210668">"Đã xảy ra sự cố nội bộ với thiết bị. Hãy liên hệ với nhà sản xuất của bạn để biết chi tiết."</string>
    <string name="stk_cc_ussd_to_dial" msgid="5202342984749947872">"Yêu cầu USSD được sửa đổi thành yêu cầu DIAL."</string>
    <string name="stk_cc_ussd_to_ss" msgid="2345360594181405482">"Yêu cầu USSD được sửa đổi thành yêu cầu SS."</string>
    <string name="stk_cc_ussd_to_ussd" msgid="7466087659967191653">"Yêu cầu USSD được sửa đổi thành yêu cầu USSD mới."</string>
    <string name="stk_cc_ss_to_dial" msgid="2151304435775557162">"Yêu cầu SS được sửa đổi thành yêu cầu DIAL."</string>
    <string name="stk_cc_ss_to_ussd" msgid="3951862188105305589">"Yêu cầu SS được sửa đổi thành yêu cầu USSD."</string>
    <string name="stk_cc_ss_to_ss" msgid="5470768854991452695">"Yêu cầu SS được sửa đổi thành yêu cầu SS mới."</string>
    <string name="usb_midi_peripheral_manufacturer_name" msgid="7176526170008970168">"Android"</string>
    <string name="usb_midi_peripheral_model_name" msgid="1959288763942653301">"Cổng ngoại vi USB"</string>
</resources><|MERGE_RESOLUTION|>--- conflicted
+++ resolved
@@ -1131,25 +1131,7 @@
     <string name="enable_explore_by_touch_warning_message" product="default" msgid="2708199672852373195">"<xliff:g id="ACCESSIBILITY_SERVICE_NAME">%1$s</xliff:g> muốn bật Khám phá bằng cách chạm. Khi Khám phá bằng cách chạm được bật, bạn có thể nghe hoặc xem mô tả dưới ngón tay bạn hoặc thực hiện cử chỉ để tương tác với điện thoại."</string>
     <string name="oneMonthDurationPast" msgid="7396384508953779925">"1 tháng trước"</string>
     <string name="beforeOneMonthDurationPast" msgid="909134546836499826">"Trước 1 tháng trước"</string>
-<<<<<<< HEAD
-  <plurals name="num_seconds_ago">
-    <item quantity="one" msgid="4869870056547896011">"1 giây trước"</item>
-    <item quantity="other" msgid="3903706804349556379">"<xliff:g id="COUNT">%d</xliff:g> giây trước"</item>
-  </plurals>
-  <plurals name="num_minutes_ago">
-    <item quantity="one" msgid="3306787433088810191">"1 phút trước"</item>
-    <item quantity="other" msgid="2176942008915455116">"<xliff:g id="COUNT">%d</xliff:g> phút trước"</item>
-  </plurals>
-  <plurals name="num_hours_ago">
-    <item quantity="one" msgid="9150797944610821849">"1 giờ trước"</item>
-    <item quantity="other" msgid="2467273239587587569">"<xliff:g id="COUNT">%d</xliff:g> giờ trước"</item>
-  </plurals>
     <!-- no translation found for last_num_days:one (7555846096746489821) -->
-=======
-  <plurals name="last_num_days">
-    <item quantity="other" msgid="3069992808164318268">"<xliff:g id="COUNT">%d</xliff:g> ngày trước"</item>
-  </plurals>
->>>>>>> 6d8886ac
     <string name="last_month" msgid="3959346739979055432">"Tháng trước"</string>
     <string name="older" msgid="5211975022815554840">"Cũ hơn"</string>
     <string name="preposition_for_date" msgid="9093949757757445117">"vào <xliff:g id="DATE">%s</xliff:g>"</string>
