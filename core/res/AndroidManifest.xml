<?xml version="1.0" encoding="utf-8"?>
<!--
/* //device/apps/common/AndroidManifest.xml
**
** Copyright 2006, The Android Open Source Project
**
** Licensed under the Apache License, Version 2.0 (the "License");
** you may not use this file except in compliance with the License.
** You may obtain a copy of the License at
**
**     http://www.apache.org/licenses/LICENSE-2.0
**
** Unless required by applicable law or agreed to in writing, software
** distributed under the License is distributed on an "AS IS" BASIS,
** WITHOUT WARRANTIES OR CONDITIONS OF ANY KIND, either express or implied.
** See the License for the specific language governing permissions and
** limitations under the License.
*/
-->
<manifest xmlns:android="http://schemas.android.com/apk/res/android"
    package="android" coreApp="true" android:sharedUserId="android.uid.system"
    android:sharedUserLabel="@string/android_system_label">

    <!-- ================================================ -->
    <!-- Special broadcasts that only the system can send -->
    <!-- ================================================ -->
    <eat-comment />

    <protected-broadcast android:name="android.intent.action.SCREEN_OFF" />
    <protected-broadcast android:name="android.intent.action.SCREEN_ON" />
    <protected-broadcast android:name="android.intent.action.USER_PRESENT" />
    <protected-broadcast android:name="android.intent.action.TIME_SET" />
    <protected-broadcast android:name="android.intent.action.TIME_TICK" />
    <protected-broadcast android:name="android.intent.action.TIMEZONE_CHANGED" />
    <protected-broadcast android:name="android.intent.action.DATE_CHANGED" />
    <protected-broadcast android:name="android.intent.action.PRE_BOOT_COMPLETED" />
    <protected-broadcast android:name="android.intent.action.BOOT_COMPLETED" />
    <protected-broadcast android:name="android.intent.action.PACKAGE_INSTALL" />
    <protected-broadcast android:name="android.intent.action.PACKAGE_ADDED" />
    <protected-broadcast android:name="android.intent.action.PACKAGE_REPLACED" />
    <protected-broadcast android:name="android.intent.action.MY_PACKAGE_REPLACED" />
    <protected-broadcast android:name="android.intent.action.PACKAGE_REMOVED" />
    <protected-broadcast android:name="android.intent.action.PACKAGE_FULLY_REMOVED" />
    <protected-broadcast android:name="android.intent.action.PACKAGE_CHANGED" />
    <protected-broadcast android:name="android.intent.action.PACKAGE_RESTARTED" />
    <protected-broadcast android:name="android.intent.action.PACKAGE_DATA_CLEARED" />
    <protected-broadcast android:name="android.intent.action.PACKAGE_FIRST_LAUNCH" />
    <protected-broadcast android:name="android.intent.action.PACKAGE_NEEDS_VERIFICATION" />
    <protected-broadcast android:name="android.intent.action.PACKAGE_VERIFIED" />
    <protected-broadcast android:name="android.intent.action.PACKAGES_SUSPENDED" />
    <protected-broadcast android:name="android.intent.action.PACKAGES_UNSUSPENDED" />
    <protected-broadcast android:name="android.intent.action.ACTION_PREFERRED_ACTIVITY_CHANGED" />
    <protected-broadcast android:name="android.intent.action.UID_REMOVED" />
    <protected-broadcast android:name="android.intent.action.QUERY_PACKAGE_RESTART" />
    <protected-broadcast android:name="android.intent.action.CONFIGURATION_CHANGED" />
    <protected-broadcast android:name="android.intent.action.LOCALE_CHANGED" />
    <protected-broadcast android:name="android.intent.action.BATTERY_CHANGED" />
    <protected-broadcast android:name="android.intent.action.BATTERY_LOW" />
    <protected-broadcast android:name="android.intent.action.BATTERY_OKAY" />
    <protected-broadcast android:name="android.intent.action.ACTION_POWER_CONNECTED" />
    <protected-broadcast android:name="android.intent.action.ACTION_POWER_DISCONNECTED" />
    <protected-broadcast android:name="android.intent.action.ACTION_SHUTDOWN" />
    <protected-broadcast android:name="android.intent.action.CHARGING" />
    <protected-broadcast android:name="android.intent.action.DISCHARGING" />
    <protected-broadcast android:name="android.intent.action.DEVICE_STORAGE_LOW" />
    <protected-broadcast android:name="android.intent.action.DEVICE_STORAGE_OK" />
    <protected-broadcast android:name="android.intent.action.DEVICE_STORAGE_FULL" />
    <protected-broadcast android:name="android.intent.action.DEVICE_STORAGE_NOT_FULL" />
    <protected-broadcast android:name="android.intent.action.NEW_OUTGOING_CALL" />
    <protected-broadcast android:name="android.intent.action.REBOOT" />
    <protected-broadcast android:name="android.intent.action.DOCK_EVENT" />
    <protected-broadcast android:name="android.intent.action.THERMAL_EVENT" />
    <protected-broadcast android:name="android.intent.action.MASTER_CLEAR_NOTIFICATION" />
    <protected-broadcast android:name="android.intent.action.USER_ADDED" />
    <protected-broadcast android:name="android.intent.action.USER_REMOVED" />
    <protected-broadcast android:name="android.intent.action.USER_STARTING" />
    <protected-broadcast android:name="android.intent.action.USER_STARTED" />
    <protected-broadcast android:name="android.intent.action.USER_STOPPING" />
    <protected-broadcast android:name="android.intent.action.USER_STOPPED" />
    <protected-broadcast android:name="android.intent.action.USER_BACKGROUND" />
    <protected-broadcast android:name="android.intent.action.USER_FOREGROUND" />
    <protected-broadcast android:name="android.intent.action.USER_SWITCHED" />
    <protected-broadcast android:name="android.intent.action.USER_INITIALIZE" />
    <protected-broadcast android:name="android.intent.action.INTENT_FILTER_NEEDS_VERIFICATION" />
    <protected-broadcast android:name="android.intent.action.OVERLAY_ADDED" />
    <protected-broadcast android:name="android.intent.action.OVERLAY_CHANGED" />
    <protected-broadcast android:name="android.intent.action.OVERLAY_REMOVED" />
    <protected-broadcast android:name="android.intent.action.OVERLAY_PRIORITY_CHANGED" />

    <protected-broadcast android:name="android.os.action.POWER_SAVE_MODE_CHANGED" />
    <protected-broadcast android:name="android.os.action.POWER_SAVE_MODE_CHANGING" />
    <protected-broadcast android:name="android.os.action.DEVICE_IDLE_MODE_CHANGED" />
    <protected-broadcast android:name="android.os.action.POWER_SAVE_WHITELIST_CHANGED" />
    <protected-broadcast android:name="android.os.action.POWER_SAVE_TEMP_WHITELIST_CHANGED" />
    <protected-broadcast android:name="android.os.action.POWER_SAVE_MODE_CHANGED_INTERNAL" />

    <protected-broadcast android:name="android.os.action.SCREEN_BRIGHTNESS_BOOST_CHANGED" />

    <protected-broadcast android:name="android.app.action.ENTER_CAR_MODE" />
    <protected-broadcast android:name="android.app.action.EXIT_CAR_MODE" />
    <protected-broadcast android:name="android.app.action.ENTER_DESK_MODE" />
    <protected-broadcast android:name="android.app.action.EXIT_DESK_MODE" />
    <protected-broadcast android:name="android.app.action.NEXT_ALARM_CLOCK_CHANGED" />

    <protected-broadcast android:name="android.app.action.BUGREPORT_SHARING_DECLINED" />
    <protected-broadcast android:name="android.app.action.BUGREPORT_FAILED" />
    <protected-broadcast android:name="android.app.action.BUGREPORT_SHARE" />
    <protected-broadcast android:name="android.app.action.SHOW_DEVICE_MONITORING_DIALOG" />

    <protected-broadcast android:name="android.appwidget.action.APPWIDGET_UPDATE_OPTIONS" />
    <protected-broadcast android:name="android.appwidget.action.APPWIDGET_DELETED" />
    <protected-broadcast android:name="android.appwidget.action.APPWIDGET_DISABLED" />
    <protected-broadcast android:name="android.appwidget.action.APPWIDGET_ENABLED" />
    <protected-broadcast android:name="android.appwidget.action.APPWIDGET_HOST_RESTORED" />
    <protected-broadcast android:name="android.appwidget.action.APPWIDGET_RESTORED" />

    <protected-broadcast android:name="android.os.action.SETTING_RESTORED" />

    <protected-broadcast android:name="android.app.backup.intent.RUN" />
    <protected-broadcast android:name="android.app.backup.intent.CLEAR" />
    <protected-broadcast android:name="android.app.backup.intent.INIT" />

    <protected-broadcast android:name="android.bluetooth.intent.DISCOVERABLE_TIMEOUT" />
    <protected-broadcast android:name="android.bluetooth.adapter.action.STATE_CHANGED" />
    <protected-broadcast android:name="android.bluetooth.adapter.action.SCAN_MODE_CHANGED" />
    <protected-broadcast android:name="android.bluetooth.adapter.action.DISCOVERY_STARTED" />
    <protected-broadcast android:name="android.bluetooth.adapter.action.DISCOVERY_FINISHED" />
    <protected-broadcast android:name="android.bluetooth.adapter.action.LOCAL_NAME_CHANGED" />
    <protected-broadcast android:name="android.bluetooth.adapter.action.BLUETOOTH_ADDRESS_CHANGED" />
    <protected-broadcast android:name="android.bluetooth.adapter.action.CONNECTION_STATE_CHANGED" />
    <protected-broadcast android:name="android.bluetooth.device.action.UUID" />
    <protected-broadcast android:name="android.bluetooth.device.action.MAS_INSTANCE" />
    <protected-broadcast android:name="android.bluetooth.device.action.ALIAS_CHANGED" />
    <protected-broadcast android:name="android.bluetooth.device.action.FOUND" />
    <protected-broadcast android:name="android.bluetooth.device.action.DISAPPEARED" />
    <protected-broadcast android:name="android.bluetooth.device.action.CLASS_CHANGED" />
    <protected-broadcast android:name="android.bluetooth.device.action.ACL_CONNECTED" />
    <protected-broadcast android:name="android.bluetooth.device.action.ACL_DISCONNECT_REQUESTED" />
    <protected-broadcast android:name="android.bluetooth.device.action.ACL_DISCONNECTED" />
    <protected-broadcast android:name="android.bluetooth.device.action.NAME_CHANGED" />
    <protected-broadcast android:name="android.bluetooth.device.action.BOND_STATE_CHANGED" />
    <protected-broadcast android:name="android.bluetooth.device.action.NAME_FAILED" />
    <protected-broadcast android:name="android.bluetooth.device.action.PAIRING_REQUEST" />
    <protected-broadcast android:name="android.bluetooth.device.action.PAIRING_CANCEL" />
    <protected-broadcast android:name="android.bluetooth.device.action.CONNECTION_ACCESS_REPLY" />
    <protected-broadcast android:name="android.bluetooth.device.action.CONNECTION_ACCESS_CANCEL" />
    <protected-broadcast android:name="android.bluetooth.device.action.CONNECTION_ACCESS_REQUEST" />
    <protected-broadcast android:name="android.bluetooth.device.action.SDP_RECORD" />
    <protected-broadcast android:name="android.bluetooth.devicepicker.action.LAUNCH" />
    <protected-broadcast android:name="android.bluetooth.devicepicker.action.DEVICE_SELECTED" />
    <protected-broadcast
        android:name="android.bluetooth.headset.profile.action.CONNECTION_STATE_CHANGED" />
    <protected-broadcast
        android:name="android.bluetooth.headset.profile.action.AUDIO_STATE_CHANGED" />
    <protected-broadcast
        android:name="android.bluetooth.headset.action.VENDOR_SPECIFIC_HEADSET_EVENT" />
    <protected-broadcast
        android:name="android.bluetooth.headset.action.HF_INDICATORS_VALUE_CHANGED" />
    <protected-broadcast
        android:name="android.bluetooth.headsetclient.profile.action.CONNECTION_STATE_CHANGED" />
    <protected-broadcast
        android:name="android.bluetooth.headsetclient.profile.action.AUDIO_STATE_CHANGED" />
    <protected-broadcast
        android:name="android.bluetooth.headsetclient.profile.action.AG_EVENT" />
    <protected-broadcast
        android:name="android.bluetooth.headsetclient.profile.action.AG_CALL_CHANGED" />
    <protected-broadcast
        android:name="android.bluetooth.headsetclient.profile.action.RESULT" />
    <protected-broadcast
        android:name="android.bluetooth.headsetclient.profile.action.LAST_VTAG" />
    <protected-broadcast
        android:name="android.bluetooth.a2dp.profile.action.CONNECTION_STATE_CHANGED" />
    <protected-broadcast
        android:name="android.bluetooth.a2dp.profile.action.PLAYING_STATE_CHANGED" />
    <protected-broadcast
        android:name="android.bluetooth.a2dp.profile.action.CODEC_CONFIG_CHANGED" />
    <protected-broadcast
        android:name="android.bluetooth.a2dp-sink.profile.action.CONNECTION_STATE_CHANGED" />
    <protected-broadcast
        android:name="android.bluetooth.a2dp-sink.profile.action.PLAYING_STATE_CHANGED" />
    <protected-broadcast
        android:name="android.bluetooth.a2dp-sink.profile.action.AUDIO_CONFIG_CHANGED" />
    <protected-broadcast
        android:name="android.bluetooth.avrcp-controller.profile.action.CONNECTION_STATE_CHANGED" />
    <protected-broadcast
        android:name="android.bluetooth.input.profile.action.CONNECTION_STATE_CHANGED" />
    <protected-broadcast
        android:name="android.bluetooth.input.profile.action.PROTOCOL_MODE_CHANGED" />
    <protected-broadcast
        android:name="android.bluetooth.input.profile.action.VIRTUAL_UNPLUG_STATUS" />
    <protected-broadcast
        android:name="android.bluetooth.inputhost.profile.action.CONNECTION_STATE_CHANGED" />
    <protected-broadcast
        android:name="android.bluetooth.map.profile.action.CONNECTION_STATE_CHANGED" />
    <protected-broadcast android:name="android.bluetooth.mapmce.profile.action.CONNECTION_STATE_CHANGED" />
    <protected-broadcast android:name="android.bluetooth.mapmce.profile.action.MESSAGE_RECEIVED" />
    <protected-broadcast android:name="android.bluetooth.mapmce.profile.action.MESSAGE_SENT_SUCCESSFULLY" />
    <protected-broadcast android:name="android.bluetooth.mapmce.profile.action.MESSAGE_DELIVERED_SUCCESSFULLY" />
    <protected-broadcast
        android:name="com.android.bluetooth.BluetoothMapContentObserver.action.MESSAGE_SENT" />
    <protected-broadcast
        android:name="com.android.bluetooth.BluetoothMapContentObserver.action.MESSAGE_DELIVERY" />
    <protected-broadcast
        android:name="android.bluetooth.pan.profile.action.CONNECTION_STATE_CHANGED" />
    <protected-broadcast android:name="android.bluetooth.pbap.intent.action.PBAP_STATE_CHANGED" />
    <protected-broadcast android:name="android.bluetooth.pbap.profile.action.CONNECTION_STATE_CHANGED" />
    <protected-broadcast android:name="android.bluetooth.sap.profile.action.CONNECTION_STATE_CHANGED" />
    <protected-broadcast android:name="android.btopp.intent.action.INCOMING_FILE_NOTIFICATION" />
    <protected-broadcast android:name="android.btopp.intent.action.USER_CONFIRMATION_TIMEOUT" />
    <protected-broadcast android:name="android.btopp.intent.action.LIST" />
    <protected-broadcast android:name="android.btopp.intent.action.OPEN_OUTBOUND" />
    <protected-broadcast android:name="android.btopp.intent.action.HIDE_COMPLETE" />
    <protected-broadcast android:name="android.btopp.intent.action.CONFIRM" />
    <protected-broadcast android:name="android.btopp.intent.action.HIDE" />
    <protected-broadcast android:name="android.btopp.intent.action.RETRY" />
    <protected-broadcast android:name="android.btopp.intent.action.OPEN" />
    <protected-broadcast android:name="android.btopp.intent.action.OPEN_INBOUND" />
    <protected-broadcast android:name="android.btopp.intent.action.TRANSFER_COMPLETE" />
    <protected-broadcast android:name="android.btopp.intent.action.ACCEPT" />
    <protected-broadcast android:name="android.btopp.intent.action.DECLINE" />
    <protected-broadcast android:name="com.android.bluetooth.gatt.REFRESH_BATCHED_SCAN" />
    <protected-broadcast android:name="com.android.bluetooth.pbap.authchall" />
    <protected-broadcast android:name="com.android.bluetooth.pbap.userconfirmtimeout" />
    <protected-broadcast android:name="com.android.bluetooth.pbap.authresponse" />
    <protected-broadcast android:name="com.android.bluetooth.pbap.authcancelled" />
    <protected-broadcast android:name="com.android.bluetooth.sap.USER_CONFIRM_TIMEOUT" />
    <protected-broadcast android:name="com.android.bluetooth.sap.action.DISCONNECT_ACTION" />

    <protected-broadcast android:name="android.hardware.display.action.WIFI_DISPLAY_STATUS_CHANGED" />

    <protected-broadcast android:name="android.hardware.usb.action.USB_STATE" />
    <protected-broadcast android:name="android.hardware.usb.action.USB_PORT_CHANGED" />
    <protected-broadcast android:name="android.hardware.usb.action.USB_ACCESSORY_ATTACHED" />
    <protected-broadcast android:name="android.hardware.usb.action.USB_ACCESSORY_DETACHED" />
    <protected-broadcast android:name="android.hardware.usb.action.USB_DEVICE_ATTACHED" />
    <protected-broadcast android:name="android.hardware.usb.action.USB_DEVICE_DETACHED" />

    <protected-broadcast android:name="android.intent.action.HEADSET_PLUG" />
    <protected-broadcast android:name="android.media.action.HDMI_AUDIO_PLUG" />

    <protected-broadcast android:name="android.media.AUDIO_BECOMING_NOISY" />
    <protected-broadcast android:name="android.media.RINGER_MODE_CHANGED" />
    <protected-broadcast android:name="android.media.VIBRATE_SETTING_CHANGED" />
    <protected-broadcast android:name="android.media.VOLUME_CHANGED_ACTION" />
    <protected-broadcast android:name="android.media.MASTER_VOLUME_CHANGED_ACTION" />
    <protected-broadcast android:name="android.media.MASTER_MUTE_CHANGED_ACTION" />
    <protected-broadcast android:name="android.media.MASTER_MONO_CHANGED_ACTION" />
    <protected-broadcast android:name="android.media.SCO_AUDIO_STATE_CHANGED" />
    <protected-broadcast android:name="android.media.ACTION_SCO_AUDIO_STATE_UPDATED" />

    <protected-broadcast android:name="android.intent.action.MEDIA_REMOVED" />
    <protected-broadcast android:name="android.intent.action.MEDIA_UNMOUNTED" />
    <protected-broadcast android:name="android.intent.action.MEDIA_CHECKING" />
    <protected-broadcast android:name="android.intent.action.MEDIA_NOFS" />
    <protected-broadcast android:name="android.intent.action.MEDIA_MOUNTED" />
    <protected-broadcast android:name="android.intent.action.MEDIA_SHARED" />
    <protected-broadcast android:name="android.intent.action.MEDIA_UNSHARED" />
    <protected-broadcast android:name="android.intent.action.MEDIA_BAD_REMOVAL" />
    <protected-broadcast android:name="android.intent.action.MEDIA_UNMOUNTABLE" />
    <protected-broadcast android:name="android.intent.action.MEDIA_EJECT" />

    <protected-broadcast android:name="android.net.conn.CAPTIVE_PORTAL" />
    <protected-broadcast android:name="android.net.conn.CONNECTIVITY_CHANGE" />
    <!-- @deprecated.  Only {@link android.net.ConnectivityManager.CONNECTIVITY_ACTION} is sent. -->
    <protected-broadcast android:name="android.net.conn.CONNECTIVITY_CHANGE_IMMEDIATE" />
    <protected-broadcast android:name="android.net.conn.DATA_ACTIVITY_CHANGE" />
    <protected-broadcast android:name="android.net.conn.RESTRICT_BACKGROUND_CHANGED" />
    <protected-broadcast android:name="android.net.conn.BACKGROUND_DATA_SETTING_CHANGED" />
    <protected-broadcast android:name="android.net.conn.CAPTIVE_PORTAL_TEST_COMPLETED" />

    <protected-broadcast android:name="android.net.nsd.STATE_CHANGED" />

    <protected-broadcast android:name="android.nfc.action.ADAPTER_STATE_CHANGED" />
    <protected-broadcast android:name="android.nfc.action.TRANSACTION_DETECTED" />
    <protected-broadcast android:name="com.android.nfc.action.LLCP_UP" />
    <protected-broadcast android:name="com.android.nfc.action.LLCP_DOWN" />
    <protected-broadcast android:name="com.android.nfc.cardemulation.action.CLOSE_TAP_DIALOG" />
    <protected-broadcast android:name="com.android.nfc.handover.action.ALLOW_CONNECT" />
    <protected-broadcast android:name="com.android.nfc.handover.action.DENY_CONNECT" />
    <protected-broadcast android:name="com.android.nfc_extras.action.RF_FIELD_ON_DETECTED" />
    <protected-broadcast android:name="com.android.nfc_extras.action.RF_FIELD_OFF_DETECTED" />
    <protected-broadcast android:name="com.android.nfc_extras.action.AID_SELECTED" />
    <!-- For NFC to BT handover -->
    <protected-broadcast android:name="android.btopp.intent.action.WHITELIST_DEVICE" />
    <protected-broadcast android:name="android.btopp.intent.action.STOP_HANDOVER_TRANSFER" />
    <protected-broadcast android:name="android.nfc.handover.intent.action.HANDOVER_SEND" />
    <protected-broadcast android:name="android.nfc.handover.intent.action.HANDOVER_SEND_MULTIPLE" />
    <protected-broadcast android:name="com.android.nfc.handover.action.CANCEL_HANDOVER_TRANSFER" />

    <protected-broadcast android:name="android.intent.action.CLEAR_DNS_CACHE" />
    <protected-broadcast android:name="android.intent.action.PROXY_CHANGE" />

    <protected-broadcast android:name="android.os.UpdateLock.UPDATE_LOCK_CHANGED" />

    <protected-broadcast android:name="android.intent.action.DREAMING_STARTED" />
    <protected-broadcast android:name="android.intent.action.DREAMING_STOPPED" />
    <protected-broadcast android:name="android.intent.action.ANY_DATA_STATE" />

    <protected-broadcast android:name="com.android.server.WifiManager.action.START_SCAN" />
    <protected-broadcast android:name="com.android.server.WifiManager.action.START_PNO" />
    <protected-broadcast android:name="com.android.server.WifiManager.action.DELAYED_DRIVER_STOP" />
    <protected-broadcast android:name="com.android.server.WifiManager.action.DEVICE_IDLE" />
    <protected-broadcast android:name="com.android.server.action.REMOTE_BUGREPORT_SHARING_ACCEPTED" />
    <protected-broadcast android:name="com.android.server.action.REMOTE_BUGREPORT_SHARING_DECLINED" />
    <protected-broadcast android:name="com.android.server.usb.ACTION_OPEN_IN_APPS" />
    <protected-broadcast android:name="com.android.server.am.DELETE_DUMPHEAP" />
    <protected-broadcast android:name="com.android.server.net.action.SNOOZE_WARNING" />
    <protected-broadcast android:name="android.net.wifi.WIFI_STATE_CHANGED" />
    <protected-broadcast android:name="android.net.wifi.WIFI_AP_STATE_CHANGED" />
    <protected-broadcast android:name="android.net.wifi.WIFI_CREDENTIAL_CHANGED" />
    <protected-broadcast android:name="android.net.wifi.WIFI_SCAN_AVAILABLE" />
    <protected-broadcast android:name="android.net.wifi.aware.action.WIFI_AWARE_STATE_CHANGED" />
    <protected-broadcast android:name="android.net.wifi.SCAN_RESULTS" />
    <protected-broadcast android:name="android.net.wifi.RSSI_CHANGED" />
    <protected-broadcast android:name="android.net.wifi.STATE_CHANGE" />
    <protected-broadcast android:name="android.net.wifi.LINK_CONFIGURATION_CHANGED" />
    <protected-broadcast android:name="android.net.wifi.CONFIGURED_NETWORKS_CHANGE" />
    <protected-broadcast android:name="android.net.wifi.action.PASSPOINT_DEAUTH_IMMINENT" />
    <protected-broadcast android:name="android.net.wifi.action.PASSPOINT_ICON" />
    <protected-broadcast android:name="android.net.wifi.action.PASSPOINT_OSU_PROVIDERS_LIST" />
    <protected-broadcast android:name="android.net.wifi.action.PASSPOINT_SUBSCRIPTION_REMEDIATION" />
    <protected-broadcast android:name="android.net.wifi.supplicant.CONNECTION_CHANGE" />
    <protected-broadcast android:name="android.net.wifi.supplicant.STATE_CHANGE" />
    <protected-broadcast android:name="android.net.wifi.p2p.STATE_CHANGED" />
    <protected-broadcast android:name="android.net.wifi.p2p.DISCOVERY_STATE_CHANGE" />
    <protected-broadcast android:name="android.net.wifi.p2p.THIS_DEVICE_CHANGED" />
    <protected-broadcast android:name="android.net.wifi.p2p.PEERS_CHANGED" />
    <protected-broadcast android:name="android.net.wifi.p2p.CONNECTION_STATE_CHANGE" />
    <protected-broadcast android:name="android.net.wifi.p2p.PERSISTENT_GROUPS_CHANGED" />
    <protected-broadcast android:name="android.net.conn.TETHER_STATE_CHANGED" />
    <protected-broadcast android:name="android.net.conn.INET_CONDITION_ACTION" />
    <protected-broadcast android:name="android.net.conn.NETWORK_CONDITIONS_MEASURED" />
    <protected-broadcast
            android:name="android.net.ConnectivityService.action.PKT_CNT_SAMPLE_INTERVAL_ELAPSED" />
    <protected-broadcast android:name="android.net.scoring.SCORE_NETWORKS" />
    <protected-broadcast android:name="android.net.scoring.SCORER_CHANGED" />
    <protected-broadcast android:name="android.intent.action.EXTERNAL_APPLICATIONS_AVAILABLE" />
    <protected-broadcast android:name="android.intent.action.EXTERNAL_APPLICATIONS_UNAVAILABLE" />
    <protected-broadcast android:name="android.intent.action.AIRPLANE_MODE" />
    <protected-broadcast android:name="android.intent.action.ADVANCED_SETTINGS" />
    <protected-broadcast android:name="android.intent.action.APPLICATION_RESTRICTIONS_CHANGED" />

    <!-- Legacy -->
    <protected-broadcast android:name="android.intent.action.ACTION_IDLE_MAINTENANCE_START" />
    <protected-broadcast android:name="android.intent.action.ACTION_IDLE_MAINTENANCE_END" />

    <protected-broadcast android:name="com.android.server.ACTION_TRIGGER_IDLE" />

    <protected-broadcast android:name="android.intent.action.HDMI_PLUGGED" />

    <protected-broadcast android:name="android.intent.action.PHONE_STATE" />

    <protected-broadcast android:name="android.intent.action.SUB_DEFAULT_CHANGED" />

    <protected-broadcast android:name="android.location.GPS_ENABLED_CHANGE" />
    <protected-broadcast android:name="android.location.PROVIDERS_CHANGED" />
    <protected-broadcast android:name="android.location.MODE_CHANGED" />
    <protected-broadcast android:name="android.location.GPS_FIX_CHANGE" />
    <protected-broadcast android:name="android.net.proxy.PAC_REFRESH" />

    <protected-broadcast android:name="android.telecom.action.DEFAULT_DIALER_CHANGED" />
    <protected-broadcast android:name="android.provider.action.DEFAULT_SMS_PACKAGE_CHANGED" />
    <protected-broadcast android:name="android.intent.action.CONTENT_CHANGED" />
    <protected-broadcast android:name="android.provider.Telephony.MMS_DOWNLOADED" />

    <protected-broadcast
        android:name="com.android.server.connectivityservice.CONNECTED_TO_PROVISIONING_NETWORK_ACTION" />

    <!-- Defined in RestrictionsManager -->
    <protected-broadcast
        android:name="android.intent.action.PERMISSION_RESPONSE_RECEIVED" />
    <!-- Defined in RestrictionsManager -->

    <protected-broadcast android:name="android.intent.action.REQUEST_PERMISSION" />
    <protected-broadcast android:name="android.nfc.handover.intent.action.HANDOVER_STARTED" />
    <protected-broadcast android:name="android.nfc.handover.intent.action.TRANSFER_DONE" />
    <protected-broadcast android:name="android.nfc.handover.intent.action.TRANSFER_PROGRESS" />
    <protected-broadcast android:name="android.nfc.handover.intent.action.TRANSFER_DONE" />

    <protected-broadcast android:name="android.intent.action.ACTION_DEFAULT_SUBSCRIPTION_CHANGED" />
    <protected-broadcast android:name="android.intent.action.ACTION_DEFAULT_SMS_SUBSCRIPTION_CHANGED" />
    <protected-broadcast android:name="android.intent.action.ACTION_DEFAULT_DATA_SUBSCRIPTION_CHANGED" />
    <protected-broadcast android:name="android.intent.action.ACTION_DEFAULT_VOICE_SUBSCRIPTION_CHANGED" />
    <protected-broadcast android:name="android.intent.action.ACTION_SUBINFO_CONTENT_CHANGE" />
    <protected-broadcast android:name="android.intent.action.ACTION_SUBINFO_RECORD_UPDATED" />

    <protected-broadcast android:name="android.intent.action.ACTION_SET_RADIO_CAPABILITY_DONE" />
    <protected-broadcast android:name="android.intent.action.ACTION_SET_RADIO_CAPABILITY_FAILED" />

    <protected-broadcast android:name="android.internal.policy.action.BURN_IN_PROTECTION" />
    <protected-broadcast android:name="android.app.action.SYSTEM_UPDATE_POLICY_CHANGED" />
    <protected-broadcast android:name="android.app.action.DEVICE_OWNER_CHANGED" />

    <!-- Added in N -->
    <protected-broadcast android:name="android.intent.action.ANR" />
    <protected-broadcast android:name="android.intent.action.CALL" />
    <protected-broadcast android:name="android.intent.action.CALL_PRIVILEGED" />
    <protected-broadcast android:name="android.intent.action.DROPBOX_ENTRY_ADDED" />
    <protected-broadcast android:name="android.intent.action.INPUT_METHOD_CHANGED" />
    <protected-broadcast android:name="android.intent.action.internal_sim_state_changed" />
    <protected-broadcast android:name="android.intent.action.LOCKED_BOOT_COMPLETED" />
    <protected-broadcast android:name="android.intent.action.PRECISE_CALL_STATE" />
    <protected-broadcast android:name="android.intent.action.PRECISE_DATA_CONNECTION_STATE_CHANGED" />
    <protected-broadcast android:name="android.intent.action.SUBSCRIPTION_PHONE_STATE" />
    <protected-broadcast android:name="android.intent.action.USER_INFO_CHANGED" />
    <protected-broadcast android:name="android.intent.action.USER_UNLOCKED" />
    <protected-broadcast android:name="android.intent.action.WALLPAPER_CHANGED" />

    <protected-broadcast android:name="android.app.action.DEVICE_POLICY_MANAGER_STATE_CHANGED" />
    <protected-broadcast android:name="android.app.action.CHOOSE_PRIVATE_KEY_ALIAS" />
    <protected-broadcast android:name="android.app.action.DEVICE_ADMIN_DISABLED" />
    <protected-broadcast android:name="android.app.action.DEVICE_ADMIN_DISABLE_REQUESTED" />
    <protected-broadcast android:name="android.app.action.DEVICE_ADMIN_ENABLED" />
    <protected-broadcast android:name="android.app.action.LOCK_TASK_ENTERING" />
    <protected-broadcast android:name="android.app.action.LOCK_TASK_EXITING" />
    <protected-broadcast android:name="android.app.action.NOTIFY_PENDING_SYSTEM_UPDATE" />
    <protected-broadcast android:name="android.app.action.ACTION_PASSWORD_CHANGED" />
    <protected-broadcast android:name="android.app.action.ACTION_PASSWORD_EXPIRING" />
    <protected-broadcast android:name="android.app.action.ACTION_PASSWORD_FAILED" />
    <protected-broadcast android:name="android.app.action.ACTION_PASSWORD_SUCCEEDED" />
    <protected-broadcast android:name="com.android.server.ACTION_EXPIRED_PASSWORD_NOTIFICATION" />

    <protected-broadcast android:name="android.intent.action.MANAGED_PROFILE_ADDED" />
    <protected-broadcast android:name="android.intent.action.MANAGED_PROFILE_UNLOCKED" />
    <protected-broadcast android:name="android.intent.action.MANAGED_PROFILE_REMOVED" />

    <protected-broadcast android:name="android.bluetooth.adapter.action.BLE_STATE_CHANGED" />
    <protected-broadcast android:name="com.android.bluetooth.map.USER_CONFIRM_TIMEOUT" />
    <protected-broadcast android:name="com.android.bluetooth.BluetoothMapContentObserver.action.MESSAGE_SENT" />
    <protected-broadcast android:name="com.android.bluetooth.BluetoothMapContentObserver.action.MESSAGE_DELIVERY" />
    <protected-broadcast android:name="android.content.jobscheduler.JOB_DELAY_EXPIRED" />
    <protected-broadcast android:name="android.content.syncmanager.SYNC_ALARM" />
    <protected-broadcast android:name="android.media.INTERNAL_RINGER_MODE_CHANGED_ACTION" />
    <protected-broadcast android:name="android.media.STREAM_DEVICES_CHANGED_ACTION" />
    <protected-broadcast android:name="android.media.STREAM_MUTE_CHANGED_ACTION" />
    <protected-broadcast android:name="android.net.sip.SIP_SERVICE_UP" />
    <protected-broadcast android:name="android.nfc.action.ADAPTER_STATE_CHANGED" />
    <protected-broadcast android:name="android.os.action.CHARGING" />
    <protected-broadcast android:name="android.os.action.DISCHARGING" />
    <protected-broadcast android:name="android.search.action.SEARCHABLES_CHANGED" />
    <protected-broadcast android:name="android.security.STORAGE_CHANGED" />
    <protected-broadcast android:name="android.security.action.TRUST_STORE_CHANGED" />
    <protected-broadcast android:name="android.security.action.KEYCHAIN_CHANGED" />
    <protected-broadcast android:name="android.security.action.KEY_ACCESS_CHANGED" />
    <protected-broadcast android:name="android.telecom.action.PHONE_ACCOUNT_REGISTERED" />
    <protected-broadcast android:name="android.telecom.action.PHONE_ACCOUNT_UNREGISTERED" />
    <protected-broadcast android:name="android.telecom.action.SHOW_MISSED_CALLS_NOTIFICATION" />
    <protected-broadcast android:name="android.telephony.action.CARRIER_CONFIG_CHANGED" />
    <protected-broadcast android:name="android.telephony.action.SHOW_VOICEMAIL_NOTIFICATION" />

    <protected-broadcast android:name="com.android.bluetooth.btservice.action.ALARM_WAKEUP" />
    <protected-broadcast android:name="com.android.server.action.NETWORK_STATS_POLL" />
    <protected-broadcast android:name="com.android.server.action.NETWORK_STATS_UPDATED" />
    <protected-broadcast android:name="com.android.server.NetworkTimeUpdateService.action.POLL" />
    <protected-broadcast android:name="com.android.server.telecom.intent.action.CALLS_ADD_ENTRY" />
    <protected-broadcast android:name="com.android.settings.location.MODE_CHANGING" />

    <protected-broadcast android:name="NotificationManagerService.TIMEOUT" />
    <protected-broadcast android:name="ScheduleConditionProvider.EVALUATE" />
    <protected-broadcast android:name="EventConditionProvider.EVALUATE" />
    <protected-broadcast android:name="SnoozeHelper.EVALUATE" />
    <protected-broadcast android:name="wifi_scan_available" />

    <protected-broadcast android:name="action.cne.started" />
    <protected-broadcast android:name="android.content.jobscheduler.JOB_DEADLINE_EXPIRED" />
    <protected-broadcast android:name="android.intent.action.ACTION_UNSOL_RESPONSE_OEM_HOOK_RAW" />
    <protected-broadcast android:name="android.net.conn.CONNECTIVITY_CHANGE_SUPL" />
    <protected-broadcast android:name="android.os.action.ACTION_EFFECTS_SUPPRESSOR_CHANGED" />
    <protected-broadcast android:name="android.os.action.LIGHT_DEVICE_IDLE_MODE_CHANGED" />
    <protected-broadcast android:name="android.os.storage.action.VOLUME_STATE_CHANGED" />
    <protected-broadcast android:name="android.os.storage.action.DISK_SCANNED" />
    <protected-broadcast android:name="com.android.server.action.UPDATE_TWILIGHT_STATE" />
    <protected-broadcast android:name="com.android.server.action.RESET_TWILIGHT_AUTO" />
    <protected-broadcast android:name="com.android.server.device_idle.STEP_IDLE_STATE" />
    <protected-broadcast android:name="com.android.server.device_idle.STEP_LIGHT_IDLE_STATE" />
    <protected-broadcast android:name="com.android.server.Wifi.action.TOGGLE_PNO" />
    <protected-broadcast android:name="intent.action.ACTION_RF_BAND_INFO" />
    <protected-broadcast android:name="android.intent.action.MEDIA_RESOURCE_GRANTED" />
    <protected-broadcast android:name="android.app.action.NETWORK_LOGS_AVAILABLE" />
    <protected-broadcast android:name="android.app.action.SECURITY_LOGS_AVAILABLE" />

    <protected-broadcast android:name="android.app.action.INTERRUPTION_FILTER_CHANGED" />
    <protected-broadcast android:name="android.app.action.INTERRUPTION_FILTER_CHANGED_INTERNAL" />
    <protected-broadcast android:name="android.app.action.NOTIFICATION_POLICY_CHANGED" />
    <protected-broadcast android:name="android.app.action.NOTIFICATION_POLICY_ACCESS_GRANTED_CHANGED" />
    <protected-broadcast android:name="android.os.action.ACTION_EFFECTS_SUPPRESSOR_CHANGED" />

    <protected-broadcast android:name="android.permission.GET_APP_GRANTED_URI_PERMISSIONS" />
    <protected-broadcast android:name="android.permission.CLEAR_APP_GRANTED_URI_PERMISSIONS" />

    <protected-broadcast android:name="android.intent.action.DYNAMIC_SENSOR_CHANGED" />

    <protected-broadcast android:name="android.intent.action.ACTION_RADIO_OFF" />

    <protected-broadcast android:name="android.accounts.LOGIN_ACCOUNTS_CHANGED" />
    <protected-broadcast android:name="android.accounts.action.ACCOUNT_REMOVED" />
    <protected-broadcast android:name="android.accounts.action.VISIBLE_ACCOUNTS_CHANGED" />

    <protected-broadcast android:name="com.android.sync.SYNC_CONN_STATUS_CHANGED" />

    <protected-broadcast android:name="com.android.phone.SIP_INCOMING_CALL" />
    <protected-broadcast android:name="com.android.phone.SIP_ADD_PHONE" />
    <protected-broadcast android:name="com.android.phone.SIP_REMOVE_PHONE" />
    <protected-broadcast android:name="com.android.phone.SIP_CALL_OPTION_CHANGED" />

    <protected-broadcast android:name="android.bluetooth.adapter.action.BLE_ACL_CONNECTED" />
    <protected-broadcast android:name="android.bluetooth.adapter.action.BLE_ACL_DISCONNECTED" />

    <protected-broadcast android:name="android.bluetooth.input.profile.action.HANDSHAKE" />
    <protected-broadcast android:name="android.bluetooth.input.profile.action.REPORT" />

    <protected-broadcast android:name="android.intent.action.TWILIGHT_CHANGED" />

    <protected-broadcast android:name="com.android.server.fingerprint.ACTION_LOCKOUT_RESET" />
    <protected-broadcast android:name="android.net.wifi.PASSPOINT_ICON_RECEIVED" />
    <protected-broadcast android:name="com.android.server.notification.CountdownConditionProvider" />

    <protected-broadcast android:name="com.android.internal.location.ALARM_WAKEUP" />
    <protected-broadcast android:name="com.android.internal.location.ALARM_TIMEOUT" />
    <protected-broadcast android:name="android.intent.action.GLOBAL_BUTTON" />

    <protected-broadcast android:name="android.intent.action.MANAGED_PROFILE_AVAILABLE" />
    <protected-broadcast android:name="android.intent.action.MANAGED_PROFILE_UNAVAILABLE" />
    <protected-broadcast android:name="com.android.server.pm.DISABLE_QUIET_MODE_AFTER_UNLOCK" />

    <protected-broadcast android:name="com.android.server.retaildemo.ACTION_RESET_DEMO" />

    <protected-broadcast android:name="android.intent.action.DEVICE_LOCKED_CHANGED" />

    <!-- Added in O -->
    <!-- TODO: temporary broadcast used by AutoFillManagerServiceImpl; will be removed -->
    <protected-broadcast android:name="com.android.internal.autofill.action.REQUEST_AUTOFILL" />
    <protected-broadcast android:name="android.app.action.APPLICATION_DELEGATION_SCOPES_CHANGED" />
    <protected-broadcast android:name="com.android.server.wm.ACTION_REVOKE_SYSTEM_ALERT_WINDOW_PERMISSION" />
    <protected-broadcast android:name="android.media.tv.action.PARENTAL_CONTROLS_ENABLED_CHANGED" />

    <protected-broadcast android:name="android.content.pm.action.SESSION_COMMITTED" />
    <protected-broadcast android:name="android.os.action.USER_RESTRICTIONS_CHANGED" />
    <protected-broadcast android:name="android.media.tv.action.PREVIEW_PROGRAM_ADDED_TO_WATCH_NEXT" />
    <protected-broadcast android:name="android.media.tv.action.PREVIEW_PROGRAM_BROWSABLE_DISABLED" />
    <protected-broadcast android:name="android.media.tv.action.WATCH_NEXT_PROGRAM_BROWSABLE_DISABLED" />
    <protected-broadcast android:name="android.media.tv.action.CHANNEL_BROWSABLE_REQUESTED" />

    <!-- ====================================================================== -->
    <!--                          RUNTIME PERMISSIONS                           -->
    <!-- ====================================================================== -->
    <eat-comment />

    <!-- ====================================================================== -->
    <!-- Permissions for accessing user's contacts including personal profile   -->
    <!-- ====================================================================== -->
    <eat-comment />

    <!-- Used for runtime permissions related to contacts and profiles on this
        device. -->
    <permission-group android:name="android.permission-group.CONTACTS"
        android:icon="@drawable/perm_group_contacts"
        android:label="@string/permgrouplab_contacts"
        android:description="@string/permgroupdesc_contacts"
        android:priority="100" />

    <!-- Allows an application to read the user's contacts data.
        <p>Protection level: dangerous
    -->
    <permission android:name="android.permission.READ_CONTACTS"
        android:permissionGroup="android.permission-group.CONTACTS"
        android:label="@string/permlab_readContacts"
        android:description="@string/permdesc_readContacts"
        android:protectionLevel="dangerous" />

    <!-- Allows an application to write the user's contacts data.
         <p>Protection level: dangerous
    -->
    <permission android:name="android.permission.WRITE_CONTACTS"
        android:permissionGroup="android.permission-group.CONTACTS"
        android:label="@string/permlab_writeContacts"
        android:description="@string/permdesc_writeContacts"
        android:protectionLevel="dangerous" />

    <!-- ====================================================================== -->
    <!-- Permissions for accessing user's calendar                              -->
    <!-- ====================================================================== -->
    <eat-comment />

    <!-- Used for runtime permissions related to user's calendar. -->
    <permission-group android:name="android.permission-group.CALENDAR"
        android:icon="@drawable/perm_group_calendar"
        android:label="@string/permgrouplab_calendar"
        android:description="@string/permgroupdesc_calendar"
        android:priority="200" />

    <!-- Allows an application to read the user's calendar data.
         <p>Protection level: dangerous
    -->
    <permission android:name="android.permission.READ_CALENDAR"
        android:permissionGroup="android.permission-group.CALENDAR"
        android:label="@string/permlab_readCalendar"
        android:description="@string/permdesc_readCalendar"
        android:protectionLevel="dangerous" />

    <!-- Allows an application to write the user's calendar data.
         <p>Protection level: dangerous
    -->
    <permission android:name="android.permission.WRITE_CALENDAR"
        android:permissionGroup="android.permission-group.CALENDAR"
        android:label="@string/permlab_writeCalendar"
        android:description="@string/permdesc_writeCalendar"
        android:protectionLevel="dangerous" />

    <!-- ====================================================================== -->
    <!-- Permissions for accessing and modifying user's SMS messages            -->
    <!-- ====================================================================== -->
    <eat-comment />

    <!-- Used for runtime permissions related to user's SMS messages. -->
    <permission-group android:name="android.permission-group.SMS"
        android:icon="@drawable/perm_group_sms"
        android:label="@string/permgrouplab_sms"
        android:description="@string/permgroupdesc_sms"
        android:priority="300" />

    <!-- Allows an application to send SMS messages.
         <p>Protection level: dangerous
    -->
    <permission android:name="android.permission.SEND_SMS"
        android:permissionGroup="android.permission-group.SMS"
        android:label="@string/permlab_sendSms"
        android:description="@string/permdesc_sendSms"
        android:permissionFlags="costsMoney"
        android:protectionLevel="dangerous" />

    <!-- Allows an application to receive SMS messages.
         <p>Protection level: dangerous
    -->
    <permission android:name="android.permission.RECEIVE_SMS"
        android:permissionGroup="android.permission-group.SMS"
        android:label="@string/permlab_receiveSms"
        android:description="@string/permdesc_receiveSms"
        android:protectionLevel="dangerous"/>

    <!-- Allows an application to read SMS messages.
         <p>Protection level: dangerous
    -->
    <permission android:name="android.permission.READ_SMS"
        android:permissionGroup="android.permission-group.SMS"
        android:label="@string/permlab_readSms"
        android:description="@string/permdesc_readSms"
        android:protectionLevel="dangerous" />

    <!-- Allows an application to receive WAP push messages.
         <p>Protection level: dangerous
    -->
    <permission android:name="android.permission.RECEIVE_WAP_PUSH"
        android:permissionGroup="android.permission-group.SMS"
        android:label="@string/permlab_receiveWapPush"
        android:description="@string/permdesc_receiveWapPush"
        android:protectionLevel="dangerous" />

    <!-- Allows an application to monitor incoming MMS messages.
        <p>Protection level: dangerous
    -->
    <permission android:name="android.permission.RECEIVE_MMS"
        android:permissionGroup="android.permission-group.SMS"
        android:label="@string/permlab_receiveMms"
        android:description="@string/permdesc_receiveMms"
        android:protectionLevel="dangerous" />

    <!-- Allows an application to read previously received cell broadcast
         messages and to register a content observer to get notifications when
         a cell broadcast has been received and added to the database. For
         emergency alerts, the database is updated immediately after the
         alert dialog and notification sound/vibration/speech are presented.
         The "read" column is then updated after the user dismisses the alert.
         This enables supplementary emergency assistance apps to start loading
         additional emergency information (if Internet access is available)
         when the alert is first received, and to delay presenting the info
         to the user until after the initial alert dialog is dismissed.
         <p>Protection level: dangerous
         @hide Pending API council approval -->
    <permission android:name="android.permission.READ_CELL_BROADCASTS"
        android:permissionGroup="android.permission-group.SMS"
        android:label="@string/permlab_readCellBroadcasts"
        android:description="@string/permdesc_readCellBroadcasts"
        android:protectionLevel="dangerous" />

    <!-- ====================================================================== -->
    <!-- Permissions for accessing external storage                             -->
    <!-- ====================================================================== -->
    <eat-comment />

    <!-- Used for runtime permissions related to the shared external storage. -->
    <permission-group android:name="android.permission-group.STORAGE"
        android:icon="@drawable/perm_group_storage"
        android:label="@string/permgrouplab_storage"
        android:description="@string/permgroupdesc_storage"
        android:priority="900" />

    <!-- Allows an application to read from external storage.
     <p>Any app that declares the {@link #WRITE_EXTERNAL_STORAGE} permission is implicitly
     granted this permission.</p>
     <p>This permission is enforced starting in API level 19.  Before API level 19, this
     permission is not enforced and all apps still have access to read from external storage.
     You can test your app with the permission enforced by enabling <em>Protect USB
     storage</em> under Developer options in the Settings app on a device running Android 4.1 or
     higher.</p>
     <p>Also starting in API level 19, this permission is <em>not</em> required to
     read/write files in your application-specific directories returned by
     {@link android.content.Context#getExternalFilesDir} and
     {@link android.content.Context#getExternalCacheDir}.
     <p class="note"><strong>Note:</strong> If <em>both</em> your <a
     href="{@docRoot}guide/topics/manifest/uses-sdk-element.html#min">{@code
     minSdkVersion}</a> and <a
     href="{@docRoot}guide/topics/manifest/uses-sdk-element.html#target">{@code
     targetSdkVersion}</a> values are set to 3 or lower, the system implicitly
     grants your app this permission. If you don't need this permission, be sure your <a
     href="{@docRoot}guide/topics/manifest/uses-sdk-element.html#target">{@code
     targetSdkVersion}</a> is 4 or higher.
     <p>Protection level: dangerous
     -->
    <permission android:name="android.permission.READ_EXTERNAL_STORAGE"
        android:permissionGroup="android.permission-group.STORAGE"
        android:label="@string/permlab_sdcardRead"
        android:description="@string/permdesc_sdcardRead"
        android:protectionLevel="dangerous" />

    <!-- Allows an application to write to external storage.
         <p class="note"><strong>Note:</strong> If <em>both</em> your <a
         href="{@docRoot}guide/topics/manifest/uses-sdk-element.html#min">{@code
         minSdkVersion}</a> and <a
         href="{@docRoot}guide/topics/manifest/uses-sdk-element.html#target">{@code
         targetSdkVersion}</a> values are set to 3 or lower, the system implicitly
         grants your app this permission. If you don't need this permission, be sure your <a
         href="{@docRoot}guide/topics/manifest/uses-sdk-element.html#target">{@code
         targetSdkVersion}</a> is 4 or higher.
         <p>Starting in API level 19, this permission is <em>not</em> required to
         read/write files in your application-specific directories returned by
         {@link android.content.Context#getExternalFilesDir} and
         {@link android.content.Context#getExternalCacheDir}.
         <p>Protection level: dangerous
    -->
    <permission android:name="android.permission.WRITE_EXTERNAL_STORAGE"
        android:permissionGroup="android.permission-group.STORAGE"
        android:label="@string/permlab_sdcardWrite"
        android:description="@string/permdesc_sdcardWrite"
        android:protectionLevel="dangerous" />

    <!-- ====================================================================== -->
    <!-- Permissions for accessing the device location                          -->
    <!-- ====================================================================== -->
    <eat-comment />

    <!-- Used for permissions that allow accessing the device location. -->
    <permission-group android:name="android.permission-group.LOCATION"
        android:icon="@drawable/perm_group_location"
        android:label="@string/permgrouplab_location"
        android:description="@string/permgroupdesc_location"
        android:priority="400" />

    <!-- Allows an app to access precise location.
         Alternatively, you might want {@link #ACCESS_COARSE_LOCATION}.
         <p>Protection level: dangerous
    -->
    <permission android:name="android.permission.ACCESS_FINE_LOCATION"
        android:permissionGroup="android.permission-group.LOCATION"
        android:label="@string/permlab_accessFineLocation"
        android:description="@string/permdesc_accessFineLocation"
        android:protectionLevel="dangerous|ephemeral" />

    <!-- Allows an app to access approximate location.
         Alternatively, you might want {@link #ACCESS_FINE_LOCATION}.
         <p>Protection level: dangerous
    -->
    <permission android:name="android.permission.ACCESS_COARSE_LOCATION"
        android:permissionGroup="android.permission-group.LOCATION"
        android:label="@string/permlab_accessCoarseLocation"
        android:description="@string/permdesc_accessCoarseLocation"
        android:protectionLevel="dangerous|ephemeral" />

    <!-- ====================================================================== -->
    <!-- Permissions for accessing the device telephony                         -->
    <!-- ====================================================================== -->
    <eat-comment />

    <!-- Used for permissions that are associated telephony features. -->
    <permission-group android:name="android.permission-group.PHONE"
        android:icon="@drawable/perm_group_phone_calls"
        android:label="@string/permgrouplab_phone"
        android:description="@string/permgroupdesc_phone"
        android:priority="500" />

    <!-- Allows read only access to phone state, including the phone number of the device,
         current cellular network information, the status of any ongoing calls, and a list of any
         {@link android.telecom.PhoneAccount}s registered on the device.
         <p class="note"><strong>Note:</strong> If <em>both</em> your <a
         href="{@docRoot}guide/topics/manifest/uses-sdk-element.html#min">{@code
         minSdkVersion}</a> and <a
         href="{@docRoot}guide/topics/manifest/uses-sdk-element.html#target">{@code
         targetSdkVersion}</a> values are set to 3 or lower, the system implicitly
         grants your app this permission. If you don't need this permission, be sure your <a
         href="{@docRoot}guide/topics/manifest/uses-sdk-element.html#target">{@code
         targetSdkVersion}</a> is 4 or higher.
         <p>Protection level: dangerous
    -->
    <permission android:name="android.permission.READ_PHONE_STATE"
        android:permissionGroup="android.permission-group.PHONE"
        android:label="@string/permlab_readPhoneState"
        android:description="@string/permdesc_readPhoneState"
        android:protectionLevel="dangerous" />

    <!-- Allows read access to the device's phone number(s). This is a subset of the capabilities
         granted by {@link #READ_PHONE_STATE} but is exposed to ephemeral applications.
         <p>Protection level: dangerous-->
    <permission android:name="android.permission.READ_PHONE_NUMBERS"
        android:permissionGroup="android.permission-group.PHONE"
        android:label="@string/permlab_readPhoneNumbers"
        android:description="@string/permdesc_readPhoneNumbers"
        android:protectionLevel="dangerous|ephemeral" />

    <!-- Allows an application to initiate a phone call without going through
        the Dialer user interface for the user to confirm the call.
        <p>Protection level: dangerous
    -->
    <permission android:name="android.permission.CALL_PHONE"
        android:permissionGroup="android.permission-group.PHONE"
        android:permissionFlags="costsMoney"
        android:label="@string/permlab_callPhone"
        android:description="@string/permdesc_callPhone"
        android:protectionLevel="dangerous" />

    <!-- Allows an application to manage its own calls, but rely on the system to route focus to the
         currently active call.
        <p>Protection level: dangerous
    -->
    <permission android:name="android.permission.MANAGE_OWN_CALLS"
        android:permissionGroup="android.permission-group.PHONE"
        android:label="@string/permlab_manageOwnCalls"
        android:description="@string/permdesc_manageOwnCalls"
        android:protectionLevel="dangerous" />

    <!-- Allows an application to access the IMS call service: making and
         modifying a call
        <p>Protection level: signature|privileged
        @hide
    -->
    <permission android:name="android.permission.ACCESS_IMS_CALL_SERVICE"
        android:permissionGroup="android.permission-group.PHONE"
        android:label="@string/permlab_accessImsCallService"
        android:description="@string/permdesc_accessImsCallService"
        android:protectionLevel="signature|privileged" />

    <!-- Allows an application to read the user's call log.
         <p class="note"><strong>Note:</strong> If your app uses the
         {@link #READ_CONTACTS} permission and <em>both</em> your <a
         href="{@docRoot}guide/topics/manifest/uses-sdk-element.html#min">{@code
         minSdkVersion}</a> and <a
         href="{@docRoot}guide/topics/manifest/uses-sdk-element.html#target">{@code
         targetSdkVersion}</a> values are set to 15 or lower, the system implicitly
         grants your app this permission. If you don't need this permission, be sure your <a
         href="{@docRoot}guide/topics/manifest/uses-sdk-element.html#target">{@code
         targetSdkVersion}</a> is 16 or higher.</p>
         <p>Protection level: dangerous
    -->
    <permission android:name="android.permission.READ_CALL_LOG"
        android:permissionGroup="android.permission-group.PHONE"
        android:label="@string/permlab_readCallLog"
        android:description="@string/permdesc_readCallLog"
        android:protectionLevel="dangerous" />

    <!-- Allows an application to write (but not read) the user's
         call log data.
         <p class="note"><strong>Note:</strong> If your app uses the
         {@link #WRITE_CONTACTS} permission and <em>both</em> your <a
         href="{@docRoot}guide/topics/manifest/uses-sdk-element.html#min">{@code
         minSdkVersion}</a> and <a
         href="{@docRoot}guide/topics/manifest/uses-sdk-element.html#target">{@code
         targetSdkVersion}</a> values are set to 15 or lower, the system implicitly
         grants your app this permission. If you don't need this permission, be sure your <a
         href="{@docRoot}guide/topics/manifest/uses-sdk-element.html#target">{@code
         targetSdkVersion}</a> is 16 or higher.</p>
         <p>Protection level: dangerous
    -->
    <permission android:name="android.permission.WRITE_CALL_LOG"
        android:permissionGroup="android.permission-group.PHONE"
        android:label="@string/permlab_writeCallLog"
        android:description="@string/permdesc_writeCallLog"
        android:protectionLevel="dangerous" />

    <!-- Allows an application to add voicemails into the system.
         <p>Protection level: dangerous
    -->
    <permission android:name="com.android.voicemail.permission.ADD_VOICEMAIL"
        android:permissionGroup="android.permission-group.PHONE"
        android:label="@string/permlab_addVoicemail"
        android:description="@string/permdesc_addVoicemail"
        android:protectionLevel="dangerous" />

    <!-- Allows an application to use SIP service.
         <p>Protection level: dangerous
    -->
    <permission android:name="android.permission.USE_SIP"
        android:permissionGroup="android.permission-group.PHONE"
        android:description="@string/permdesc_use_sip"
        android:label="@string/permlab_use_sip"
        android:protectionLevel="dangerous"/>

    <!-- Allows an application to see the number being dialed during an outgoing
         call with the option to redirect the call to a different number or
         abort the call altogether.
         <p>Protection level: dangerous
    -->
    <permission android:name="android.permission.PROCESS_OUTGOING_CALLS"
        android:permissionGroup="android.permission-group.PHONE"
        android:label="@string/permlab_processOutgoingCalls"
        android:description="@string/permdesc_processOutgoingCalls"
        android:protectionLevel="dangerous" />


    <!-- Allows the app to answer an incoming phone call.
         <p>Protection level: dangerous
    -->
    <permission android:name="android.permission.ANSWER_PHONE_CALLS"
        android:permissionGroup="android.permission-group.PHONE"
        android:label="@string/permlab_answerPhoneCalls"
        android:description="@string/permdesc_answerPhoneCalls"
        android:protectionLevel="dangerous|runtime" />


    <!-- ====================================================================== -->
    <!-- Permissions for accessing the device microphone                        -->
    <!-- ====================================================================== -->
    <eat-comment />

    <!-- Used for permissions that are associated with accessing
         microphone audio from the device. Note that phone calls also capture audio
         but are in a separate (more visible) permission group. -->
    <permission-group android:name="android.permission-group.MICROPHONE"
        android:icon="@drawable/perm_group_microphone"
        android:label="@string/permgrouplab_microphone"
        android:description="@string/permgroupdesc_microphone"
        android:priority="600" />

    <!-- Allows an application to record audio.
         <p>Protection level: dangerous
    -->
    <permission android:name="android.permission.RECORD_AUDIO"
        android:permissionGroup="android.permission-group.MICROPHONE"
        android:label="@string/permlab_recordAudio"
        android:description="@string/permdesc_recordAudio"
        android:protectionLevel="dangerous"/>

    <!-- ====================================================================== -->
    <!-- Permissions for accessing the UCE Service                              -->
    <!-- ====================================================================== -->

    <!-- @hide Allows an application to Access UCE-Presence.
         <p>Protection level: dangerous
    -->
    <permission android:name="android.permission.ACCESS_UCE_PRESENCE_SERVICE"
        android:permissionGroup="android.permission-group.PHONE"
        android:protectionLevel="signatureOrSystem"/>

    <!-- @hide Allows an application to Access UCE-OPTIONS.
         <p>Protection level: dangerous
    -->
    <permission android:name="android.permission.ACCESS_UCE_OPTIONS_SERVICE"
        android:permissionGroup="android.permission-group.PHONE"
        android:protectionLevel="signatureOrSystem"/>



    <!-- ====================================================================== -->
    <!-- Permissions for accessing the device camera                            -->
    <!-- ====================================================================== -->
    <eat-comment />

    <!-- Used for permissions that are associated with accessing
     camera or capturing images/video from the device. -->
    <permission-group android:name="android.permission-group.CAMERA"
        android:icon="@drawable/perm_group_camera"
        android:label="@string/permgrouplab_camera"
        android:description="@string/permgroupdesc_camera"
        android:priority="700" />

    <!-- Required to be able to access the camera device.
         <p>This will automatically enforce the <a
         href="{@docRoot}guide/topics/manifest/uses-feature-element.html">
         <uses-feature>}</a> manifest element for <em>all</em> camera features.
         If you do not require all camera features or can properly operate if a camera
         is not available, then you must modify your manifest as appropriate in order to
         install on devices that don't support all camera features.</p>
         <p>Protection level: dangerous
    -->
    <permission android:name="android.permission.CAMERA"
        android:permissionGroup="android.permission-group.CAMERA"
        android:label="@string/permlab_camera"
        android:description="@string/permdesc_camera"
        android:protectionLevel="dangerous|ephemeral" />


    <!-- ====================================================================== -->
    <!-- Permissions for accessing the device sensors                           -->
    <!-- ====================================================================== -->
    <eat-comment />

    <!-- Used for permissions that are associated with accessing
         camera or capturing images/video from the device. -->
    <permission-group android:name="android.permission-group.SENSORS"
        android:icon="@drawable/perm_group_sensors"
        android:label="@string/permgrouplab_sensors"
        android:description="@string/permgroupdesc_sensors"
        android:priority="800" />

    <!-- Allows an application to access data from sensors that the user uses to
         measure what is happening inside his/her body, such as heart rate.
         <p>Protection level: dangerous -->
    <permission android:name="android.permission.BODY_SENSORS"
        android:permissionGroup="android.permission-group.SENSORS"
        android:label="@string/permlab_bodySensors"
        android:description="@string/permdesc_bodySensors"
        android:protectionLevel="dangerous" />

    <!-- Allows an app to use fingerprint hardware.
         <p>Protection level: normal
    -->
    <permission android:name="android.permission.USE_FINGERPRINT"
        android:permissionGroup="android.permission-group.SENSORS"
        android:label="@string/permlab_useFingerprint"
        android:description="@string/permdesc_useFingerprint"
        android:protectionLevel="normal" />

    <!-- ====================================================================== -->
    <!-- REMOVED PERMISSIONS                                                    -->
    <!-- ====================================================================== -->

    <!-- @hide We need to keep this around for backwards compatibility -->
    <permission android:name="android.permission.READ_PROFILE"
        android:protectionLevel="normal"
        android:permissionFlags="removed"/>

    <!-- @hide We need to keep this around for backwards compatibility -->
    <permission android:name="android.permission.WRITE_PROFILE"
        android:protectionLevel="normal"
        android:permissionFlags="removed"/>

    <!-- @hide We need to keep this around for backwards compatibility -->
    <permission android:name="android.permission.READ_SOCIAL_STREAM"
        android:protectionLevel="normal"
        android:permissionFlags="removed"/>

    <!-- @hide We need to keep this around for backwards compatibility -->
    <permission android:name="android.permission.WRITE_SOCIAL_STREAM"
        android:protectionLevel="normal"
        android:permissionFlags="removed"/>

    <!-- @hide We need to keep this around for backwards compatibility -->
    <permission android:name="android.permission.READ_USER_DICTIONARY"
        android:protectionLevel="normal"
        android:permissionFlags="removed"/>

    <!-- @hide We need to keep this around for backwards compatibility -->
    <permission android:name="android.permission.WRITE_USER_DICTIONARY"
        android:protectionLevel="normal"
        android:permissionFlags="removed"/>

    <!-- @hide We need to keep this around for backwards compatibility -->
    <permission android:name="android.permission.WRITE_SMS"
        android:protectionLevel="normal"
        android:permissionFlags="removed"/>

    <!-- @hide We need to keep this around for backwards compatibility -->
    <permission android:name="com.android.browser.permission.READ_HISTORY_BOOKMARKS"
        android:protectionLevel="normal"
        android:permissionFlags="removed"/>

    <!-- @hide We need to keep this around for backwards compatibility -->
    <permission android:name="com.android.browser.permission.WRITE_HISTORY_BOOKMARKS"
        android:protectionLevel="normal"
        android:permissionFlags="removed"/>

    <!-- @hide We need to keep this around for backwards compatibility -->
    <permission android:name="android.permission.AUTHENTICATE_ACCOUNTS"
        android:protectionLevel="normal"
        android:permissionFlags="removed"/>

    <!-- @hide We need to keep this around for backwards compatibility -->
    <permission android:name="android.permission.MANAGE_ACCOUNTS"
        android:protectionLevel="normal"
        android:permissionFlags="removed"/>

    <!-- @hide We need to keep this around for backwards compatibility -->
    <permission android:name="android.permission.USE_CREDENTIALS"
        android:protectionLevel="normal"
        android:permissionFlags="removed"/>

    <!-- @hide We need to keep this around for backwards compatibility -->
    <permission android:name="android.permission.SUBSCRIBED_FEEDS_READ"
        android:protectionLevel="normal"
        android:permissionFlags="removed"/>

    <!-- @hide We need to keep this around for backwards compatibility -->
    <permission android:name="android.permission.SUBSCRIBED_FEEDS_WRITE"
        android:protectionLevel="normal"
        android:permissionFlags="removed"/>

    <!-- @hide We need to keep this around for backwards compatibility -->
    <permission android:name="android.permission.FLASHLIGHT"
        android:protectionLevel="normal"
        android:permissionFlags="removed"/>

    <!-- ====================================================================== -->
    <!-- INSTALL PERMISSIONS                                                    -->
    <!-- ====================================================================== -->

    <!-- ================================== -->
    <!-- Permissions for accessing messages -->
    <!-- ================================== -->
    <eat-comment />

    <!-- @SystemApi Allows an application (Phone) to send a request to other applications
         to handle the respond-via-message action during incoming calls.
         <p>Not for use by third-party applications. -->
    <permission android:name="android.permission.SEND_RESPOND_VIA_MESSAGE"
        android:protectionLevel="signature|privileged" />

    <!-- @SystemApi Allows an application to send SMS to premium shortcodes without user permission.
         <p>Not for use by third-party applications.
         @hide -->
    <permission android:name="android.permission.SEND_SMS_NO_CONFIRMATION"
        android:protectionLevel="signature|privileged" />

    <!-- Allows an application to filter carrier specific sms.
         @hide -->
    <permission android:name="android.permission.CARRIER_FILTER_SMS"
        android:protectionLevel="signature|privileged" />

    <!-- @SystemApi Allows an application to receive emergency cell broadcast messages,
         to record or display them to the user.
         <p>Not for use by third-party applications.
         @hide -->
    <permission android:name="android.permission.RECEIVE_EMERGENCY_BROADCAST"
        android:protectionLevel="signature|privileged" />

    <!-- Allows an application to monitor incoming Bluetooth MAP messages, to record
         or perform processing on them. -->
    <!-- @hide -->
    <permission android:name="android.permission.RECEIVE_BLUETOOTH_MAP"
        android:protectionLevel="signature|privileged" />

    <!-- @SystemApi @hide Allows an application to execute contacts directory search.
         This should only be used by ContactsProvider.
         <p>Not for use by third-party applications. -->
    <permission android:name="android.permission.BIND_DIRECTORY_SEARCH"
        android:protectionLevel="signature|privileged" />

    <!-- @SystemApi @hide Allows an application to modify cell broadcasts through the content provider.
         <p>Not for use by third-party applications. -->
    <permission android:name="android.permission.MODIFY_CELL_BROADCASTS"
                android:protectionLevel="signature|privileged" />

    <!-- =============================================================== -->
    <!-- Permissions for setting the device alarm                        -->
    <!-- =============================================================== -->
    <eat-comment />

    <!-- Allows an application to broadcast an Intent to set an alarm for the user.
         <p>Protection level: normal
    -->
    <permission android:name="com.android.alarm.permission.SET_ALARM"
        android:label="@string/permlab_setAlarm"
        android:description="@string/permdesc_setAlarm"
        android:protectionLevel="normal" />

    <!-- =============================================================== -->
    <!-- Permissions for accessing the user voicemail                    -->
    <!-- =============================================================== -->
    <eat-comment />

    <!-- Allows an application to modify and remove existing voicemails in the system.
        <p>Protection level: signature|privileged
    -->
    <permission android:name="com.android.voicemail.permission.WRITE_VOICEMAIL"
        android:protectionLevel="signature|privileged" />

    <!-- Allows an application to read voicemails in the system.
         <p>Protection level: signature|privileged
    -->
    <permission android:name="com.android.voicemail.permission.READ_VOICEMAIL"
        android:protectionLevel="signature|privileged" />

    <!-- ======================================= -->
    <!-- Permissions for accessing location info -->
    <!-- ======================================= -->
    <eat-comment />

    <!-- Allows an application to access extra location provider commands.
         <p>Protection level: normal
    -->
    <permission android:name="android.permission.ACCESS_LOCATION_EXTRA_COMMANDS"
        android:label="@string/permlab_accessLocationExtraCommands"
        android:description="@string/permdesc_accessLocationExtraCommands"
        android:protectionLevel="normal" />

    <!-- @SystemApi Allows an application to install a location provider into the Location Manager.
    <p>Not for use by third-party applications. -->
    <permission android:name="android.permission.INSTALL_LOCATION_PROVIDER"
        android:protectionLevel="signature|privileged" />

    <!-- @SystemApi @hide Allows HDMI-CEC service to access device and configuration files.
         This should only be used by HDMI-CEC service.
    -->
    <permission android:name="android.permission.HDMI_CEC"
        android:protectionLevel="signature|privileged" />

    <!-- @SystemApi Allows an application to use location features in hardware,
         such as the geofencing api.
         <p>Not for use by third-party applications. -->
    <permission android:name="android.permission.LOCATION_HARDWARE"
        android:protectionLevel="signature|privileged" />
    <uses-permission android:name="android.permission.LOCATION_HARDWARE"/>

    <!-- @SystemApi Allows an application to create mock location providers for testing.
         <p>Protection level: signature
         @hide
    -->
    <permission android:name="android.permission.ACCESS_MOCK_LOCATION"
        android:protectionLevel="signature" />

    <!-- ======================================= -->
    <!-- Permissions for accessing networks -->
    <!-- ======================================= -->
    <eat-comment />

    <!-- Allows applications to open network sockets.
         <p>Protection level: normal
    -->
    <permission android:name="android.permission.INTERNET"
        android:description="@string/permdesc_createNetworkSockets"
        android:label="@string/permlab_createNetworkSockets"
        android:protectionLevel="normal|ephemeral" />

    <!-- Allows applications to access information about networks.
         <p>Protection level: normal
    -->
    <permission android:name="android.permission.ACCESS_NETWORK_STATE"
        android:description="@string/permdesc_accessNetworkState"
        android:label="@string/permlab_accessNetworkState"
        android:protectionLevel="normal|ephemeral" />

    <!-- Allows applications to access information about Wi-Fi networks.
         <p>Protection level: normal
    -->
    <permission android:name="android.permission.ACCESS_WIFI_STATE"
        android:description="@string/permdesc_accessWifiState"
        android:label="@string/permlab_accessWifiState"
        android:protectionLevel="normal" />

    <!-- Allows applications to change Wi-Fi connectivity state.
         <p>Protection level: normal
    -->
    <permission android:name="android.permission.CHANGE_WIFI_STATE"
        android:description="@string/permdesc_changeWifiState"
        android:label="@string/permlab_changeWifiState"
        android:protectionLevel="normal" />

    <!-- @SystemApi @hide Allows applications to read Wi-Fi credential.
         <p>Not for use by third-party applications. -->
    <permission android:name="android.permission.READ_WIFI_CREDENTIAL"
        android:protectionLevel="signature|privileged" />

    <!-- @SystemApi @hide Allows applications to change tether state and run
         tether carrier provisioning.
         <p>Not for use by third-party applications. -->
    <permission android:name="android.permission.TETHER_PRIVILEGED"
        android:protectionLevel="signature|privileged" />

    <!-- @SystemApi @hide Allow system apps to receive broadcast
         when a wifi network credential is changed.
         <p>Not for use by third-party applications. -->
    <permission android:name="android.permission.RECEIVE_WIFI_CREDENTIAL_CHANGE"
        android:protectionLevel="signature|privileged" />

    <!-- @SystemApi @hide Allows an application to modify any wifi configuration, even if created
     by another application. Once reconfigured the original creator cannot make any further
     modifications.
     <p>Not for use by third-party applications. -->
    <permission android:name="android.permission.OVERRIDE_WIFI_CONFIG"
        android:protectionLevel="signature|privileged" />

    <!-- @hide -->
    <permission android:name="android.permission.ACCESS_WIMAX_STATE"
        android:description="@string/permdesc_accessWimaxState"
        android:label="@string/permlab_accessWimaxState"
        android:protectionLevel="normal" />

    <!-- @hide -->
    <permission android:name="android.permission.CHANGE_WIMAX_STATE"
        android:description="@string/permdesc_changeWimaxState"
        android:label="@string/permlab_changeWimaxState"
        android:protectionLevel="normal" />

    <!-- Allows applications to act as network scorers. @hide @SystemApi-->
    <permission android:name="android.permission.SCORE_NETWORKS"
        android:protectionLevel="signature|privileged" />

    <!-- Allows applications to request network
         recommendations and scores from the NetworkScoreService.
         <p>Not for use by third-party applications. @hide -->
    <permission android:name="android.permission.REQUEST_NETWORK_SCORES"
        android:protectionLevel="signature|setup" />

    <!-- Allows network stack services (Connectivity and Wifi) to coordinate
         <p>Not for use by third-party or privileged applications.
         @hide This should only be used by Connectivity and Wifi Services.
    -->
    <permission android:name="android.permission.NETWORK_STACK"
        android:protectionLevel="signature" />

    <!-- ======================================= -->
    <!-- Permissions for short range, peripheral networks -->
    <!-- ======================================= -->
    <eat-comment />

    <!-- Allows applications to connect to paired bluetooth devices.
         <p>Protection level: normal
    -->
    <permission android:name="android.permission.BLUETOOTH"
        android:description="@string/permdesc_bluetooth"
        android:label="@string/permlab_bluetooth"
        android:protectionLevel="normal" />

    <!-- Allows applications to discover and pair bluetooth devices.
         <p>Protection level: normal
    -->
    <permission android:name="android.permission.BLUETOOTH_ADMIN"
        android:description="@string/permdesc_bluetoothAdmin"
        android:label="@string/permlab_bluetoothAdmin"
        android:protectionLevel="normal" />

    <!-- @SystemApi Allows applications to pair bluetooth devices without user interaction, and to
         allow or disallow phonebook access or message access.
         This is not available to third party applications. -->
    <permission android:name="android.permission.BLUETOOTH_PRIVILEGED"
        android:protectionLevel="signature|privileged" />

    <!-- Control access to email providers exclusively for Bluetooth
         @hide
    -->
    <permission android:name="android.permission.BLUETOOTH_MAP"
        android:protectionLevel="signature" />

    <!-- Allows bluetooth stack to access files
         @hide This should only be used by Bluetooth apk.
    -->
    <permission android:name="android.permission.BLUETOOTH_STACK"
        android:protectionLevel="signature" />

    <!-- Allows applications to perform I/O operations over NFC.
         <p>Protection level: normal
    -->
    <permission android:name="android.permission.NFC"
        android:description="@string/permdesc_nfc"
        android:label="@string/permlab_nfc"
        android:protectionLevel="normal" />

    <!-- @SystemApi Allows an internal user to use privileged ConnectivityManager APIs.
         @hide -->
    <permission android:name="android.permission.CONNECTIVITY_INTERNAL"
        android:protectionLevel="signature|privileged" />

    <!-- @SystemApi Allows an internal user to use restricted Networks.
         @hide -->
    <permission android:name="android.permission.CONNECTIVITY_USE_RESTRICTED_NETWORKS"
        android:protectionLevel="signature|privileged" />

    <!-- Allows a system application to access hardware packet offload capabilities.
         @hide -->
    <permission android:name="android.permission.PACKET_KEEPALIVE_OFFLOAD"
        android:protectionLevel="signature|privileged" />

    <!-- @SystemApi
         @hide -->
    <permission android:name="android.permission.RECEIVE_DATA_ACTIVITY_CHANGE"
        android:protectionLevel="signature|privileged" />

    <!-- @SystemApi Allows access to the loop radio (Android@Home mesh network) device.
         @hide -->
    <permission android:name="android.permission.LOOP_RADIO"
        android:protectionLevel="signature|privileged" />

    <!-- Allows sending and receiving handover transfer status from Wifi and Bluetooth
         @hide -->
    <permission android:name="android.permission.NFC_HANDOVER_STATUS"
        android:protectionLevel="signature|privileged" />

    <!-- ================================== -->
    <!-- Permissions for accessing accounts -->
    <!-- ================================== -->
    <eat-comment />

    <!-- Allows access to the list of accounts in the Accounts Service.

    <p class="note"><strong>Note:</strong> Beginning with Android 6.0 (API level
    23), if an app shares the signature of the authenticator that manages an
    account, it does not need <code>"GET_ACCOUNTS"</code> permission to read
    information about that account. On Android 5.1 and lower, all apps need
    <code>"GET_ACCOUNTS"</code> permission to read information about any
    account.</p>

    <p>Protection level: dangerous
    -->
    <permission android:name="android.permission.GET_ACCOUNTS"
        android:permissionGroup="android.permission-group.CONTACTS"
        android:protectionLevel="dangerous"
        android:description="@string/permdesc_getAccounts"
        android:label="@string/permlab_getAccounts" />
    <uses-permission android:name="android.permission.GET_ACCOUNTS"/>

    <!-- @SystemApi Allows applications to call into AccountAuthenticators.
    <p>Not for use by third-party applications. -->
    <permission android:name="android.permission.ACCOUNT_MANAGER"
        android:protectionLevel="signature" />

    <!-- ================================== -->
    <!-- Permissions for accessing hardware that may effect battery life-->
    <!-- ================================== -->
    <eat-comment />

    <!-- Allows applications to enter Wi-Fi Multicast mode.
         <p>Protection level: normal
    -->
    <permission android:name="android.permission.CHANGE_WIFI_MULTICAST_STATE"
        android:description="@string/permdesc_changeWifiMulticastState"
        android:label="@string/permlab_changeWifiMulticastState"
        android:protectionLevel="normal" />

    <!-- Allows access to the vibrator.
         <p>Protection level: normal
    -->
    <permission android:name="android.permission.VIBRATE"
        android:label="@string/permlab_vibrate"
        android:description="@string/permdesc_vibrate"
        android:protectionLevel="normal|ephemeral" />

    <!-- Allows using PowerManager WakeLocks to keep processor from sleeping or screen
         from dimming.
         <p>Protection level: normal
    -->
    <permission android:name="android.permission.WAKE_LOCK"
        android:label="@string/permlab_wakeLock"
        android:description="@string/permdesc_wakeLock"
        android:protectionLevel="normal|ephemeral" />

    <!-- Allows using the device's IR transmitter, if available.
         <p>Protection level: normal
    -->
    <permission android:name="android.permission.TRANSMIT_IR"
        android:label="@string/permlab_transmitIr"
        android:description="@string/permdesc_transmitIr"
        android:protectionLevel="normal" />

    <!-- ==================================================== -->
    <!-- Permissions related to changing audio settings   -->
    <!-- ==================================================== -->
    <eat-comment />

    <!-- Allows an application to modify global audio settings.
         <p>Protection level: normal
    -->
    <permission android:name="android.permission.MODIFY_AUDIO_SETTINGS"
        android:label="@string/permlab_modifyAudioSettings"
        android:description="@string/permdesc_modifyAudioSettings"
        android:protectionLevel="normal" />

    <!-- ================================== -->
    <!-- Permissions for accessing hardware -->
    <!-- ================================== -->
    <eat-comment />

    <!-- @SystemApi Allows an application to manage preferences and permissions for USB devices
         @hide -->
    <permission android:name="android.permission.MANAGE_USB"
        android:protectionLevel="signature|privileged" />

    <!-- @SystemApi Allows an application to access the MTP USB kernel driver.
         For use only by the device side MTP implementation.
         @hide -->
    <permission android:name="android.permission.ACCESS_MTP"
        android:protectionLevel="signature|privileged" />

    <!-- @SystemApi Allows access to hardware peripherals.  Intended only for hardware testing.
         <p>Not for use by third-party applications.
         @hide
    -->
    <permission android:name="android.permission.HARDWARE_TEST"
        android:protectionLevel="signature" />

    <!-- @SystemApi Allows access to FM
         @hide This is not a third-party API (intended for system apps).-->
    <permission android:name="android.permission.ACCESS_FM_RADIO"
        android:protectionLevel="signature|privileged" />

    <!-- Allows access to configure network interfaces, configure/use IPSec, etc.
         @hide -->
    <permission android:name="android.permission.NET_ADMIN"
        android:protectionLevel="signature" />

    <!-- Allows registration for remote audio playback. @hide -->
    <permission android:name="android.permission.REMOTE_AUDIO_PLAYBACK"
        android:protectionLevel="signature" />

    <!-- @SystemApi Allows TvInputService to access underlying TV input hardware such as
         built-in tuners and HDMI-in's.
         @hide This should only be used by OEM's TvInputService's.
    -->
    <permission android:name="android.permission.TV_INPUT_HARDWARE"
        android:protectionLevel="signature|privileged" />

    <!-- @SystemApi Allows to capture a frame of TV input hardware such as
         built-in tuners and HDMI-in's.
         @hide <p>Not for use by third-party applications.
    -->
    <permission android:name="android.permission.CAPTURE_TV_INPUT"
        android:protectionLevel="signature|privileged" />

    <!-- @hide Allows TvInputService to access DVB device.
   <p>Not for use by third-party applications. -->
    <permission android:name="android.permission.DVB_DEVICE"
        android:protectionLevel="signature|privileged" />

    <!-- @SystemApi Allows reading and enabling/disabling the OEM unlock allowed by carrier state
         @hide <p>Not for use by third-party applications. -->
    <permission android:name="android.permission.MANAGE_CARRIER_OEM_UNLOCK_STATE"
        android:protectionLevel="signature|privileged" />

    <!-- @SystemApi Allows reading and enabling/disabling the OEM unlock allowed by user state
         @hide <p>Not for use by third-party applications. -->
    <permission android:name="android.permission.MANAGE_USER_OEM_UNLOCK_STATE"
        android:protectionLevel="signature|privileged" />

    <!-- @SystemApi Allows reading the OEM unlock state
         @hide <p>Not for use by third-party applications. -->
    <permission android:name="android.permission.READ_OEM_UNLOCK_STATE"
        android:protectionLevel="signature|privileged" />

    <!-- @hide Allows enabling/disabling OEM unlock
   <p>Not for use by third-party applications. -->
    <permission android:name="android.permission.OEM_UNLOCK_STATE"
        android:protectionLevel="signature" />

    <!-- @hide Allows querying state of PersistentDataBlock
   <p>Not for use by third-party applications. -->
    <permission android:name="android.permission.ACCESS_PDB_STATE"
        android:protectionLevel="signature" />

    <!-- @hide Allows system update service to notify device owner about pending updates.
   <p>Not for use by third-party applications. -->
    <permission android:name="android.permission.NOTIFY_PENDING_SYSTEM_UPDATE"
        android:protectionLevel="signature|privileged" />

    <!-- =========================================== -->
    <!-- Permissions associated with camera and image capture -->
    <!-- =========================================== -->
    <eat-comment />

    <!-- @SystemApi Allows disabling the transmit-indicator LED that is normally on when
         a camera is in use by an application.
         @hide -->
    <permission android:name="android.permission.CAMERA_DISABLE_TRANSMIT_LED"
        android:protectionLevel="signature|privileged" />

    <!-- Allows sending the camera service notifications about system-wide events.
        @hide -->
    <permission android:name="android.permission.CAMERA_SEND_SYSTEM_EVENTS"
        android:protectionLevel="signature|privileged" />

    <!-- =========================================== -->
    <!-- Permissions associated with telephony state -->
    <!-- =========================================== -->
    <eat-comment />

    <!-- @SystemApi Allows modification of the telephony state - power on, mmi, etc.
         Does not include placing calls.
         <p>Not for use by third-party applications. -->
    <permission android:name="android.permission.MODIFY_PHONE_STATE"
        android:protectionLevel="signature|privileged" />

    <!-- Allows read only access to precise phone state.
         @hide Pending API council approval -->
    <permission android:name="android.permission.READ_PRECISE_PHONE_STATE"
        android:protectionLevel="signature|privileged" />

    <!-- @SystemApi Allows read access to privileged phone state.
         @hide Used internally. -->
    <permission android:name="android.permission.READ_PRIVILEGED_PHONE_STATE"
        android:protectionLevel="signature|privileged" />

    <!-- @SystemApi Protects the ability to register any PhoneAccount with
         PhoneAccount#CAPABILITY_SIM_SUBSCRIPTION. This capability indicates that the PhoneAccount
         corresponds to a device SIM.
         @hide -->
    <permission android:name="android.permission.REGISTER_SIM_SUBSCRIPTION"
        android:protectionLevel="signature|privileged" />

    <!-- @SystemApi Protects the ability to register any PhoneAccount with
         PhoneAccount#CAPABILITY_CALL_PROVIDER.
         @hide -->
    <permission android:name="android.permission.REGISTER_CALL_PROVIDER"
        android:protectionLevel="signature|privileged" />

    <!-- @SystemApi Protects the ability to register any PhoneAccount with
         PhoneAccount#CAPABILITY_CONNECTION_MANAGER
         @hide -->
    <permission android:name="android.permission.REGISTER_CONNECTION_MANAGER"
        android:protectionLevel="signature|privileged" />

    <!-- Must be required by a {@link android.telecom.InCallService},
         to ensure that only the system can bind to it.
         <p>Protection level: signature|privileged
    -->
    <permission android:name="android.permission.BIND_INCALL_SERVICE"
        android:protectionLevel="signature|privileged" />

    <!-- Must be required by a link {@link android.telephony.VisualVoicemailService} to ensure that
         only the system can bind to it.
         <p>Protection level: signature|privileged
    -->
    <permission
      android:name="android.permission.BIND_VISUAL_VOICEMAIL_SERVICE"
      android:protectionLevel="signature|privileged"/>

    <!-- Must be required by a {@link android.telecom.CallScreeningService},
         to ensure that only the system can bind to it.
         <p>Protection level: signature|privileged
    -->
    <permission android:name="android.permission.BIND_SCREENING_SERVICE"
        android:protectionLevel="signature|privileged" />

    <!-- Must be required by a {@link android.telecom.ConnectionService},
         to ensure that only the system can bind to it.
         @deprecated {@link android.telecom.ConnectionService}s should require
                 android.permission.BIND_TELECOM_CONNECTION_SERVICE instead.
         @SystemApi
         @hide -->
    <permission android:name="android.permission.BIND_CONNECTION_SERVICE"
        android:protectionLevel="signature|privileged" />

    <!-- Must be required by a {@link android.telecom.ConnectionService},
         to ensure that only the system can bind to it.
         <p>Protection level: signature|privileged
    -->
    <permission android:name="android.permission.BIND_TELECOM_CONNECTION_SERVICE"
        android:protectionLevel="signature|privileged" />

    <!-- @SystemApi Allows an application to control the in-call experience.
         @hide -->
    <permission android:name="android.permission.CONTROL_INCALL_EXPERIENCE"
        android:protectionLevel="signature|privileged" />

    <!-- Allows an application to receive STK related commands.
         @hide -->
    <permission android:name="android.permission.RECEIVE_STK_COMMANDS"
        android:protectionLevel="signature|privileged" />

    <!-- Must be required by an ImsService to ensure that only the
         system can bind to it.
         <p>Protection level: signature|privileged
         @SystemApi
         @hide
    -->
    <permission android:name="android.permission.BIND_IMS_SERVICE"
        android:protectionLevel="signature|privileged" />

    <!-- Allows an application to manage embedded subscriptions (those on a eUICC) through
         EuiccManager APIs.
         <p>Protection level: signature|privileged|development
         TODO(b/35851809): Mark this as a SystemApi.
         @hide -->
    <permission android:name="android.permission.WRITE_EMBEDDED_SUBSCRIPTIONS"
                android:protectionLevel="signature|privileged|development" />

    <!-- Must be required by an EuiccService to ensure that only the system can bind to it.
         <p>Protection level: signature
         TODO(b/35851809): Mark this as a SystemApi.
         @hide -->
    <permission android:name="android.permission.BIND_EUICC_SERVICE"
                android:protectionLevel="signature" />


    <!-- ================================== -->
    <!-- Permissions for sdcard interaction -->
    <!-- ================================== -->
    <eat-comment />

    <!-- @SystemApi Allows an application to write to internal media storage
         @hide  -->
    <permission android:name="android.permission.WRITE_MEDIA_STORAGE"
        android:protectionLevel="signature|privileged" />

    <!-- Allows an application to manage access to documents, usually as part
         of a document picker.
         <p>This permission should <em>only</em> be requested by the platform
         document management app.  This permission cannot be granted to
         third-party apps.
         <p>Protection level: signature
    -->
    <permission android:name="android.permission.MANAGE_DOCUMENTS"
        android:protectionLevel="signature" />

    <!-- @hide Allows an application to cache content.
         <p>Not for use by third-party applications.
         <p>Protection level: signature
    -->
    <permission android:name="android.permission.CACHE_CONTENT"
        android:protectionLevel="signature" />

    <!-- @SystemApi @hide
         Allows an application to aggressively allocate disk space.
         <p>Not for use by third-party applications.
    -->
    <permission android:name="android.permission.ALLOCATE_AGGRESSIVE"
        android:protectionLevel="signature|privileged" />

    <!-- ================================== -->
    <!-- Permissions for screenlock         -->
    <!-- ================================== -->
    <eat-comment />

    <!-- Allows applications to disable the keyguard if it is not secure.
         <p>Protection level: normal
    -->
    <permission android:name="android.permission.DISABLE_KEYGUARD"
        android:description="@string/permdesc_disableKeyguard"
        android:label="@string/permlab_disableKeyguard"
        android:protectionLevel="normal" />

    <!-- ================================== -->
    <!-- Permissions to access other installed applications  -->
    <!-- ================================== -->
    <eat-comment />

    <!-- @deprecated No longer enforced. -->
    <permission android:name="android.permission.GET_TASKS"
        android:label="@string/permlab_getTasks"
        android:description="@string/permdesc_getTasks"
        android:protectionLevel="normal" />

    <!-- New version of GET_TASKS that apps can request, since GET_TASKS doesn't really
         give access to task information.  We need this new one because there are
         many existing apps that use add libraries and such that have validation
         code to ensure the app has requested the GET_TASKS permission by seeing
         if it has been granted the permission...  if it hasn't, it kills the app
         with a message about being upset.  So we need to have it continue to look
         like the app is getting that permission, even though it will never be
         checked, and new privileged apps can now request this one for real access.
         @hide
         @SystemApi -->
    <permission android:name="android.permission.REAL_GET_TASKS"
        android:protectionLevel="signature|privileged" />

    <!-- Allows an application to start a task from a ActivityManager#RecentTaskInfo.
         @hide -->
    <permission android:name="android.permission.START_TASKS_FROM_RECENTS"
        android:protectionLevel="signature|privileged" />

    <!-- @SystemApi @hide Allows an application to call APIs that allow it to do interactions
         across the users on the device, using singleton services and
         user-targeted broadcasts.  This permission is not available to
         third party applications. -->
    <permission android:name="android.permission.INTERACT_ACROSS_USERS"
        android:protectionLevel="signature|privileged|development" />

    <!-- @SystemApi Fuller form of {@link android.Manifest.permission#INTERACT_ACROSS_USERS}
         that removes restrictions on where broadcasts can be sent and allows other
         types of interactions
         @hide -->
    <permission android:name="android.permission.INTERACT_ACROSS_USERS_FULL"
        android:protectionLevel="signature|installer" />

    <!-- @SystemApi @hide Allows an application to call APIs that allow it to query and manage
         users on the device. This permission is not available to
         third party applications. -->
    <permission android:name="android.permission.MANAGE_USERS"
        android:protectionLevel="signature|privileged" />

    <!-- @hide Allows an application to create, remove users and get the list of
         users on the device. Applications holding this permission can only create restricted,
         guest, managed, demo, and ephemeral users. For creating other kind of users,
         {@link android.Manifest.permission#MANAGE_USERS} is needed.
         This permission is not available to third party applications. -->
    <permission android:name="android.permission.CREATE_USERS"
        android:protectionLevel="signature" />

    <!-- @hide Allows an application to set the profile owners and the device owner.
         This permission is not available to third party applications.-->
    <permission android:name="android.permission.MANAGE_PROFILE_AND_DEVICE_OWNERS"
        android:protectionLevel="signature"
        android:label="@string/permlab_manageProfileAndDeviceOwners"
        android:description="@string/permdesc_manageProfileAndDeviceOwners" />

    <!-- Allows an application to get full detailed information about
         recently running tasks, with full fidelity to the real state.
         @hide -->
    <permission android:name="android.permission.GET_DETAILED_TASKS"
        android:protectionLevel="signature" />

    <!-- Allows an application to change the Z-order of tasks.
         <p>Protection level: normal
    -->
    <permission android:name="android.permission.REORDER_TASKS"
        android:label="@string/permlab_reorderTasks"
        android:description="@string/permdesc_reorderTasks"
        android:protectionLevel="normal" />

    <!-- @hide Allows an application to change to remove/kill tasks -->
    <permission android:name="android.permission.REMOVE_TASKS"
        android:protectionLevel="signature" />

    <!-- @SystemApi @hide Allows an application to create/manage/remove stacks -->
    <permission android:name="android.permission.MANAGE_ACTIVITY_STACKS"
        android:protectionLevel="signature|privileged" />

    <!-- Allows an application to start any activity, regardless of permission
         protection or exported state.
         @hide -->
    <permission android:name="android.permission.START_ANY_ACTIVITY"
        android:protectionLevel="signature" />

    <!-- @deprecated The {@link android.app.ActivityManager#restartPackage}
        API is no longer supported. -->
    <permission android:name="android.permission.RESTART_PACKAGES"
        android:label="@string/permlab_killBackgroundProcesses"
        android:description="@string/permdesc_killBackgroundProcesses"
        android:protectionLevel="normal" />

    <!-- Allows an application to call
        {@link android.app.ActivityManager#killBackgroundProcesses}.
         <p>Protection level: normal
    -->
    <permission android:name="android.permission.KILL_BACKGROUND_PROCESSES"
        android:label="@string/permlab_killBackgroundProcesses"
        android:description="@string/permdesc_killBackgroundProcesses"
        android:protectionLevel="normal" />

    <!-- @SystemApi @hide Allows an application to query process states and current
         OOM adjustment scores.
         <p>Not for use by third-party applications. -->
    <permission android:name="android.permission.GET_PROCESS_STATE_AND_OOM_SCORE"
        android:protectionLevel="signature|privileged|development" />

    <!-- Allows use of PendingIntent.getIntent().
         @hide -->
    <permission android:name="android.permission.GET_INTENT_SENDER_INTENT"
        android:protectionLevel="signature" />

    <!-- ================================== -->
    <!-- Permissions affecting the display of other applications  -->
    <!-- ================================== -->
    <eat-comment />

    <!-- Allows an app to create windows using the type
         {@link android.view.WindowManager.LayoutParams#TYPE_APPLICATION_OVERLAY},
         shown on top of all other apps.  Very few apps
         should use this permission; these windows are intended for
         system-level interaction with the user.

         <p class="note"><strong>Note:</strong> If the app
         targets API level 23 or higher, the app user must explicitly grant
         this permission to the app through a permission management screen. The app requests
         the user's approval by sending an intent with action
         {@link android.provider.Settings#ACTION_MANAGE_OVERLAY_PERMISSION}.
         The app can check whether it has this authorization by calling
         {@link android.provider.Settings#canDrawOverlays
         Settings.canDrawOverlays()}.
         <p>Protection level: signature -->
    <permission android:name="android.permission.SYSTEM_ALERT_WINDOW"
        android:label="@string/permlab_systemAlertWindow"
        android:description="@string/permdesc_systemAlertWindow"
        android:protectionLevel="signature|preinstalled|appop|pre23|development" />

    <!-- @deprecated Use {@link android.Manifest.permission#REQUEST_COMPANION_RUN_IN_BACKGROUND}
         @hide
    -->
    <permission android:name="android.permission.RUN_IN_BACKGROUND"
        android:label="@string/permlab_runInBackground"
        android:description="@string/permdesc_runInBackground"
        android:protectionLevel="signature" />

    <!-- @deprecated Use
        {@link android.Manifest.permission#REQUEST_COMPANION_USE_DATA_IN_BACKGROUND}
         @hide
    -->
    <permission android:name="android.permission.USE_DATA_IN_BACKGROUND"
        android:label="@string/permlab_useDataInBackground"
        android:description="@string/permdesc_useDataInBackground"
        android:protectionLevel="signature" />

<<<<<<< HEAD
    <!-- @hide Allows an application to set display offsets for the screen.
         This permission is not available to third party applications. -->
    <permission android:name="android.permission.SET_DISPLAY_OFFSET"
        android:protectionLevel="signature|privileged" />
=======
    <!-- Allows a companion app to run in the background.
         <p>Protection level: signature
    -->
    <permission android:name="android.permission.REQUEST_COMPANION_RUN_IN_BACKGROUND"
                android:label="@string/permlab_runInBackground"
                android:description="@string/permdesc_runInBackground"
                android:protectionLevel="signature" />

    <!-- Allows a companion app to use data in the background.
         <p>Protection level: signature
    -->
    <permission android:name="android.permission.REQUEST_COMPANION_USE_DATA_IN_BACKGROUND"
                android:label="@string/permlab_useDataInBackground"
                android:description="@string/permdesc_useDataInBackground"
                android:protectionLevel="signature" />

>>>>>>> 2aaa8a6a

    <!-- ================================== -->
    <!-- Permissions affecting the system wallpaper -->
    <!-- ================================== -->
    <eat-comment />

    <!-- Allows applications to set the wallpaper.
         <p>Protection level: normal
     -->
    <permission android:name="android.permission.SET_WALLPAPER"
        android:label="@string/permlab_setWallpaper"
        android:description="@string/permdesc_setWallpaper"
        android:protectionLevel="normal" />

    <!-- Allows applications to set the wallpaper hints.
         <p>Protection level: normal
    -->
    <permission android:name="android.permission.SET_WALLPAPER_HINTS"
        android:label="@string/permlab_setWallpaperHints"
        android:description="@string/permdesc_setWallpaperHints"
        android:protectionLevel="normal" />

    <!-- ============================================ -->
    <!-- Permissions for changing the system clock -->
    <!-- ============================================ -->
    <eat-comment />

    <!-- @SystemApi Allows applications to set the system time.
    <p>Not for use by third-party applications. -->
    <permission android:name="android.permission.SET_TIME"
        android:protectionLevel="signature|privileged" />

    <!-- Allows applications to set the system time zone.
         <p>Not for use by third-party applications.
    -->
    <permission android:name="android.permission.SET_TIME_ZONE"
        android:label="@string/permlab_setTimeZone"
        android:description="@string/permdesc_setTimeZone"
        android:protectionLevel="signature|privileged" />

    <!-- ==================================================== -->
    <!-- Permissions related to changing status bar   -->
    <!-- ==================================================== -->
    <eat-comment />

    <!-- Allows an application to expand or collapse the status bar.
         <p>Protection level: normal
    -->
    <permission android:name="android.permission.EXPAND_STATUS_BAR"
        android:label="@string/permlab_expandStatusBar"
        android:description="@string/permdesc_expandStatusBar"
        android:protectionLevel="normal" />

    <!-- ============================================================== -->
    <!-- Permissions related to adding/removing shortcuts from Launcher -->
    <!-- ============================================================== -->
    <eat-comment />

    <!-- Allows an application to install a shortcut in Launcher.
         <p>Protection level: normal
    -->
    <permission android:name="com.android.launcher.permission.INSTALL_SHORTCUT"
        android:label="@string/permlab_install_shortcut"
        android:description="@string/permdesc_install_shortcut"
        android:protectionLevel="normal"/>

    <!--This permission is no longer supported.
    -->
    <permission android:name="com.android.launcher.permission.UNINSTALL_SHORTCUT"
        android:label="@string/permlab_uninstall_shortcut"
        android:description="@string/permdesc_uninstall_shortcut"
        android:protectionLevel="normal"/>

    <!-- ==================================================== -->
    <!-- Permissions related to accessing sync settings   -->
    <!-- ==================================================== -->
    <eat-comment />

    <!-- Allows applications to read the sync settings.
         <p>Protection level: normal
    -->
    <permission android:name="android.permission.READ_SYNC_SETTINGS"
        android:description="@string/permdesc_readSyncSettings"
        android:label="@string/permlab_readSyncSettings"
        android:protectionLevel="normal" />

    <!-- Allows applications to write the sync settings.
         <p>Protection level: normal
    -->
    <permission android:name="android.permission.WRITE_SYNC_SETTINGS"
        android:description="@string/permdesc_writeSyncSettings"
        android:label="@string/permlab_writeSyncSettings"
        android:protectionLevel="normal" />

    <!-- Allows applications to read the sync stats.
         <p>Protection level: normal
    -->
    <permission android:name="android.permission.READ_SYNC_STATS"
        android:description="@string/permdesc_readSyncStats"
        android:label="@string/permlab_readSyncStats"
        android:protectionLevel="normal" />

    <!-- ============================================ -->
    <!-- Permissions for low-level system interaction -->
    <!-- ============================================ -->
    <eat-comment />

    <!-- @SystemApi @hide Change the screen compatibility mode of applications -->
    <permission android:name="android.permission.SET_SCREEN_COMPATIBILITY"
        android:protectionLevel="signature" />

    <!-- @SystemApi Allows an application to modify the current configuration, such
         as locale. -->
    <permission android:name="android.permission.CHANGE_CONFIGURATION"
        android:protectionLevel="signature|privileged|development" />

    <!-- Allows an application to read or write the system settings.

        <p class="note"><strong>Note:</strong> If the app targets API level 23
        or higher, the app user
        must explicitly grant this permission to the app through a permission management screen.
        The app requests the user's approval by sending an intent with action
        {@link android.provider.Settings#ACTION_MANAGE_WRITE_SETTINGS}. The app
        can check whether it has this authorization by calling {@link
        android.provider.Settings.System#canWrite Settings.System.canWrite()}.

        <p>Protection level: signature
    -->
    <permission android:name="android.permission.WRITE_SETTINGS"
        android:label="@string/permlab_writeSettings"
        android:description="@string/permdesc_writeSettings"
        android:protectionLevel="signature|preinstalled|appop|pre23" />

    <!-- @SystemApi Allows an application to modify the Google service map.
    <p>Not for use by third-party applications. -->
    <permission android:name="android.permission.WRITE_GSERVICES"
        android:protectionLevel="signature|privileged" />

    <!-- @SystemApi Allows an application to call
        {@link android.app.ActivityManager#forceStopPackage}.
        @hide -->
    <permission android:name="android.permission.FORCE_STOP_PACKAGES"
        android:protectionLevel="signature|privileged" />

    <!-- @SystemApi @hide Allows an application to retrieve the content of the active window
         An active window is the window that has fired an accessibility event. -->
    <permission android:name="android.permission.RETRIEVE_WINDOW_CONTENT"
        android:protectionLevel="signature|privileged" />

    <!-- @SystemApi Modify the global animation scaling factor.
    <p>Not for use by third-party applications. -->
    <permission android:name="android.permission.SET_ANIMATION_SCALE"
        android:protectionLevel="signature|privileged|development" />

    <!-- @deprecated This functionality will be removed in the future; please do
         not use. Allow an application to make its activities persistent. -->
    <permission android:name="android.permission.PERSISTENT_ACTIVITY"
        android:label="@string/permlab_persistentActivity"
        android:description="@string/permdesc_persistentActivity"
        android:protectionLevel="normal" />

    <!-- Allows an application to find out the space used by any package.
         <p>Protection level: normal
    -->
    <permission android:name="android.permission.GET_PACKAGE_SIZE"
        android:label="@string/permlab_getPackageSize"
        android:description="@string/permdesc_getPackageSize"
        android:protectionLevel="normal" />

    <!-- @deprecated No longer useful, see
         {@link android.content.pm.PackageManager#addPackageToPreferred}
         for details. -->
    <permission android:name="android.permission.SET_PREFERRED_APPLICATIONS"
        android:protectionLevel="signature|verifier" />

    <!-- Allows an application to receive the
         {@link android.content.Intent#ACTION_BOOT_COMPLETED} that is
         broadcast after the system finishes booting.  If you don't
         request this permission, you will not receive the broadcast at
         that time.  Though holding this permission does not have any
         security implications, it can have a negative impact on the
         user experience by increasing the amount of time it takes the
         system to start and allowing applications to have themselves
         running without the user being aware of them.  As such, you must
         explicitly declare your use of this facility to make that visible
         to the user.
         <p>Protection level: normal
    -->
    <permission android:name="android.permission.RECEIVE_BOOT_COMPLETED"
        android:label="@string/permlab_receiveBootCompleted"
        android:description="@string/permdesc_receiveBootCompleted"
        android:protectionLevel="normal" />

    <!-- Allows an application to broadcast sticky intents.  These are
         broadcasts whose data is held by the system after being finished,
         so that clients can quickly retrieve that data without having
         to wait for the next broadcast.
         <p>Protection level: normal
    -->
    <permission android:name="android.permission.BROADCAST_STICKY"
        android:label="@string/permlab_broadcastSticky"
        android:description="@string/permdesc_broadcastSticky"
        android:protectionLevel="normal" />

    <!-- @SystemApi Allows mounting and unmounting file systems for removable storage.
    <p>Not for use by third-party applications.-->
    <permission android:name="android.permission.MOUNT_UNMOUNT_FILESYSTEMS"
        android:protectionLevel="signature|privileged" />

    <!-- @SystemApi Allows formatting file systems for removable storage.
    <p>Not for use by third-party applications. -->
    <permission android:name="android.permission.MOUNT_FORMAT_FILESYSTEMS"
        android:protectionLevel="signature|privileged" />

    <!-- @hide -->
    <permission android:name="android.permission.STORAGE_INTERNAL"
        android:protectionLevel="signature" />

    <!-- Allows access to ASEC non-destructive API calls
         @hide  -->
    <permission android:name="android.permission.ASEC_ACCESS"
        android:protectionLevel="signature" />

    <!-- Allows creation of ASEC volumes
         @hide  -->
    <permission android:name="android.permission.ASEC_CREATE"
        android:protectionLevel="signature" />

    <!-- Allows destruction of ASEC volumes
         @hide  -->
    <permission android:name="android.permission.ASEC_DESTROY"
        android:protectionLevel="signature" />

    <!-- Allows mount / unmount of ASEC volumes
         @hide  -->
    <permission android:name="android.permission.ASEC_MOUNT_UNMOUNT"
        android:protectionLevel="signature" />

    <!-- Allows rename of ASEC volumes
         @hide  -->
    <permission android:name="android.permission.ASEC_RENAME"
        android:protectionLevel="signature" />

    <!-- @SystemApi Allows applications to write the apn settings.
    <p>Not for use by third-party applications. -->
    <permission android:name="android.permission.WRITE_APN_SETTINGS"
        android:protectionLevel="signature|privileged" />

    <!-- Allows applications to change network connectivity state.
         <p>Protection level: normal
    -->
    <permission android:name="android.permission.CHANGE_NETWORK_STATE"
        android:description="@string/permdesc_changeNetworkState"
        android:label="@string/permlab_changeNetworkState"
        android:protectionLevel="normal" />

    <!-- Allows an application to clear the caches of all installed
         applications on the device.
         <p>Protection level: system|signature
    -->
    <permission android:name="android.permission.CLEAR_APP_CACHE"
        android:protectionLevel="signature|privileged" />

    <!-- @SystemApi Allows an application to use any media decoder when decoding for playback
         @hide -->
    <permission android:name="android.permission.ALLOW_ANY_CODEC_FOR_PLAYBACK"
        android:protectionLevel="signature|privileged" />

    <!-- @SystemApi Allows an application to install and/or uninstall CA certificates on
         behalf of the user.
         @hide -->
    <permission android:name="android.permission.MANAGE_CA_CERTIFICATES"
        android:protectionLevel="signature|privileged" />

    <!-- @SystemApi Allows an application to do certain operations needed for
         interacting with the recovery (system update) system.
         @hide -->
    <permission android:name="android.permission.RECOVERY"
        android:protectionLevel="signature|privileged" />

    <!-- Allows the system to bind to an application's task services
         @hide -->
    <permission android:name="android.permission.BIND_JOB_SERVICE"
        android:protectionLevel="signature" />
    <uses-permission android:name="android.permission.BIND_JOB_SERVICE"/>

    <!-- Allows an application to initiate configuration updates
         <p>An application requesting this permission is responsible for
         verifying the source and integrity of any update before passing
         it off to the various individual installer components
         @hide -->
    <permission android:name="android.permission.UPDATE_CONFIG"
        android:protectionLevel="signature|privileged" />

    <!-- Allows the system to reset throttling in shortcut manager.
         @hide -->
    <permission android:name="android.permission.RESET_SHORTCUT_MANAGER_THROTTLING"
        android:protectionLevel="signature" />

    <!-- Allows the system to bind to the discovered Network Recommendation Service.
         @SystemApi @hide -->
    <permission android:name="android.permission.BIND_NETWORK_RECOMMENDATION_SERVICE"
        android:protectionLevel="signature" />
    <uses-permission android:name="android.permission.BIND_NETWORK_RECOMMENDATION_SERVICE"/>

    <!-- Allows an application to enable, disable and change priority of
         runtime resource overlays.
         @hide -->
    <permission android:name="android.permission.CHANGE_OVERLAY_PACKAGES"
        android:protectionLevel="signature|privileged" />

    <!-- ========================================= -->
    <!-- Permissions for special development tools -->
    <!-- ========================================= -->
    <eat-comment />

    <!-- @SystemApi Allows an application to read or write the secure system settings.
    <p>Not for use by third-party applications. -->
    <permission android:name="android.permission.WRITE_SECURE_SETTINGS"
        android:protectionLevel="signature|privileged|development" />

    <!-- @SystemApi Allows an application to retrieve state dump information from system services.
    <p>Not for use by third-party applications. -->
    <permission android:name="android.permission.DUMP"
        android:protectionLevel="signature|privileged|development" />

    <!-- @SystemApi Allows an application to read the low-level system log files.
    <p>Not for use by third-party applications, because
    Log entries can contain the user's private information. -->
    <permission android:name="android.permission.READ_LOGS"
        android:protectionLevel="signature|privileged|development" />

    <!-- @SystemApi Configure an application for debugging.
    <p>Not for use by third-party applications. -->
    <permission android:name="android.permission.SET_DEBUG_APP"
        android:protectionLevel="signature|privileged|development" />

    <!-- @SystemApi Allows an application to set the maximum number of (not needed)
         application processes that can be running.
         <p>Not for use by third-party applications. -->
    <permission android:name="android.permission.SET_PROCESS_LIMIT"
        android:protectionLevel="signature|privileged|development" />

    <!-- @SystemApi Allows an application to control whether activities are immediately
         finished when put in the background.
         <p>Not for use by third-party applications. -->
    <permission android:name="android.permission.SET_ALWAYS_FINISH"
        android:protectionLevel="signature|privileged|development" />

    <!-- @SystemApi Allow an application to request that a signal be sent to all persistent processes.
    <p>Not for use by third-party applications. -->
    <permission android:name="android.permission.SIGNAL_PERSISTENT_PROCESSES"
        android:protectionLevel="signature|privileged|development" />

    <!-- ==================================== -->
    <!-- Private permissions                  -->
    <!-- ==================================== -->
    <eat-comment />

    <!-- @SystemApi Allows access to the list of accounts in the Accounts Service. -->
    <permission android:name="android.permission.GET_ACCOUNTS_PRIVILEGED"
        android:protectionLevel="signature|privileged" />

    <!-- Allows but does not guarantee access to user passwords at the conclusion of add account
    @hide -->
    <permission android:name="android.permission.GET_PASSWORD"
        android:protectionLevel="signature" />

    <!-- @SystemApi Allows applications to RW to diagnostic resources.
    <p>Not for use by third-party applications. -->
    <permission android:name="android.permission.DIAGNOSTIC"
        android:protectionLevel="signature" />

    <!-- @SystemApi Allows an application to open, close, or disable the status bar
         and its icons.
         <p>Not for use by third-party applications. -->
    <permission android:name="android.permission.STATUS_BAR"
        android:protectionLevel="signature|privileged" />

    <!-- Allows an application to be the status bar.  Currently used only by SystemUI.apk
    @hide -->
    <permission android:name="android.permission.STATUS_BAR_SERVICE"
        android:protectionLevel="signature" />

    <!-- Allows an application to bind to third party quick settings tiles.
         <p>Should only be requested by the System, should be required by
         TileService declarations.-->
    <permission android:name="android.permission.BIND_QUICK_SETTINGS_TILE"
        android:protectionLevel="signature" />

    <!-- @SystemApi Allows an application to force a BACK operation on whatever is the
         top activity.
         <p>Not for use by third-party applications.
         @hide
    -->
    <permission android:name="android.permission.FORCE_BACK"
        android:protectionLevel="signature" />

    <!-- @SystemApi Allows an application to update device statistics.
    <p>Not for use by third-party applications. -->
    <permission android:name="android.permission.UPDATE_DEVICE_STATS"
        android:protectionLevel="signature|privileged" />

    <!-- @SystemApi @hide Allows an application to collect battery statistics -->
    <permission android:name="android.permission.GET_APP_OPS_STATS"
        android:protectionLevel="signature|privileged|development" />

    <!-- @SystemApi Allows an application to update application operation statistics. Not for
         use by third party apps.
         @hide -->
    <permission android:name="android.permission.UPDATE_APP_OPS_STATS"
        android:protectionLevel="signature|privileged|installer" />

    <!-- @SystemApi Allows an application to update the user app op restrictions.
         Not for use by third party apps.
         @hide -->
    <permission android:name="android.permission.MANAGE_APP_OPS_RESTRICTIONS"
        android:protectionLevel="signature|installer" />

    <!-- @SystemApi Allows an application to open windows that are for use by parts
         of the system user interface.
         <p>Not for use by third-party applications.
         @hide
    -->
    <permission android:name="android.permission.INTERNAL_SYSTEM_WINDOW"
        android:protectionLevel="signature" />

    <!-- @SystemApi Allows an application to manage (create, destroy,
         Z-order) application tokens in the window manager.
         <p>Not for use by third-party applications.
         @hide
    -->
    <permission android:name="android.permission.MANAGE_APP_TOKENS"
        android:protectionLevel="signature" />

    <!-- Allows System UI to register listeners for events from Window Manager.
         @hide -->
    <permission android:name="android.permission.REGISTER_WINDOW_MANAGER_LISTENERS"
        android:protectionLevel="signature" />

    <!-- @hide Allows the application to temporarily freeze the screen for a
         full-screen transition. -->
    <permission android:name="android.permission.FREEZE_SCREEN"
        android:protectionLevel="signature" />

    <!-- @SystemApi Allows an application to inject user events (keys, touch, trackball)
         into the event stream and deliver them to ANY window.  Without this
         permission, you can only deliver events to windows in your own process.
         <p>Not for use by third-party applications.
         @hide
    -->
    <permission android:name="android.permission.INJECT_EVENTS"
        android:protectionLevel="signature" />

    <!-- @hide Allows an application to register an input filter which filters the stream
         of user events (keys, touch, trackball) before they are dispatched to any window. -->
    <permission android:name="android.permission.FILTER_EVENTS"
        android:protectionLevel="signature" />

    <!-- @hide Allows an application to retrieve the window token from the accessibility manager. -->
    <permission android:name="android.permission.RETRIEVE_WINDOW_TOKEN"
        android:protectionLevel="signature" />

    <!-- @hide Allows an application to modify accessibility information from another app. -->
    <permission android:name="android.permission.MODIFY_ACCESSIBILITY_DATA"
                android:protectionLevel="signature" />

    <!-- @hide Allows an application to change the accessibility volume. -->
    <permission android:name="android.permission.CHANGE_ACCESSIBILITY_VOLUME"
                android:protectionLevel="signature" />

    <!-- @hide Allows an application to collect frame statistics -->
    <permission android:name="android.permission.FRAME_STATS"
         android:protectionLevel="signature" />

    <!-- @hide Allows an application to temporary enable accessibility on the device. -->
    <permission android:name="android.permission.TEMPORARY_ENABLE_ACCESSIBILITY"
        android:protectionLevel="signature" />

    <!-- @SystemApi Allows an application to watch and control how activities are
         started globally in the system.  Only for is in debugging
         (usually the monkey command).
         <p>Not for use by third-party applications.
         @hide
    -->
    <permission android:name="android.permission.SET_ACTIVITY_WATCHER"
        android:protectionLevel="signature" />

    <!-- @SystemApi Allows an application to call the activity manager shutdown() API
         to put the higher-level system there into a shutdown state.
         @hide -->
    <permission android:name="android.permission.SHUTDOWN"
        android:protectionLevel="signature|privileged" />

    <!-- @SystemApi Allows an application to tell the activity manager to temporarily
         stop application switches, putting it into a special mode that
         prevents applications from immediately switching away from some
         critical UI such as the home screen.
         @hide -->
    <permission android:name="android.permission.STOP_APP_SWITCHES"
        android:protectionLevel="signature|privileged" />

    <!-- @SystemApi Allows an application to retrieve private information about
         the current top activity, such as any assist context it can provide.
         <p>Not for use by third-party applications.
         @hide
    -->
    <permission android:name="android.permission.GET_TOP_ACTIVITY_INFO"
        android:protectionLevel="signature" />

    <!-- Allows an application to retrieve the current state of keys and
         switches.
         <p>Not for use by third-party applications.
         @deprecated The API that used this permission has been removed. -->
    <permission android:name="android.permission.READ_INPUT_STATE"
        android:protectionLevel="signature" />

    <!-- Must be required by an {@link android.inputmethodservice.InputMethodService},
         to ensure that only the system can bind to it.
         <p>Protection level: signature
    -->
    <permission android:name="android.permission.BIND_INPUT_METHOD"
        android:protectionLevel="signature" />

    <!-- Must be required by an {@link android.media.midi.MidiDeviceService},
         to ensure that only the system can bind to it.
         <p>Protection level: signature
    -->
    <permission android:name="android.permission.BIND_MIDI_DEVICE_SERVICE"
        android:protectionLevel="signature" />

    <!-- Must be required by an {@link android.accessibilityservice.AccessibilityService},
         to ensure that only the system can bind to it.
         <p>Protection level: signature
    -->
    <permission android:name="android.permission.BIND_ACCESSIBILITY_SERVICE"
        android:protectionLevel="signature" />

    <!-- Must be required by a {@link android.printservice.PrintService},
         to ensure that only the system can bind to it.
         <p>Protection level: signature
    -->
    <permission android:name="android.permission.BIND_PRINT_SERVICE"
        android:protectionLevel="signature" />

    <!-- Must be required by a {@link android.printservice.recommendation.RecommendationService},
     to ensure that only the system can bind to it.
     @hide
     @SystemApi
     <p>Protection level: signature
    -->
    <permission android:name="android.permission.BIND_PRINT_RECOMMENDATION_SERVICE"
            android:protectionLevel="signature" />

    <!-- Must be required by a {@link android.nfc.cardemulation.HostApduService}
         or {@link android.nfc.cardemulation.OffHostApduService} to ensure that only
         the system can bind to it.
         <p>Protection level: signature
    -->
    <permission android:name="android.permission.BIND_NFC_SERVICE"
        android:protectionLevel="signature" />

    <!-- Must be required by the PrintSpooler to ensure that only the system can bind to it.
         @hide -->
    <permission android:name="android.permission.BIND_PRINT_SPOOLER_SERVICE"
        android:protectionLevel="signature" />

    <!-- Must be required by the CompanionDeviceManager to ensure that only the system can bind to it.
         @hide -->
    <permission android:name="android.permission.BIND_COMPANION_DEVICE_MANAGER_SERVICE"
        android:protectionLevel="signature" />

    <!-- @SystemApi Must be required by the RuntimePermissionPresenterService to ensure
         that only the system can bind to it.
         @hide -->
    <permission android:name="android.permission.BIND_RUNTIME_PERMISSION_PRESENTER_SERVICE"
        android:protectionLevel="signature" />

    <!-- Must be required by a TextService (e.g. SpellCheckerService)
         to ensure that only the system can bind to it.
         <p>Protection level: signature
    -->
    <permission android:name="android.permission.BIND_TEXT_SERVICE"
        android:protectionLevel="signature" />

    <!-- Must be required by a {@link android.net.VpnService},
         to ensure that only the system can bind to it.
         <p>Protection level: signature
    -->
    <permission android:name="android.permission.BIND_VPN_SERVICE"
        android:protectionLevel="signature" />

    <!-- Must be required by a {@link android.service.wallpaper.WallpaperService},
         to ensure that only the system can bind to it.
         <p>Protection level: system|signature
    -->
    <permission android:name="android.permission.BIND_WALLPAPER"
        android:protectionLevel="signature|privileged" />

    <!-- Must be required by a {@link android.service.voice.VoiceInteractionService},
         to ensure that only the system can bind to it.
         <p>Protection level: signature
    -->
    <permission android:name="android.permission.BIND_VOICE_INTERACTION"
        android:protectionLevel="signature" />

    <!-- Must be required by a {@link android.service.autofill.AutofillService},
         to ensure that only the system can bind to it.
         <p>Protection level: signature
    -->
    <permission android:name="android.permission.BIND_AUTOFILL_SERVICE"
        android:protectionLevel="signature" />

    <!-- @hide TODO(b/37563972): remove once clients use BIND_AUTOFILL_SERVICE -->
    <permission android:name="android.permission.BIND_AUTOFILL"
        android:protectionLevel="signature" />

    <!-- Must be required by hotword enrollment application,
         to ensure that only the system can interact with it.
         @hide <p>Not for use by third-party applications.</p> -->
    <permission android:name="android.permission.MANAGE_VOICE_KEYPHRASES"
        android:protectionLevel="signature|privileged" />

    <!-- Must be required by a {@link com.android.media.remotedisplay.RemoteDisplayProvider},
         to ensure that only the system can bind to it.
         @hide -->
    <permission android:name="android.permission.BIND_REMOTE_DISPLAY"
        android:protectionLevel="signature" />

    <!-- Must be required by a {@link android.media.tv.TvInputService}
         to ensure that only the system can bind to it.
         <p>Protection level: signature
    -->
    <permission android:name="android.permission.BIND_TV_INPUT"
        android:protectionLevel="signature|privileged" />

    <!-- @SystemApi
         Must be required by a {@link com.android.media.tv.remoteprovider.TvRemoteProvider}
         to ensure that only the system can bind to it.
         <p>Protection level: signature|privileged
         <p>Not for use by third-party applications. </p>
         @hide  -->
    <permission android:name="android.permission.BIND_TV_REMOTE_SERVICE"
        android:protectionLevel="signature|privileged" />

    <!-- @SystemApi
         Must be required for a virtual remote controller for TV.
         <p>Protection level: signature|privileged
         <p>Not for use by third-party applications. </p>
         @hide  -->
    <permission android:name="android.permission.TV_VIRTUAL_REMOTE_CONTROLLER"
        android:protectionLevel="signature|privileged" />

    <!-- @SystemApi Allows an application to modify parental controls
         <p>Not for use by third-party applications.
         @hide -->
    <permission android:name="android.permission.MODIFY_PARENTAL_CONTROLS"
        android:protectionLevel="signature|privileged" />

    <!-- @SystemApi Allows an application to notify TV inputs by sending broadcasts.
         <p>Protection level: signature|privileged
         <p>Not for use by third-party applications.
         @hide -->
    <permission android:name="android.permission.NOTIFY_TV_INPUTS"
         android:protectionLevel="signature|privileged" />

    <!-- Must be required by a {@link android.media.routing.MediaRouteService}
         to ensure that only the system can interact with it.
         @hide -->
    <permission android:name="android.permission.BIND_ROUTE_PROVIDER"
        android:protectionLevel="signature" />

    <!-- Must be required by device administration receiver, to ensure that only the
         system can interact with it.
         <p>Protection level: signature
    -->
    <permission android:name="android.permission.BIND_DEVICE_ADMIN"
        android:protectionLevel="signature" />

    <!-- @SystemApi Required to add or remove another application as a device admin.
         <p>Not for use by third-party applications.
         @hide -->
    <permission android:name="android.permission.MANAGE_DEVICE_ADMINS"
        android:protectionLevel="signature|privileged" />

    <!-- @SystemApi Allows low-level access to setting the orientation (actually
         rotation) of the screen.
         <p>Not for use by third-party applications.
         @hide
    -->
    <permission android:name="android.permission.SET_ORIENTATION"
        android:protectionLevel="signature" />

    <!-- @SystemApi Allows low-level access to setting the pointer speed.
         <p>Not for use by third-party applications.
         @hide
    -->
    <permission android:name="android.permission.SET_POINTER_SPEED"
        android:protectionLevel="signature" />

    <!-- Allows low-level access to setting input device calibration.
         <p>Not for use by normal applications.
         @hide -->
    <permission android:name="android.permission.SET_INPUT_CALIBRATION"
        android:protectionLevel="signature" />

    <!-- Allows low-level access to setting the keyboard layout.
         <p>Not for use by third-party applications.
         @hide -->
    <permission android:name="android.permission.SET_KEYBOARD_LAYOUT"
        android:protectionLevel="signature" />

    <!-- Allows an application to query tablet mode state and monitor changes
         in it.
         <p>Not for use by third-party applications.
         @hide -->
    <permission android:name="android.permission.TABLET_MODE"
        android:protectionLevel="signature" />

    <!-- Allows an application to request installing packages. Apps
         targeting APIs greater than 25 must hold this permission in
         order to use {@link android.content.Intent#ACTION_INSTALL_PACKAGE}.
         <p>Protection level: signature
    -->
    <permission android:name="android.permission.REQUEST_INSTALL_PACKAGES"
        android:label="@string/permlab_requestInstallPackages"
        android:description="@string/permdesc_requestInstallPackages"
        android:protectionLevel="signature|appop" />

    <!-- Allows an application to request deleting packages. Apps
         targeting APIs greater than 25 must hold this permission in
         order to use {@link android.content.Intent#ACTION_UNINSTALL_PACKAGE}.
         <p>Protection level: normal
    -->
    <permission android:name="android.permission.REQUEST_DELETE_PACKAGES"
        android:label="@string/permlab_requestDeletePackages"
        android:description="@string/permdesc_requestDeletePackages"
        android:protectionLevel="normal" />

    <!-- @SystemApi Allows an application to install packages.
    <p>Not for use by third-party applications. -->
    <permission android:name="android.permission.INSTALL_PACKAGES"
        android:protectionLevel="signature|privileged" />

    <!-- @SystemApi Allows an application to clear user data.
         <p>Not for use by third-party applications
         @hide
    -->
    <permission android:name="android.permission.CLEAR_APP_USER_DATA"
        android:protectionLevel="signature|installer" />

    <!-- @hide Allows an application to get the URI permissions
         granted to another application.
         <p>Not for use by third-party applications
    -->
    <permission android:name="android.permission.GET_APP_GRANTED_URI_PERMISSIONS"
        android:protectionLevel="signature" />

    <!-- @hide Allows an application to clear the URI permissions
         granted to another application.
         <p>Not for use by third-party applications
    -->
    <permission
        android:name="android.permission.CLEAR_APP_GRANTED_URI_PERMISSIONS"
        android:protectionLevel="signature" />

    <!-- @SystemApi Allows an application to delete cache files.
    <p>Not for use by third-party applications. -->
    <permission android:name="android.permission.DELETE_CACHE_FILES"
        android:protectionLevel="signature|privileged" />

    <!-- @SystemApi Allows an application to delete packages.
         <p>Not for use by third-party applications.
         <p>Starting in {@link android.os.Build.VERSION_CODES#N}, user confirmation is requested
         when the application deleting the package is not the same application that installed the
         package. -->
    <permission android:name="android.permission.DELETE_PACKAGES"
        android:protectionLevel="signature|privileged" />

    <!-- @SystemApi Allows an application to move location of installed package.
         @hide -->
    <permission android:name="android.permission.MOVE_PACKAGE"
        android:protectionLevel="signature|privileged" />

    <!-- @SystemApi Allows an application to change whether an application component (other than its own) is
         enabled or not.
         <p>Not for use by third-party applications. -->
    <permission android:name="android.permission.CHANGE_COMPONENT_ENABLED_STATE"
        android:protectionLevel="signature|privileged" />

    <!-- @SystemApi Allows an application to grant specific permissions.
         @hide -->
    <permission android:name="android.permission.GRANT_RUNTIME_PERMISSIONS"
        android:protectionLevel="signature|installer|verifier" />

    <!-- @SystemApi Allows an app that has this permission and the permissions to install packages
         to request certain runtime permissions to be granted at installation.
         @hide -->
    <permission android:name="android.permission.INSTALL_GRANT_RUNTIME_PERMISSIONS"
        android:protectionLevel="signature|installer|verifier" />

    <!-- @SystemApi Allows an application to revoke specific permissions.
        @hide -->
    <permission android:name="android.permission.REVOKE_RUNTIME_PERMISSIONS"
         android:protectionLevel="signature|installer|verifier" />

    <!-- @hide Allows an application to observe permission changes. -->
    <permission android:name="android.permission.OBSERVE_GRANT_REVOKE_PERMISSIONS"
        android:protectionLevel="signature|privileged" />

    <!-- @SystemApi Allows an application to use SurfaceFlinger's low level features.
         <p>Not for use by third-party applications.
         @hide
    -->
    <permission android:name="android.permission.ACCESS_SURFACE_FLINGER"
        android:protectionLevel="signature" />

    <!-- @SystemApi Allows an application to take screen shots and more generally
         get access to the frame buffer data.
         <p>Not for use by third-party applications. -->
    <permission android:name="android.permission.READ_FRAME_BUFFER"
        android:protectionLevel="signature|privileged" />

    <!-- Allows an application to use InputFlinger's low level features.
         @hide -->
    <permission android:name="android.permission.ACCESS_INPUT_FLINGER"
        android:protectionLevel="signature" />

    <!-- Allows an application to configure and connect to Wifi displays
         @hide -->
    <permission android:name="android.permission.CONFIGURE_WIFI_DISPLAY"
        android:protectionLevel="signature" />

    <!-- Allows an application to control low-level features of Wifi displays
         such as opening an RTSP socket.  This permission should only be used
         by the display manager.
         @hide -->
    <permission android:name="android.permission.CONTROL_WIFI_DISPLAY"
        android:protectionLevel="signature" />

    <!-- Allows an application to control the color modes set for displays system-wide.
         <p>Not for use by third-party applications.</p>
         @hide -->
    <permission android:name="android.permission.CONFIGURE_DISPLAY_COLOR_MODE"
        android:protectionLevel="signature" />

    <!-- @SystemApi Allows an application to control VPN.
         <p>Not for use by third-party applications.</p>
         @hide -->
    <permission android:name="android.permission.CONTROL_VPN"
        android:protectionLevel="signature|privileged" />
    <uses-permission android:name="android.permission.CONTROL_VPN" />

    <!-- @SystemApi Allows an application to capture audio output.
         <p>Not for use by third-party applications.</p> -->
    <permission android:name="android.permission.CAPTURE_AUDIO_OUTPUT"
        android:protectionLevel="signature|privileged" />

    <!-- @SystemApi Allows an application to capture audio for hotword detection.
         <p>Not for use by third-party applications.</p>
         @hide -->
    <permission android:name="android.permission.CAPTURE_AUDIO_HOTWORD"
        android:protectionLevel="signature|privileged" />

    <!-- @SystemApi Allows an application to modify audio routing and override policy decisions.
         <p>Not for use by third-party applications.</p>
         @hide -->
    <permission android:name="android.permission.MODIFY_AUDIO_ROUTING"
        android:protectionLevel="signature|privileged" />

    <!-- @SystemApi Allows an application to capture video output.
         <p>Not for use by third-party applications.</p> -->
    <permission android:name="android.permission.CAPTURE_VIDEO_OUTPUT"
        android:protectionLevel="signature|privileged" />

    <!-- @SystemApi Allows an application to capture secure video output.
         <p>Not for use by third-party applications.</p> -->
    <permission android:name="android.permission.CAPTURE_SECURE_VIDEO_OUTPUT"
        android:protectionLevel="signature|privileged" />

    <!-- @SystemApi Allows an application to know what content is playing and control its playback.
         <p>Not for use by third-party applications due to privacy of media consumption</p>  -->
    <permission android:name="android.permission.MEDIA_CONTENT_CONTROL"
        android:protectionLevel="signature|privileged" />

    <!-- @SystemApi @hide Allows an application to set the volume key long-press listener.
         <p>When it's set, the application will receive the volume key long-press event
         instead of changing volume.</p>
         <p>Not for use by third-party applications</p> -->
    <permission android:name="android.permission.SET_VOLUME_KEY_LONG_PRESS_LISTENER"
        android:protectionLevel="signature|privileged|development" />

    <!-- @SystemApi @hide Allows an application to set media key event listener.
         <p>When it's set, the application will receive the media key event before
         any other media sessions. If the event is handled by the listener, other sessions
         cannot get the event.</p>
         <p>Not for use by third-party applications</p> -->
    <permission android:name="android.permission.SET_MEDIA_KEY_LISTENER"
        android:protectionLevel="signature|privileged|development" />

    <!-- @SystemApi Required to be able to disable the device (very dangerous!).
         <p>Not for use by third-party applications.
         @hide
    -->
    <permission android:name="android.permission.BRICK"
        android:protectionLevel="signature" />

    <!-- @SystemApi Required to be able to reboot the device.
    <p>Not for use by third-party applications. -->
    <permission android:name="android.permission.REBOOT"
        android:protectionLevel="signature|privileged" />

   <!-- @SystemApi Allows low-level access to power management.
        <p>Not for use by third-party applications.
        @hide
    -->
   <permission android:name="android.permission.DEVICE_POWER"
        android:protectionLevel="signature" />

   <!-- Allows access to the PowerManager.userActivity function.
   <p>Not for use by third-party applications. @hide @SystemApi -->
    <permission android:name="android.permission.USER_ACTIVITY"
        android:protectionLevel="signature|privileged" />

   <!-- @hide Allows low-level access to tun tap driver -->
    <permission android:name="android.permission.NET_TUNNELING"
        android:protectionLevel="signature" />

    <!-- Run as a manufacturer test application, running as the root user.
         Only available when the device is running in manufacturer test mode.
         <p>Not for use by third-party applications.
    -->
    <permission android:name="android.permission.FACTORY_TEST"
        android:protectionLevel="signature" />

    <!-- Allows an application to broadcast a notification that an application
         package has been removed.
         <p>Not for use by third-party applications.
    -->
    <permission android:name="android.permission.BROADCAST_PACKAGE_REMOVED"
        android:protectionLevel="signature" />

    <!-- Allows an application to broadcast an SMS receipt notification.
         <p>Not for use by third-party applications.
    -->
    <permission android:name="android.permission.BROADCAST_SMS"
        android:protectionLevel="signature" />

    <!-- Allows an application to broadcast a WAP PUSH receipt notification.
         <p>Not for use by third-party applications.
    -->
    <permission android:name="android.permission.BROADCAST_WAP_PUSH"
        android:protectionLevel="signature" />

    <!-- @SystemApi Allows an application to broadcast privileged networking requests.
         <p>Not for use by third-party applications.
         @hide
         @deprecated Use {@link android.Manifest.permission#REQUEST_NETWORK_SCORES} instead
    -->
    <permission android:name="android.permission.BROADCAST_NETWORK_PRIVILEGED"
        android:protectionLevel="signature|privileged" />

    <!-- @SystemApi Not for use by third-party applications. -->
    <permission android:name="android.permission.MASTER_CLEAR"
        android:protectionLevel="signature|privileged" />

    <!-- @SystemApi Allows an application to call any phone number, including emergency
         numbers, without going through the Dialer user interface for the user
         to confirm the call being placed.
         <p>Not for use by third-party applications. -->
    <permission android:name="android.permission.CALL_PRIVILEGED"
        android:protectionLevel="signature|privileged" />

    <!-- @SystemApi Allows an application to perform CDMA OTA provisioning @hide -->
    <permission android:name="android.permission.PERFORM_CDMA_PROVISIONING"
        android:protectionLevel="signature|privileged" />

    <!-- @SystemApi Allows an application to perform SIM Activation @hide -->
    <permission android:name="android.permission.PERFORM_SIM_ACTIVATION"
        android:protectionLevel="signature|privileged" />

    <!-- @SystemApi Allows enabling/disabling location update notifications from
         the radio.
         <p>Not for use by third-party applications. -->
    <permission android:name="android.permission.CONTROL_LOCATION_UPDATES"
        android:protectionLevel="signature|privileged" />

    <!-- @SystemApi Allows read/write access to the "properties" table in the checkin
         database, to change values that get uploaded.
         <p>Not for use by third-party applications. -->
    <permission android:name="android.permission.ACCESS_CHECKIN_PROPERTIES"
        android:protectionLevel="signature|privileged" />

    <!-- @SystemApi Allows an application to collect component usage
         statistics
         <p>Declaring the permission implies intention to use the API and the user of the
         device can grant permission through the Settings application. -->
    <permission android:name="android.permission.PACKAGE_USAGE_STATS"
        android:protectionLevel="signature|privileged|development|appop" />
    <uses-permission android:name="android.permission.PACKAGE_USAGE_STATS" />

    <!-- @hide Allows an application to change the app idle state of an app.
         <p>Not for use by third-party applications. -->
    <permission android:name="android.permission.CHANGE_APP_IDLE_STATE"
        android:protectionLevel="signature" />

    <!-- @hide @SystemApi Allows an application to temporarily whitelist an inactive app to
         access the network and acquire wakelocks.
         <p>Not for use by third-party applications. -->
    <permission android:name="android.permission.CHANGE_DEVICE_IDLE_TEMP_WHITELIST"
        android:protectionLevel="signature|privileged" />

    <!-- Permission an application must hold in order to use
         {@link android.provider.Settings#ACTION_REQUEST_IGNORE_BATTERY_OPTIMIZATIONS}.
         This is a normal permission: an app requesting it will always be granted the
         permission, without the user needing to approve or see it. -->
    <permission android:name="android.permission.REQUEST_IGNORE_BATTERY_OPTIMIZATIONS"
        android:label="@string/permlab_requestIgnoreBatteryOptimizations"
        android:description="@string/permdesc_requestIgnoreBatteryOptimizations"
        android:protectionLevel="normal" />

    <!-- @SystemApi Allows an application to collect battery statistics -->
    <permission android:name="android.permission.BATTERY_STATS"
        android:protectionLevel="signature|privileged|development" />

    <!-- @SystemApi Allows an application to control the backup and restore process.
    <p>Not for use by third-party applications.
         @hide pending API council -->
    <permission android:name="android.permission.BACKUP"
        android:protectionLevel="signature|privileged" />

    <!-- Allows a package to launch the secure full-backup confirmation UI.
         ONLY the system process may hold this permission.
         @hide -->
    <permission android:name="android.permission.CONFIRM_FULL_BACKUP"
        android:protectionLevel="signature" />

    <!-- @SystemApi Must be required by a {@link android.widget.RemoteViewsService},
         to ensure that only the system can bind to it. -->
    <permission android:name="android.permission.BIND_REMOTEVIEWS"
        android:protectionLevel="signature|privileged" />

    <!-- @SystemApi Allows an application to tell the AppWidget service which application
         can access AppWidget's data.  The normal user flow is that a user
         picks an AppWidget to go into a particular host, thereby giving that
         host application access to the private data from the AppWidget app.
         An application that has this permission should honor that contract.
         <p>Not for use by third-party applications. -->
    <permission android:name="android.permission.BIND_APPWIDGET"
        android:protectionLevel="signature|privileged" />

    <!-- @SystemApi Private permission, to restrict who can bring up a dialog to add a new
         keyguard widget
         @hide -->
    <permission android:name="android.permission.BIND_KEYGUARD_APPWIDGET"
        android:protectionLevel="signature|privileged" />

    <!-- @SystemApi Internal permission allowing an application to query/set which
         applications can bind AppWidgets.
         @hide -->
    <permission android:name="android.permission.MODIFY_APPWIDGET_BIND_PERMISSIONS"
        android:protectionLevel="signature|privileged" />

    <!-- Allows applications to change the background data setting.
    <p>Not for use by third-party applications.
         @hide pending API council -->
    <permission android:name="android.permission.CHANGE_BACKGROUND_DATA_SETTING"
        android:protectionLevel="signature" />

    <!-- @SystemApi This permission can be used on content providers to allow the global
         search system to access their data.  Typically it used when the
         provider has some permissions protecting it (which global search
         would not be expected to hold), and added as a read-only permission
         to the path in the provider where global search queries are
         performed.  This permission can not be held by regular applications;
         it is used by applications to protect themselves from everyone else
         besides global search. -->
    <permission android:name="android.permission.GLOBAL_SEARCH"
        android:protectionLevel="signature|privileged" />

    <!-- Internal permission protecting access to the global search
         system: ensures that only the system can access the provider
         to perform queries (since this otherwise provides unrestricted
         access to a variety of content providers), and to write the
         search statistics (to keep applications from gaming the source
         ranking).
         @hide -->
    <permission android:name="android.permission.GLOBAL_SEARCH_CONTROL"
        android:protectionLevel="signature" />

    <!-- @SystemApi Internal permission to allows an application to read indexable data.
        @hide -->
    <permission android:name="android.permission.READ_SEARCH_INDEXABLES"
        android:protectionLevel="signature|privileged" />

    <!-- @SystemApi Allows applications to set a live wallpaper.
         @hide XXX Change to signature once the picker is moved to its
         own apk as Ghod Intended. -->
    <permission android:name="android.permission.SET_WALLPAPER_COMPONENT"
        android:protectionLevel="signature|privileged" />

    <!-- @SystemApi Allows applications to read dream settings and dream state.
         @hide -->
    <permission android:name="android.permission.READ_DREAM_STATE"
        android:protectionLevel="signature|privileged" />

    <!-- @SystemApi Allows applications to write dream settings, and start or stop dreaming.
         @hide -->
    <permission android:name="android.permission.WRITE_DREAM_STATE"
        android:protectionLevel="signature|privileged" />

    <!-- @SystemApi Allow an application to read and write the cache partition.
         @hide -->
    <permission android:name="android.permission.ACCESS_CACHE_FILESYSTEM"
        android:protectionLevel="signature|privileged" />

    <!-- Must be required by default container service so that only
         the system can bind to it and use it to copy
         protected data to secure containers or files
         accessible to the system.
         @hide -->
    <permission android:name="android.permission.COPY_PROTECTED_DATA"
        android:protectionLevel="signature" />

    <!-- @SystemApi Internal permission protecting access to the encryption methods
        @hide
    -->
    <permission android:name="android.permission.CRYPT_KEEPER"
        android:protectionLevel="signature|privileged" />

    <!-- @SystemApi Allows an application to read historical network usage for
         specific networks and applications. @hide -->
    <permission android:name="android.permission.READ_NETWORK_USAGE_HISTORY"
        android:protectionLevel="signature|privileged" />

    <!-- Allows an application to manage network policies (such as warning and disable
         limits) and to define application-specific rules. @hide -->
    <permission android:name="android.permission.MANAGE_NETWORK_POLICY"
        android:protectionLevel="signature" />

    <!-- @SystemApi Allows an application to account its network traffic against other UIDs. Used
         by system services like download manager and media server. Not for use by
         third party apps. @hide -->
    <permission android:name="android.permission.MODIFY_NETWORK_ACCOUNTING"
        android:protectionLevel="signature|privileged" />

    <!-- C2DM permission.
         @hide Used internally.
     -->
    <permission android:name="android.intent.category.MASTER_CLEAR.permission.C2D_MESSAGE"
          android:protectionLevel="signature" />
    <uses-permission android:name="android.intent.category.MASTER_CLEAR.permission.C2D_MESSAGE"/>

    <!-- @SystemApi @hide Package verifier needs to have this permission before the PackageManager will
         trust it to verify packages.
    -->
    <permission android:name="android.permission.PACKAGE_VERIFICATION_AGENT"
        android:protectionLevel="signature|privileged" />

    <!-- Must be required by package verifier receiver, to ensure that only the
         system can interact with it.
         @hide
    -->
    <permission android:name="android.permission.BIND_PACKAGE_VERIFIER"
        android:protectionLevel="signature" />

    <!-- @SystemApi @hide Intent filter verifier needs to have this permission before the
         PackageManager will trust it to verify intent filters.
    -->
    <permission android:name="android.permission.INTENT_FILTER_VERIFICATION_AGENT"
        android:protectionLevel="signature|privileged" />

    <!-- Must be required by intent filter verifier receiver, to ensure that only the
         system can interact with it.
         @hide
    -->
    <permission android:name="android.permission.BIND_INTENT_FILTER_VERIFIER"
        android:protectionLevel="signature" />

    <!-- @SystemApi Allows applications to access serial ports via the SerialManager.
         @hide -->
    <permission android:name="android.permission.SERIAL_PORT"
        android:protectionLevel="signature|privileged" />

    <!-- Allows the holder to access content providers from outside an ApplicationThread.
         This permission is enforced by the ActivityManagerService on the corresponding APIs,
         in particular ActivityManagerService#getContentProviderExternal(String) and
         ActivityManagerService#removeContentProviderExternal(String).
         @hide
    -->
    <permission android:name="android.permission.ACCESS_CONTENT_PROVIDERS_EXTERNALLY"
        android:protectionLevel="signature" />

    <!-- @SystemApi Allows an application to hold an UpdateLock, recommending that a headless
         OTA reboot *not* occur while the lock is held.
         @hide -->
    <permission android:name="android.permission.UPDATE_LOCK"
        android:protectionLevel="signature|privileged" />

    <!-- @SystemApi Allows an application to read the current set of notifications, including
         any metadata and intents attached.
         @hide -->
    <permission android:name="android.permission.ACCESS_NOTIFICATIONS"
        android:protectionLevel="signature|privileged|appop" />

    <!-- Marker permission for applications that wish to access notification policy.
         <p>Protection level: normal
    -->
    <permission android:name="android.permission.ACCESS_NOTIFICATION_POLICY"
        android:description="@string/permdesc_access_notification_policy"
        android:label="@string/permlab_access_notification_policy"
        android:protectionLevel="normal" />

    <!-- Allows modification of do not disturb rules and policies. Only allowed for system
        processes.
        @hide -->
    <permission android:name="android.permission.MANAGE_NOTIFICATIONS"
                android:protectionLevel="signature" />

    <!-- Allows access to keyguard secure storage.  Only allowed for system processes.
        @hide -->
    <permission android:name="android.permission.ACCESS_KEYGUARD_SECURE_STORAGE"
        android:protectionLevel="signature" />

    <!-- Allows managing (adding, removing) fingerprint templates. Reserved for the system. @hide -->
    <permission android:name="android.permission.MANAGE_FINGERPRINT"
        android:protectionLevel="signature|privileged" />

    <!-- Allows an app to reset fingerprint attempt counter. Reserved for the system. @hide -->
    <permission android:name="android.permission.RESET_FINGERPRINT_LOCKOUT"
        android:protectionLevel="signature" />

    <!-- Allows an application to control keyguard.  Only allowed for system processes.
        @hide -->
    <permission android:name="android.permission.CONTROL_KEYGUARD"
        android:protectionLevel="signature" />

    <!-- Allows an application to listen to trust changes.  Only allowed for system processes.
        @hide -->
    <permission android:name="android.permission.TRUST_LISTENER"
        android:protectionLevel="signature" />

    <!-- @SystemApi Allows an application to provide a trust agent.
         @hide For security reasons, this is a platform-only permission. -->
    <permission android:name="android.permission.PROVIDE_TRUST_AGENT"
        android:protectionLevel="signature|privileged" />

    <!-- Allows an application to launch the trust agent settings activity.
        @hide -->
    <permission android:name="android.permission.LAUNCH_TRUST_AGENT_SETTINGS"
        android:protectionLevel="signature|privileged" />

    <!-- @SystemApi Must be required by an {@link
        android.service.trust.TrustAgentService},
        to ensure that only the system can bind to it.
        @hide -->
    <permission android:name="android.permission.BIND_TRUST_AGENT"
        android:protectionLevel="signature" />

    <!-- Must be required by an {@link
         android.service.notification.NotificationListenerService},
         to ensure that only the system can bind to it.
         <p>Protection level: signature
    -->
    <permission android:name="android.permission.BIND_NOTIFICATION_LISTENER_SERVICE"
        android:protectionLevel="signature" />

    <!-- @SystemApi Must be required by an {@link
         android.service.notification.NotificationAssistantService} to ensure that only the system
         can bind to it.
         <p>Protection level: signature
         @hide
    -->
    <permission android:name="android.permission.BIND_NOTIFICATION_ASSISTANT_SERVICE"
        android:protectionLevel="signature" />

    <!-- Must be required by a {@link
         android.service.chooser.ChooserTargetService}, to ensure that
         only the system can bind to it.
         <p>Protection level: signature
    -->
    <permission android:name="android.permission.BIND_CHOOSER_TARGET_SERVICE"
        android:protectionLevel="signature" />

    <!-- @SystemApi Must be held by services that extend
         {@link android.service.resolver.ResolverRankerService}.
         <p>Protection level: signature|privileged
         @hide
    -->
    <permission android:name="android.permission.PROVIDE_RESOLVER_RANKER_SERVICE"
                android:protectionLevel="signature|privileged" />

    <!-- @SystemApi Must be required by services that extend
         {@link android.service.resolver.ResolverRankerService}, to ensure that only the system can
         bind to them.
         <p>Protection level: signature
         @hide
    -->
    <permission android:name="android.permission.BIND_RESOLVER_RANKER_SERVICE"
        android:protectionLevel="signature" />

    <!-- Must be required by a {@link
         android.service.notification.ConditionProviderService},
         to ensure that only the system can bind to it.
         <p>Protection level: signature
         -->
    <permission android:name="android.permission.BIND_CONDITION_PROVIDER_SERVICE"
        android:protectionLevel="signature" />

    <!-- Must be required by an {@link android.service.dreams.DreamService},
         to ensure that only the system can bind to it.
         <p>Protection level: signature
    -->
    <permission android:name="android.permission.BIND_DREAM_SERVICE"
        android:protectionLevel="signature" />

    <!-- Must be required by an {@link android.app.usage.CacheQuotaService} to ensure that only the
         system can bind to it.
         @hide This is not a third-party API (intended for OEMs and system apps).
    -->
    <permission android:name="android.permission.BIND_CACHE_QUOTA_SERVICE"
                android:protectionLevel="signature" />

    <!-- @SystemApi Allows an application to call into a carrier setup flow. It is up to the
         carrier setup application to enforce that this permission is required
         @hide This is not a third-party API (intended for OEMs and system apps). -->
    <permission android:name="android.permission.INVOKE_CARRIER_SETUP"
        android:protectionLevel="signature|privileged" />

    <!-- @SystemApi Allows an application to listen for network condition observations.
         @hide This is not a third-party API (intended for system apps). -->
    <permission android:name="android.permission.ACCESS_NETWORK_CONDITIONS"
        android:protectionLevel="signature|privileged" />

    <!-- @SystemApi Allows an application to provision and access DRM certificates
         @hide This is not a third-party API (intended for system apps). -->
    <permission android:name="android.permission.ACCESS_DRM_CERTIFICATES"
        android:protectionLevel="signature|privileged" />

    <!-- Api Allows an application to manage media projection sessions.
         @hide This is not a third-party API (intended for system apps). -->
    <permission android:name="android.permission.MANAGE_MEDIA_PROJECTION"
        android:protectionLevel="signature" />

    <!-- @SystemApi Allows an application to read install sessions
         @hide This is not a third-party API (intended for system apps). -->
    <permission android:name="android.permission.READ_INSTALL_SESSIONS"
        android:label="@string/permlab_readInstallSessions"
        android:description="@string/permdesc_readInstallSessions"
        android:protectionLevel="normal"/>

    <!-- @SystemApi Allows an application to remove DRM certificates
         @hide This is not a third-party API (intended for system apps). -->
    <permission android:name="android.permission.REMOVE_DRM_CERTIFICATES"
        android:protectionLevel="signature|privileged" />

    <!-- @deprecated Use {@link android.Manifest.permission#BIND_CARRIER_SERVICES} instead -->
    <permission android:name="android.permission.BIND_CARRIER_MESSAGING_SERVICE"
        android:protectionLevel="signature|privileged" />

    <!-- Allows an application to interact with the currently active
         {@link android.service.voice.VoiceInteractionService}.
         @hide -->
    <permission android:name="android.permission.ACCESS_VOICE_INTERACTION_SERVICE"
        android:protectionLevel="signature" />

    <!-- The system process that is allowed to bind to services in carrier apps will
         have this permission. Carrier apps should use this permission to protect
         their services that only the system is allowed to bind to.
         <p>Protection level: system|signature
    -->
    <permission android:name="android.permission.BIND_CARRIER_SERVICES"
        android:label="@string/permlab_bindCarrierServices"
        android:description="@string/permdesc_bindCarrierServices"
        android:protectionLevel="signature|privileged" />

    <!-- Allows an application to query whether DO_NOT_ASK_CREDENTIALS_ON_BOOT
         flag is set.
         @hide -->
    <permission android:name="android.permission.QUERY_DO_NOT_ASK_CREDENTIALS_ON_BOOT"
                android:protectionLevel="signature" />

    <!-- @SystemApi Allows applications to kill UIDs.
        <p>Not for use by third-party applications.
         @hide -->
    <permission android:name="android.permission.KILL_UID"
                android:protectionLevel="signature|installer" />

    <!-- @SystemApi Allows applications to read the local WiFi and Bluetooth MAC address.
        @hide -->
    <permission android:name="android.permission.LOCAL_MAC_ADDRESS"
                android:protectionLevel="signature|privileged" />

    <!-- @SystemApi Allows access to MAC addresses of WiFi and Bluetooth peer devices.
        @hide -->
    <permission android:name="android.permission.PEERS_MAC_ADDRESS"
                android:protectionLevel="signature|setup" />

    <!-- Allows the Nfc stack to dispatch Nfc messages to applications. Applications
        can use this permission to ensure incoming Nfc messages are from the Nfc stack
        and not simulated by another application.
        @hide -->
    <permission android:name="android.permission.DISPATCH_NFC_MESSAGE"
                android:protectionLevel="signature|privileged" />

    <!-- @SystemApi Allows changing day / night mode when system is configured with
         config_lockDayNightMode set to true. If requesting app does not have permission,
         it will be ignored.
        @hide -->
    <permission android:name="android.permission.MODIFY_DAY_NIGHT_MODE"
                android:protectionLevel="signature|privileged" />

    <!-- The system process is explicitly the only one allowed to launch the
         confirmation UI for full backup/restore -->
    <uses-permission android:name="android.permission.CONFIRM_FULL_BACKUP"/>


    <!-- Allows the holder to access the instant applications on the device.
    @hide -->
    <permission android:name="android.permission.ACCESS_INSTANT_APPS"
            android:protectionLevel="signature|installer|verifier" />

    <!-- Allows receiving the usage of media resource e.g. video/audio codec and
         graphic memory.
         @hide -->
    <permission android:name="android.permission.RECEIVE_MEDIA_RESOURCE_USAGE"
                android:protectionLevel="signature|privileged" />

    <!-- Must be required by system/priv apps when accessing the sound trigger
         APIs given by {@link SoundTriggerManager}.
         @hide <p>Not for use by third-party applications.</p> -->
    <permission android:name="android.permission.MANAGE_SOUND_TRIGGER"
        android:protectionLevel="signature|privileged" />

    <!-- @SystemApi Allows trusted applications to dispatch managed provisioning message to Managed
         Provisioning app. If requesting app does not have permission, it will be ignored.
         @hide -->
    <permission android:name="android.permission.DISPATCH_PROVISIONING_MESSAGE"
                android:protectionLevel="signature|privileged" />

    <!-- Allows the holder to read blocked numbers. See
         {@link android.provider.BlockedNumberContract}.
         @hide -->
    <permission android:name="android.permission.READ_BLOCKED_NUMBERS"
                android:protectionLevel="signature" />

    <!-- Allows the holder to write blocked numbers. See
         {@link android.provider.BlockedNumberContract}.
         @hide -->
    <permission android:name="android.permission.WRITE_BLOCKED_NUMBERS"
                android:protectionLevel="signature" />

    <!-- Must be required by an {@link android.service.vr.VrListenerService}, to ensure that only
         the system can bind to it.
         <p>Protection level: signature -->
    <permission android:name="android.permission.BIND_VR_LISTENER_SERVICE"
        android:protectionLevel="signature" />

    <!-- Must be required by system apps when accessing restricted VR APIs.
         <p>Protection level: signature -->
    <permission android:name="android.permission.RESTRICTED_VR_ACCESS"
        android:protectionLevel="signature|preinstalled" />

    <!-- Required to make calls to {@link android.service.vr.IVrManager}.
         @hide -->
    <permission android:name="android.permission.ACCESS_VR_MANAGER"
            android:protectionLevel="signature" />

    <!-- Allows an application to whitelist tasks during lock task mode
         @hide <p>Not for use by third-party applications.</p> -->
    <permission android:name="android.permission.UPDATE_LOCK_TASK_PACKAGES"
        android:protectionLevel="signature|setup" />

    <!-- @SystemApi Allows an application to replace the app name displayed alongside notifications
         in the N-release and later.
         @hide  <p>Not for use by third-party applications.</p> -->
    <permission android:name="android.permission.SUBSTITUTE_NOTIFICATION_APP_NAME"
                android:protectionLevel="signature|privileged" />

    <!-- @SystemApi Allows an application to show notifications before the device is provisioned.
         @hide  <p>Not for use by third-party applications.</p> -->
    <permission android:name="android.permission.NOTIFICATION_DURING_SETUP"
                android:protectionLevel="signature|privileged" />

    <!-- @SystemApi Allows an application to manage auto-fill sessions.
         @hide  <p>Not for use by third-party applications.</p> -->
    <permission android:name="android.permission.MANAGE_AUTO_FILL"
        android:protectionLevel="signature" />

    <!-- Allows an app to set the theme overlay in /vendor/overlay
         being used.
         @hide  <p>Not for use by third-party applications.</p> -->
    <permission android:name="android.permission.MODIFY_THEME_OVERLAY"
                android:protectionLevel="signature" />

    <!-- Allows an instant app to create foreground services. -->
    <permission android:name="android.permission.INSTANT_APP_FOREGROUND_SERVICE"
        android:protectionLevel="signature|development|ephemeral|appop" />

    <application android:process="system"
                 android:persistent="true"
                 android:hasCode="false"
                 android:label="@string/android_system_label"
                 android:allowClearUserData="false"
                 android:backupAgent="com.android.server.backup.SystemBackupAgent"
                 android:killAfterRestore="false"
                 android:icon="@drawable/ic_launcher_android"
                 android:supportsRtl="true"
                 android:theme="@style/Theme.DeviceDefault.Light.DarkActionBar"
                 android:defaultToDeviceProtectedStorage="true"
                 android:directBootAware="true">
        <activity android:name="com.android.internal.app.ChooserActivity"
                android:theme="@style/Theme.DeviceDefault.Resolver"
                android:finishOnCloseSystemDialogs="true"
                android:excludeFromRecents="true"
                android:documentLaunchMode="never"
                android:relinquishTaskIdentity="true"
                android:configChanges="screenSize|smallestScreenSize|screenLayout|orientation|keyboard|keyboardHidden"
                android:process=":ui"
                android:visibleToInstantApps="true">
            <intent-filter>
                <action android:name="android.intent.action.CHOOSER" />
                <category android:name="android.intent.category.DEFAULT" />
                <category android:name="android.intent.category.VOICE" />
            </intent-filter>
        </activity>
        <activity android:name="com.android.internal.app.AccessibilityButtonChooserActivity"
                  android:exported="false"
                  android:theme="@style/Theme.DeviceDefault.Resolver"
                  android:finishOnCloseSystemDialogs="true"
                  android:excludeFromRecents="true"
                  android:documentLaunchMode="never"
                  android:relinquishTaskIdentity="true"
                  android:configChanges="screenSize|smallestScreenSize|screenLayout|orientation|keyboard|keyboardHidden"
                  android:process=":ui"
                  android:visibleToInstantApps="true">
            <intent-filter>
                <action android:name="com.android.internal.intent.action.CHOOSE_ACCESSIBILITY_BUTTON" />
                <category android:name="android.intent.category.DEFAULT" />
            </intent-filter>
        </activity>
        <activity android:name="com.android.internal.app.IntentForwarderActivity"
                android:finishOnCloseSystemDialogs="true"
                android:theme="@style/Theme.NoDisplay"
                android:excludeFromRecents="true"
                android:label="@string/user_owner_label"
                android:exported="true"
                >
        </activity>
        <activity-alias android:name="com.android.internal.app.ForwardIntentToParent"
                android:targetActivity="com.android.internal.app.IntentForwarderActivity"
                android:exported="true"
                android:label="@string/user_owner_label">
        </activity-alias>
        <activity-alias android:name="com.android.internal.app.ForwardIntentToManagedProfile"
                android:targetActivity="com.android.internal.app.IntentForwarderActivity"
                android:icon="@drawable/ic_corp_icon"
                android:exported="true"
                android:label="@string/managed_profile_label">
        </activity-alias>
        <activity android:name="com.android.internal.app.HeavyWeightSwitcherActivity"
                android:theme="@style/Theme.DeviceDefault.Light.Dialog"
                android:label="@string/heavy_weight_switcher_title"
                android:finishOnCloseSystemDialogs="true"
                android:excludeFromRecents="true"
                android:process=":ui">
        </activity>
        <activity android:name="com.android.internal.app.PlatLogoActivity"
                android:theme="@style/Theme.Wallpaper.NoTitleBar.Fullscreen"
                android:configChanges="orientation|keyboardHidden"
                android:process=":ui">
        </activity>
        <activity android:name="com.android.internal.app.DisableCarModeActivity"
                android:theme="@style/Theme.NoDisplay"
                android:excludeFromRecents="true"
                android:process=":ui">
        </activity>
        <activity android:name="com.android.internal.app.DumpHeapActivity"
                android:theme="@style/Theme.Translucent.NoTitleBar"
                android:label="@string/dump_heap_title"
                android:finishOnCloseSystemDialogs="true"
                android:noHistory="true"
                android:excludeFromRecents="true"
                android:process=":ui">
        </activity>
        <provider android:name="com.android.server.am.DumpHeapProvider"
                android:authorities="com.android.server.heapdump"
                android:grantUriPermissions="true"
                android:multiprocess="false"
                android:singleUser="true" />

        <activity android:name="android.accounts.ChooseAccountActivity"
                android:excludeFromRecents="true"
                android:exported="true"
                android:theme="@style/Theme.DeviceDefault.Light.Dialog"
                android:label="@string/choose_account_label"
                android:process=":ui"
                android:visibleToInstantApps="true">
        </activity>

        <activity android:name="android.accounts.ChooseTypeAndAccountActivity"
                android:excludeFromRecents="true"
                android:exported="true"
                android:theme="@style/Theme.DeviceDefault.Light.Dialog"
                android:label="@string/choose_account_label"
                android:process=":ui"
                android:visibleToInstantApps="true">
        </activity>

        <activity android:name="android.accounts.ChooseAccountTypeActivity"
                android:excludeFromRecents="true"
                android:theme="@style/Theme.DeviceDefault.Light.Dialog"
                android:label="@string/choose_account_label"
                android:process=":ui"
                android:visibleToInstantApps="true">
        </activity>

        <activity android:name="android.accounts.CantAddAccountActivity"
                android:excludeFromRecents="true"
                android:exported="true"
                android:theme="@style/Theme.DeviceDefault.Light.Dialog.NoActionBar"
                android:process=":ui">
        </activity>

        <activity android:name="android.accounts.GrantCredentialsPermissionActivity"
                android:excludeFromRecents="true"
                android:exported="true"
                android:theme="@style/Theme.DeviceDefault.Light.DialogWhenLarge"
                android:process=":ui"
                android:visibleToInstantApps="true">
        </activity>

        <activity android:name="android.content.SyncActivityTooManyDeletes"
               android:theme="@style/Theme.DeviceDefault.Light.Dialog"
               android:label="@string/sync_too_many_deletes"
               android:process=":ui">
        </activity>

        <activity android:name="com.android.internal.app.ShutdownActivity"
            android:permission="android.permission.SHUTDOWN"
            android:theme="@style/Theme.NoDisplay"
            android:excludeFromRecents="true">
            <intent-filter>
                <action android:name="com.android.internal.intent.action.REQUEST_SHUTDOWN" />
                <category android:name="android.intent.category.DEFAULT" />
            </intent-filter>
            <intent-filter>
                <action android:name="android.intent.action.REBOOT" />
                <category android:name="android.intent.category.DEFAULT" />
            </intent-filter>
        </activity>

        <activity android:name="com.android.internal.app.NetInitiatedActivity"
                android:theme="@style/Theme.DeviceDefault.Light.Dialog.Alert"
                android:excludeFromRecents="true"
                android:process=":ui">
        </activity>

        <activity android:name="com.android.internal.app.SystemUserHomeActivity"
                  android:enabled="false"
                  android:process=":ui"
                  android:systemUserOnly="true"
                  android:theme="@style/Theme.Translucent.NoTitleBar">
            <intent-filter android:priority="-100">
                <action android:name="android.intent.action.MAIN" />
                <category android:name="android.intent.category.HOME" />
            </intent-filter>
        </activity>

        <!-- Activity to prompt user if it's ok to create a new user sandbox for a
             specified account. -->
        <activity android:name="com.android.internal.app.ConfirmUserCreationActivity"
                android:excludeFromRecents="true"
                android:process=":ui"
                android:theme="@style/Theme.DeviceDefault.Light.Dialog.Alert">
            <intent-filter android:priority="1000">
                <action android:name="android.os.action.CREATE_USER" />
                <category android:name="android.intent.category.DEFAULT" />
            </intent-filter>
        </activity>

        <activity android:name="com.android.internal.app.UnlaunchableAppActivity"
                android:theme="@style/Theme.DeviceDefault.Light.Dialog.Alert"
                android:excludeFromRecents="true"
                android:process=":ui">
        </activity>

        <activity android:name="com.android.settings.notification.NotificationAccessConfirmationActivity"
                  android:theme="@android:style/Theme.DeviceDefault.Light.Dialog.Alert"
                  android:excludeFromRecents="true">
        </activity>

        <receiver android:name="com.android.server.BootReceiver"
                android:systemUserOnly="true">
            <intent-filter android:priority="1000">
                <action android:name="android.intent.action.BOOT_COMPLETED" />
            </intent-filter>
        </receiver>

        <receiver android:name="com.android.server.updates.CertPinInstallReceiver"
                android:permission="android.permission.UPDATE_CONFIG">
            <intent-filter>
                <action android:name="android.intent.action.UPDATE_PINS" />
                <data android:scheme="content" android:host="*" android:mimeType="*/*" />
            </intent-filter>
        </receiver>

        <receiver android:name="com.android.server.updates.IntentFirewallInstallReceiver"
                android:permission="android.permission.UPDATE_CONFIG">
            <intent-filter>
                <action android:name="android.intent.action.UPDATE_INTENT_FIREWALL" />
                <data android:scheme="content" android:host="*" android:mimeType="*/*" />
            </intent-filter>
        </receiver>

        <receiver android:name="com.android.server.updates.SmsShortCodesInstallReceiver"
                android:permission="android.permission.UPDATE_CONFIG">
            <intent-filter>
                <action android:name="android.intent.action.UPDATE_SMS_SHORT_CODES" />
                <data android:scheme="content" android:host="*" android:mimeType="*/*" />
            </intent-filter>
        </receiver>

        <receiver android:name="com.android.server.updates.ApnDbInstallReceiver"
                android:permission="android.permission.UPDATE_CONFIG">
            <intent-filter>
                <action android:name="com.android.internal.intent.action.UPDATE_APN_DB" />
                <data android:scheme="content" android:host="*" android:mimeType="*/*" />
            </intent-filter>
        </receiver>

        <receiver android:name="com.android.server.updates.CarrierProvisioningUrlsInstallReceiver"
                android:permission="android.permission.UPDATE_CONFIG">
            <intent-filter>
                <action android:name="android.intent.action.UPDATE_CARRIER_PROVISIONING_URLS" />
                <data android:scheme="content" android:host="*" android:mimeType="*/*" />
            </intent-filter>
        </receiver>

        <receiver android:name="com.android.server.updates.TzDataInstallReceiver"
                android:permission="android.permission.UPDATE_CONFIG">
            <intent-filter>
                <action android:name="android.intent.action.UPDATE_TZDATA" />
                <data android:scheme="content" android:host="*" android:mimeType="*/*" />
            </intent-filter>
        </receiver>

        <receiver android:name="com.android.server.updates.CertificateTransparencyLogInstallReceiver"
                android:permission="android.permission.UPDATE_CONFIG">
            <intent-filter>
                <action android:name="android.intent.action.UPDATE_CT_LOGS" />
                <data android:scheme="content" android:host="*" android:mimeType="*/*" />
            </intent-filter>
        </receiver>

        <receiver android:name="com.android.server.updates.LangIdInstallReceiver"
                android:permission="android.permission.UPDATE_CONFIG">
            <intent-filter>
                <action android:name="android.intent.action.UPDATE_LANG_ID" />
                <data android:scheme="content" android:host="*" android:mimeType="*/*" />
            </intent-filter>
        </receiver>

        <receiver android:name="com.android.server.updates.SmartSelectionInstallReceiver"
                android:permission="android.permission.UPDATE_CONFIG">
            <intent-filter>
                <action android:name="android.intent.action.UPDATE_SMART_SELECTION" />
                <data android:scheme="content" android:host="*" android:mimeType="*/*" />
            </intent-filter>
        </receiver>

        <receiver android:name="com.android.server.MasterClearReceiver"
            android:permission="android.permission.MASTER_CLEAR">
            <intent-filter
                    android:priority="100" >
                <!-- For Checkin, Settings, etc.: action=FACTORY_RESET -->
                <action android:name="android.intent.action.FACTORY_RESET" />
                <!-- As above until all the references to the deprecated MASTER_CLEAR get updated to
                     FACTORY_RESET. -->
                <action android:name="android.intent.action.MASTER_CLEAR" />

                <!-- MCS always uses REMOTE_INTENT: category=MASTER_CLEAR -->
                <action android:name="com.google.android.c2dm.intent.RECEIVE" />
                <category android:name="android.intent.category.MASTER_CLEAR" />
            </intent-filter>
        </receiver>

        <service android:name="android.hardware.location.GeofenceHardwareService"
            android:permission="android.permission.LOCATION_HARDWARE"
            android:exported="false" />

        <service android:name="com.android.internal.backup.LocalTransportService"
                android:permission="android.permission.CONFIRM_FULL_BACKUP"
                android:exported="false">
            <intent-filter>
                <action android:name="android.backup.TRANSPORT_HOST" />
            </intent-filter>
        </service>

        <service android:name="com.android.server.MountServiceIdler"
                 android:exported="true"
                 android:permission="android.permission.BIND_JOB_SERVICE" >
        </service>

        <service android:name="com.android.server.backup.FullBackupJob"
                 android:exported="true"
                 android:permission="android.permission.BIND_JOB_SERVICE" >
        </service>

        <service android:name="com.android.server.backup.KeyValueBackupJob"
                 android:permission="android.permission.BIND_JOB_SERVICE" >
        </service>

        <service android:name="com.android.server.content.SyncJobService"
                 android:permission="android.permission.BIND_JOB_SERVICE" >
        </service>

        <service android:name="com.android.server.pm.BackgroundDexOptService"
                 android:exported="true"
                 android:permission="android.permission.BIND_JOB_SERVICE">
        </service>

        <service android:name="com.android.server.PruneInstantAppsJobService"
                 android:permission="android.permission.BIND_JOB_SERVICE" >
        </service>

        <service android:name="com.android.server.storage.DiskStatsLoggingService"
                 android:permission="android.permission.BIND_JOB_SERVICE" >
        </service>

        <service android:name="com.android.server.PreloadsFileCacheExpirationJobService"
                 android:permission="android.permission.BIND_JOB_SERVICE" >
        </service>
    </application>

</manifest><|MERGE_RESOLUTION|>--- conflicted
+++ resolved
@@ -1894,12 +1894,11 @@
         android:description="@string/permdesc_useDataInBackground"
         android:protectionLevel="signature" />
 
-<<<<<<< HEAD
     <!-- @hide Allows an application to set display offsets for the screen.
          This permission is not available to third party applications. -->
     <permission android:name="android.permission.SET_DISPLAY_OFFSET"
         android:protectionLevel="signature|privileged" />
-=======
+
     <!-- Allows a companion app to run in the background.
          <p>Protection level: signature
     -->
@@ -1916,7 +1915,6 @@
                 android:description="@string/permdesc_useDataInBackground"
                 android:protectionLevel="signature" />
 
->>>>>>> 2aaa8a6a
 
     <!-- ================================== -->
     <!-- Permissions affecting the system wallpaper -->
