--- conflicted
+++ resolved
@@ -61,11 +61,7 @@
      */
     @Override
     void persist(RcsControllerCall rcsControllerCall) throws RcsMessageStoreException {
-<<<<<<< HEAD
-        rcsControllerCall.call(iRcs -> iRcs.createGroupThreadNameChangedEvent(
-=======
         rcsControllerCall.call((iRcs, callingPackage) -> iRcs.createGroupThreadNameChangedEvent(
->>>>>>> 5df2e3e7
                 getTimestamp(), getRcsGroupThread().getThreadId(),
                 getOriginatingParticipant().getId(), mNewName, callingPackage));
     }
