--- conflicted
+++ resolved
@@ -39,37 +39,20 @@
     /////////////////////////
     // RcsMessageStore APIs
     /////////////////////////
-<<<<<<< HEAD
-    RcsThreadQueryResultParcelable getRcsThreads(in RcsThreadQueryParams queryParams);
+    RcsThreadQueryResultParcelable getRcsThreads(in RcsThreadQueryParams queryParams, String callingPackage);
 
     RcsThreadQueryResultParcelable getRcsThreadsWithToken(
-        in RcsQueryContinuationToken continuationToken);
-
-    RcsParticipantQueryResultParcelable getParticipants(in RcsParticipantQueryParams queryParams);
+        in RcsQueryContinuationToken continuationToken, String callingPackage);
+
+    RcsParticipantQueryResultParcelable getParticipants(in RcsParticipantQueryParams queryParams, String callingPackage);
 
     RcsParticipantQueryResultParcelable getParticipantsWithToken(
-        in RcsQueryContinuationToken continuationToken);
-
-    RcsMessageQueryResultParcelable getMessages(in RcsMessageQueryParams queryParams);
+        in RcsQueryContinuationToken continuationToken, String callingPackage);
+
+    RcsMessageQueryResultParcelable getMessages(in RcsMessageQueryParams queryParams, String callingPackage);
 
     RcsMessageQueryResultParcelable getMessagesWithToken(
-        in RcsQueryContinuationToken continuationToken);
-=======
-    RcsThreadQueryResultParcelable getRcsThreads(in RcsThreadQueryParams queryParams, String callingPackage);
-
-    RcsThreadQueryResultParcelable getRcsThreadsWithToken(
-        in RcsQueryContinuationToken continuationToken, String callingPackage);
-
-    RcsParticipantQueryResultParcelable getParticipants(in RcsParticipantQueryParams queryParams, String callingPackage);
-
-    RcsParticipantQueryResultParcelable getParticipantsWithToken(
-        in RcsQueryContinuationToken continuationToken, String callingPackage);
-
-    RcsMessageQueryResultParcelable getMessages(in RcsMessageQueryParams queryParams, String callingPackage);
-
-    RcsMessageQueryResultParcelable getMessagesWithToken(
-        in RcsQueryContinuationToken continuationToken, String callingPackage);
->>>>>>> 5df2e3e7
+        in RcsQueryContinuationToken continuationToken, String callingPackage);
 
     RcsEventQueryResultDescriptor getEvents(in RcsEventQueryParams queryParams, String callingPackage);
 
